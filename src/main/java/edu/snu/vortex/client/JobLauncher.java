/*
 * Copyright (C) 2017 Seoul National University
 *
 * Licensed under the Apache License, Version 2.0 (the "License");
 * you may not use this file except in compliance with the License.
 * You may obtain a copy of the License at
 *
 *         http://www.apache.org/licenses/LICENSE-2.0
 *
 * Unless required by applicable law or agreed to in writing, software
 * distributed under the License is distributed on an "AS IS" BASIS,
 * WITHOUT WARRANTIES OR CONDITIONS OF ANY KIND, either express or implied.
 * See the License for the specific language governing permissions and
 * limitations under the License.
 */
package edu.snu.vortex.client;

import edu.snu.vortex.runtime.driver.Parameters;
import edu.snu.vortex.runtime.driver.VortexDriver;
import org.apache.reef.client.DriverConfiguration;
import org.apache.reef.client.DriverLauncher;
import org.apache.reef.client.LauncherStatus;
import org.apache.reef.runtime.local.client.LocalRuntimeConfiguration;
import org.apache.reef.runtime.yarn.client.YarnClientConfiguration;
import org.apache.reef.tang.Configuration;
import org.apache.reef.tang.Configurations;
import org.apache.reef.tang.JavaConfigurationBuilder;
import org.apache.reef.tang.Tang;
import org.apache.reef.tang.formats.CommandLine;
import org.apache.reef.util.EnvironmentUtils;

import java.util.logging.Level;
import java.util.logging.Logger;

public final class JobLauncher {

  private static final Logger LOG = Logger.getLogger(JobLauncher.class.getName());

  private static final int MAX_NUMBER_OF_EVALUATORS = 1000;

  private static Configuration getDriverConfiguration() {
    return DriverConfiguration.CONF
        .set(DriverConfiguration.GLOBAL_LIBRARIES, EnvironmentUtils.getClassLocation(JobLauncher.class))
        .set(DriverConfiguration.DRIVER_IDENTIFIER, "Vortex-Starlab")
        .set(DriverConfiguration.ON_DRIVER_STARTED, VortexDriver.StartHandler.class)
        .set(DriverConfiguration.ON_EVALUATOR_ALLOCATED, VortexDriver.EvaluatorAllocatedHandler.class)
        .set(DriverConfiguration.ON_TASK_RUNNING, VortexDriver.RunningTaskHandler.class)
        .set(DriverConfiguration.ON_TASK_MESSAGE, VortexDriver.TaskMessageHandler.class)
        .build();
  }

  private static Configuration getRuntimeConfiguration(final String runtime) {
    if (runtime.equals("yarn")) {
      return getYarnRuntimeConfiguration();
    } else {
      return getLocalRuntimeConfiguration();
    }
  }

  private static Configuration getYarnRuntimeConfiguration() {
    return YarnClientConfiguration.CONF.build();
  }

  private static Configuration getLocalRuntimeConfiguration() {
    return LocalRuntimeConfiguration.CONF
        .set(LocalRuntimeConfiguration.MAX_NUMBER_OF_EVALUATORS, MAX_NUMBER_OF_EVALUATORS)
        .build();
  }

  private static Configuration getJobConf(final String[] args) throws Exception {
    final JavaConfigurationBuilder confBuilder = Tang.Factory.getTang().newConfigurationBuilder();
    final CommandLine cl = new CommandLine(confBuilder);
    cl.registerShortNameOfClass(Parameters.Runtime.class);
    cl.registerShortNameOfClass(Parameters.EvaluatorCore.class);
    cl.registerShortNameOfClass(Parameters.EvaluatorMem.class);
    cl.registerShortNameOfClass(Parameters.EvaluatorNum.class);
    cl.registerShortNameOfClass(Parameters.UserArguments.class);
    cl.processCommandLine(args);
    return confBuilder.build();
  }

  public static void main(final String[] args) throws Exception {
<<<<<<< HEAD
    /**
     * Step 1: Compile
     */
    System.out.println("##### VORTEX COMPILER (Frontend) #####");
    final Frontend frontend = new BeamFrontend();
    final DAG dag = frontend.compile(args); // TODO #30: Use Tang to Parse User Arguments
    System.out.println(dag);

    System.out.println("##### VORTEX COMPILER (Optimizer) #####");
    final Optimizer optimizer = new Optimizer();
    final DAG optimizedDAG = optimizer.optimize(dag); // TODO #31: Interfaces for Runtime Optimization
    System.out.println(optimizedDAG);

    // TODO #28: Implement VortexBackend
    System.out.println("##### VORTEX COMPILER (Backend) #####");
    final Backend backend = new VortexBackend();
    final TaskDAG taskDAG = (TaskDAG) backend.compile(optimizedDAG);
    System.out.println(taskDAG);
    System.out.println();

    /**
     * Step 2: Execute
     */
    //System.out.println("##### VORTEX ENGINE #####");
    //new SimpleEngine().executeDAG(optimizedDAG);
    System.out.println("##### VORTEX Runtime #####");
    new Master(taskDAG).executeJob();
=======
    final Configuration jobConf = getJobConf(args);

    final String runtime = Tang.Factory.getTang().newInjector(jobConf)
        .getNamedInstance(Parameters.Runtime.class);

    final Configuration runtimeConf = getRuntimeConfiguration(runtime);
    final Configuration driverConf = getDriverConfiguration();

    final LauncherStatus status = DriverLauncher
        .getLauncher(runtimeConf)
        .run(Configurations.merge(driverConf, jobConf));
    LOG.log(Level.INFO, "REEF job completed: {0}", status);
>>>>>>> 62466566
  }
}<|MERGE_RESOLUTION|>--- conflicted
+++ resolved
@@ -80,35 +80,6 @@
   }
 
   public static void main(final String[] args) throws Exception {
-<<<<<<< HEAD
-    /**
-     * Step 1: Compile
-     */
-    System.out.println("##### VORTEX COMPILER (Frontend) #####");
-    final Frontend frontend = new BeamFrontend();
-    final DAG dag = frontend.compile(args); // TODO #30: Use Tang to Parse User Arguments
-    System.out.println(dag);
-
-    System.out.println("##### VORTEX COMPILER (Optimizer) #####");
-    final Optimizer optimizer = new Optimizer();
-    final DAG optimizedDAG = optimizer.optimize(dag); // TODO #31: Interfaces for Runtime Optimization
-    System.out.println(optimizedDAG);
-
-    // TODO #28: Implement VortexBackend
-    System.out.println("##### VORTEX COMPILER (Backend) #####");
-    final Backend backend = new VortexBackend();
-    final TaskDAG taskDAG = (TaskDAG) backend.compile(optimizedDAG);
-    System.out.println(taskDAG);
-    System.out.println();
-
-    /**
-     * Step 2: Execute
-     */
-    //System.out.println("##### VORTEX ENGINE #####");
-    //new SimpleEngine().executeDAG(optimizedDAG);
-    System.out.println("##### VORTEX Runtime #####");
-    new Master(taskDAG).executeJob();
-=======
     final Configuration jobConf = getJobConf(args);
 
     final String runtime = Tang.Factory.getTang().newInjector(jobConf)
@@ -121,6 +92,5 @@
         .getLauncher(runtimeConf)
         .run(Configurations.merge(driverConf, jobConf));
     LOG.log(Level.INFO, "REEF job completed: {0}", status);
->>>>>>> 62466566
   }
 }