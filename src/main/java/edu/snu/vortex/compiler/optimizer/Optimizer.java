/*
 * Copyright (C) 2017 Seoul National University
 *
 * Licensed under the Apache License, Version 2.0 (the "License");
 * you may not use this file except in compliance with the License.
 * You may obtain a copy of the License at
 *
 *         http://www.apache.org/licenses/LICENSE-2.0
 *
 * Unless required by applicable law or agreed to in writing, software
 * distributed under the License is distributed on an "AS IS" BASIS,
 * WITHOUT WARRANTIES OR CONDITIONS OF ANY KIND, either express or implied.
 * See the License for the specific language governing permissions and
 * limitations under the License.
 */
package edu.snu.vortex.compiler.optimizer;

import edu.snu.vortex.compiler.exception.CompileTimeOptimizationException;
import edu.snu.vortex.compiler.ir.IREdge;
import edu.snu.vortex.compiler.ir.IRVertex;
import edu.snu.vortex.compiler.ir.MetricCollectionBarrierVertex;
import edu.snu.vortex.compiler.ir.executionproperty.ExecutionProperty;
import edu.snu.vortex.compiler.optimizer.pass.compiletime.CompileTimePass;
import edu.snu.vortex.compiler.optimizer.pass.compiletime.annotating.AnnotatingPass;
import edu.snu.vortex.compiler.optimizer.pass.compiletime.reshaping.ReshapingPass;
import edu.snu.vortex.compiler.optimizer.pass.runtime.DataSkewRuntimePass;
import edu.snu.vortex.common.dag.DAG;
import edu.snu.vortex.compiler.optimizer.pass.runtime.RuntimePass;
import edu.snu.vortex.compiler.optimizer.policy.Policy;
import edu.snu.vortex.runtime.common.plan.physical.PhysicalPlan;

import java.util.*;

/**
 * Optimizer class.
 */
public final class Optimizer {
  // Private constructor
  private Optimizer() {
  }

  /**
   * Optimize function.
   * @param dag input DAG.
   * @param optimizationPolicy the optimization policy that we want to use to optimize the DAG.
   * @param dagDirectory directory to save the DAG information.
   * @param dagJSONs map to keep JSON files
   * @return optimized DAG, tagged with execution properties.
   * @throws Exception throws an exception if there is an exception.
   */
  public static DAG<IRVertex, IREdge> optimize(final DAG<IRVertex, IREdge> dag,
                                               final Policy optimizationPolicy,
                                               final String dagDirectory,
                                               final Map<String, String> dagJSONs) throws Exception {
    if (optimizationPolicy == null || optimizationPolicy.getCompileTimePasses().isEmpty()) {
      throw new CompileTimeOptimizationException("A policy name should be specified.");
    }
    return process(dag, optimizationPolicy.getCompileTimePasses().iterator(), dagDirectory, dagJSONs);
  }

  /**
   * Optimize function.
   * @param dag input DAG.
   * @param optimizationPolicy the optimization policy that we want to use to optimize the DAG.
   * @param dagDirectory directory to save the DAG information.
   * @return optimized DAG, tagged with execution properties.
   * @throws Exception throws an exception if there is an exception.
   */
  public static DAG<IRVertex, IREdge> optimize(final DAG<IRVertex, IREdge> dag,
                                               final Policy optimizationPolicy,
                                               final String dagDirectory) throws Exception {
    return optimize(dag, optimizationPolicy, dagDirectory, null);
  }

  /**
   * A recursive method to process each pass one-by-one to the given DAG.
   * @param dag DAG to process.
   * @param passes passes to apply.
   * @param dagDirectory directory to save the DAG information.
   * @param dagJSONs map to keep JSON files
   * @return the processed DAG.
   * @throws Exception Exceptions on the way.
   */
  private static DAG<IRVertex, IREdge> process(final DAG<IRVertex, IREdge> dag,
                                               final Iterator<CompileTimePass> passes,
                                               final String dagDirectory,
                                               final Map<String, String> dagJSONs) throws Exception {
    if (passes.hasNext()) {
      final CompileTimePass passToApply = passes.next();
      // Apply the pass to the DAG.
      final DAG<IRVertex, IREdge> processedDAG = passToApply.apply(dag);
<<<<<<< HEAD
      if (dagJSONs != null) {
        dagJSONs.put("ir-after-" + passToApply.getClass().getSimpleName(), processedDAG.toString());
      }
      processedDAG.storeJSON(dagDirectory, "ir-after-" + passToApply.getClass().getSimpleName(),
          "DAG after optimization");
      return process(processedDAG, passes, dagDirectory, dagJSONs);
=======
      // Ensure AnnotatingPass and ReshapingPass functions as intended.
      if ((passToApply instanceof AnnotatingPass && !checkAnnotatingPass(dag, processedDAG))
          || (passToApply instanceof ReshapingPass && !checkReshapingPass(dag, processedDAG))) {
        throw new CompileTimeOptimizationException(passToApply.getClass().getSimpleName()
            + "is implemented in a way that doesn't follow its original intention of annotating or reshaping. "
            + "Modify it or use a general CompileTimePass");
      }
      // Save the processed JSON DAG.
      processedDAG.storeJSON(dagDirectory, "ir-after-" + passToApply.getClass().getSimpleName(),
          "DAG after optimization");
      // recursively apply the following passes.
      return process(processedDAG, passes, dagDirectory);
>>>>>>> c2279e87
    } else {
      return dag;
    }
  }

  /**
   * Checks if the annotating pass hasn't modified the DAG structure.
   * It checks if the number of Vertices and Edges are the same.
   * @param before DAG before modification.
   * @param after DAG after modification.
   * @return true if there is no problem, false if there is a problem.
   */
  private static Boolean checkAnnotatingPass(final DAG<IRVertex, IREdge> before, final DAG<IRVertex, IREdge> after) {
    final Iterator<IRVertex> beforeVertices = before.getTopologicalSort().iterator();
    final Iterator<IRVertex> afterVertices = after.getTopologicalSort().iterator();
    while (beforeVertices.hasNext() && afterVertices.hasNext()) {
      final IRVertex beforeVertex = beforeVertices.next();
      final IRVertex afterVertex = afterVertices.next();
      // each of vertices should have same ids.
      if (!beforeVertex.getId().equals(afterVertex.getId())) {
        return false;
      }
      final Iterator<IREdge> beforeVertexIncomingEdges = before.getIncomingEdgesOf(beforeVertex).iterator();
      final Iterator<IREdge> afterVertexIncomingEdges = after.getIncomingEdgesOf(afterVertex).iterator();
      final Iterator<IREdge> beforeVertexOutgoingEdges = before.getOutgoingEdgesOf(beforeVertex).iterator();
      final Iterator<IREdge> afterVertexOutgoingEdges = after.getOutgoingEdgesOf(afterVertex).iterator();
      while (beforeVertexIncomingEdges.hasNext() && afterVertexIncomingEdges.hasNext()) {
        // each of them should have same ids.
        if (!beforeVertexIncomingEdges.next().getId().equals(afterVertexIncomingEdges.next().getId())) {
          return false;
        }
      }
      while (beforeVertexOutgoingEdges.hasNext() && afterVertexOutgoingEdges.hasNext()) {
        // each of them should have same ids.
        if (!beforeVertexOutgoingEdges.next().getId().equals(afterVertexOutgoingEdges.next().getId())) {
          return false;
        }
      }
      // number of edges should match.
      if (beforeVertexIncomingEdges.hasNext() || afterVertexIncomingEdges.hasNext()
          || beforeVertexOutgoingEdges.hasNext() || afterVertexOutgoingEdges.hasNext()) {
        return false;
      }
    }
    // number of vertices should match.
    return !beforeVertices.hasNext() && !afterVertices.hasNext();
  }

  /**
   * Checks if the reshaping pass hasn't modified execution properties.
   * It checks if all of its vertices and edges have the same execution properties as before (if it existed then).
   * @param before DAG before modification.
   * @param after DAG after modification.
   * @return true if there is no problem, false if there is a problem.
   */
  private static Boolean checkReshapingPass(final DAG<IRVertex, IREdge> before, final DAG<IRVertex, IREdge> after) {
    final List<IRVertex> previousVertices = before.getVertices();
    for (final IRVertex irVertex : after.getVertices()) {
      final Integer indexOfVertex = previousVertices.indexOf(irVertex);
      if (indexOfVertex >= 0) {
        final IRVertex previousVertexToCompare = previousVertices.get(indexOfVertex);
        if (!previousVertexToCompare.getExecutionProperties().equals(irVertex.getExecutionProperties())) {
          return false;
        }
        for (final IREdge irEdge : after.getIncomingEdgesOf(irVertex)) {
          final Integer indexOfEdge = before.getIncomingEdgesOf(previousVertexToCompare).indexOf(irEdge);
          if (indexOfEdge >= 0) {
            final IREdge previousIREdgeToCompare = before.getIncomingEdgesOf(previousVertexToCompare).get(indexOfEdge);
            if (!previousIREdgeToCompare.getExecutionProperties().equals(irEdge.getExecutionProperties())) {
              return false;
            }
          }
        }
      }
    }
    return true;
  }

  /**
   * Dynamic optimization method to process the dag with an appropriate pass, decided by the stats.
   * @param originalPlan original physical execution plan.
   * @param metricCollectionBarrierVertex the vertex that collects metrics and chooses which optimization to perform.
   * @return the newly updated optimized physical plan.
   */
  public static synchronized PhysicalPlan dynamicOptimization(
          final PhysicalPlan originalPlan,
          final MetricCollectionBarrierVertex metricCollectionBarrierVertex) {
    final Class<? extends RuntimePass> dynamicOptimizationType =
        (Class) metricCollectionBarrierVertex.getProperty(ExecutionProperty.Key.DynamicOptimizationType);

    switch (dynamicOptimizationType.getSimpleName()) {
      case DataSkewRuntimePass.SIMPLE_NAME:
        // Map between a partition ID to corresponding metric data (e.g., the size of each block).
        final Map<String, List<Long>> metricData = metricCollectionBarrierVertex.getMetricData();
        return new DataSkewRuntimePass().apply(originalPlan, metricData);
      default:
        return originalPlan;
    }
  }
}<|MERGE_RESOLUTION|>--- conflicted
+++ resolved
@@ -89,14 +89,6 @@
       final CompileTimePass passToApply = passes.next();
       // Apply the pass to the DAG.
       final DAG<IRVertex, IREdge> processedDAG = passToApply.apply(dag);
-<<<<<<< HEAD
-      if (dagJSONs != null) {
-        dagJSONs.put("ir-after-" + passToApply.getClass().getSimpleName(), processedDAG.toString());
-      }
-      processedDAG.storeJSON(dagDirectory, "ir-after-" + passToApply.getClass().getSimpleName(),
-          "DAG after optimization");
-      return process(processedDAG, passes, dagDirectory, dagJSONs);
-=======
       // Ensure AnnotatingPass and ReshapingPass functions as intended.
       if ((passToApply instanceof AnnotatingPass && !checkAnnotatingPass(dag, processedDAG))
           || (passToApply instanceof ReshapingPass && !checkReshapingPass(dag, processedDAG))) {
@@ -105,11 +97,12 @@
             + "Modify it or use a general CompileTimePass");
       }
       // Save the processed JSON DAG.
+      if (dagJSONs != null) {
+        dagJSONs.put("ir-after-" + passToApply.getClass().getSimpleName(), processedDAG.toString());
+      }
       processedDAG.storeJSON(dagDirectory, "ir-after-" + passToApply.getClass().getSimpleName(),
           "DAG after optimization");
-      // recursively apply the following passes.
-      return process(processedDAG, passes, dagDirectory);
->>>>>>> c2279e87
+      return process(processedDAG, passes, dagDirectory, dagJSONs);
     } else {
       return dag;
     }
