--- conflicted
+++ resolved
@@ -69,10 +69,7 @@
 
     try {
       final ByteString byteString = ByteString.copyFrom(SerializationUtils.serialize(scheduledTaskGroup));
-<<<<<<< HEAD
-=======
-      final ScheduledTaskGroup maybeBad = SerializationUtils.deserialize(byteString.toByteArray());
->>>>>>> e09d763a
+
       sendControlMessage(
           ControlMessage.Message.newBuilder()
               .setId(RuntimeIdGenerator.generateMessageId())
@@ -84,10 +81,6 @@
                       .build())
               .build());
     } catch (Exception e) {
-<<<<<<< HEAD
-=======
-      System.out.println("$$$$" + scheduledTaskGroup.getTaskGroup().toString());
->>>>>>> e09d763a
       e.printStackTrace();
       throw new RuntimeException(e);
     }
