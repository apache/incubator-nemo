/*
 * Copyright (C) 2017 Seoul National University
 *
 * Licensed under the Apache License, Version 2.0 (the "License");
 * you may not use this file except in compliance with the License.
 * You may obtain a copy of the License at
 *
 *         http://www.apache.org/licenses/LICENSE-2.0
 *
 * Unless required by applicable law or agreed to in writing, software
 * distributed under the License is distributed on an "AS IS" BASIS,
 * WITHOUT WARRANTIES OR CONDITIONS OF ANY KIND, either express or implied.
 * See the License for the specific language governing permissions and
 * limitations under the License.
 */
package edu.snu.onyx.runtime.master.scheduler;

<<<<<<< HEAD

=======
import edu.snu.onyx.common.dag.DAG;
>>>>>>> 55eafb90
import edu.snu.onyx.runtime.common.plan.physical.PhysicalPlan;
import edu.snu.onyx.runtime.common.plan.physical.PhysicalStage;
import edu.snu.onyx.runtime.common.plan.physical.PhysicalStageEdge;
import edu.snu.onyx.runtime.common.plan.physical.ScheduledTaskGroup;
import net.jcip.annotations.ThreadSafe;
import org.apache.reef.annotations.audience.DriverSide;
import org.slf4j.Logger;
import org.slf4j.LoggerFactory;

import javax.inject.Inject;
import java.util.*;
import java.util.concurrent.*;
import java.util.function.BiFunction;

/**
 * Keep tracks of all pending task groups.
 * This class provides two-level queue scheduling by prioritizing TaskGroups of certain stages to be scheduled first.
 * Stages that are mutually independent alternate turns in scheduling each of their TaskGroups.
 * This PQ assumes that stages/task groups of higher priorities are never enqueued without first removing
 * those of lower priorities (which is how Scheduler behaves) for simplicity.
 */
@ThreadSafe
@DriverSide
public final class PendingTaskGroupPriorityQueue {
  private static final Logger LOG = LoggerFactory.getLogger(PendingTaskGroupPriorityQueue.class.getName());
  private PhysicalPlan physicalPlan;

  /**
   * Pending TaskGroups awaiting to be scheduled for each stage.
   */
  private final Map<String, Deque<ScheduledTaskGroup>> stageIdToPendingTaskGroups;

  /**
   * Stages with TaskGroups that have not yet been scheduled.
   */
  private final BlockingDeque<String> schedulableStages;

  @Inject
  public PendingTaskGroupPriorityQueue() {
    stageIdToPendingTaskGroups = new ConcurrentHashMap<>();
    schedulableStages = new LinkedBlockingDeque<>();
  }

  /**
   * Enqueues a TaskGroup to this PQ.
   * @param scheduledTaskGroup to enqueue.
   */
  public void enqueue(final ScheduledTaskGroup scheduledTaskGroup) {
    final String stageId = scheduledTaskGroup.getTaskGroup().getStageId();

    synchronized (stageIdToPendingTaskGroups) {
<<<<<<< HEAD
      LOG.info("Enqueue -{}-", scheduledTaskGroup.getTaskGroup().getTaskGroupId());
=======
>>>>>>> 55eafb90
      stageIdToPendingTaskGroups.compute(stageId,
          new BiFunction<String, Deque<ScheduledTaskGroup>, Deque<ScheduledTaskGroup>>() {
            @Override
            public Deque<ScheduledTaskGroup> apply(final String s,
                                                   final Deque<ScheduledTaskGroup> scheduledTaskGroups) {
              if (scheduledTaskGroups == null) {
                final Deque<ScheduledTaskGroup> pendingTaskGroupsForStage = new ArrayDeque<>();
                pendingTaskGroupsForStage.add(scheduledTaskGroup);
<<<<<<< HEAD
                updateSchedulableStages(stageId);
=======
                updateSchedulableStages(stageId, scheduledTaskGroup.getTaskGroup().getContainerType());
>>>>>>> 55eafb90
                return pendingTaskGroupsForStage;
              } else {
                scheduledTaskGroups.add(scheduledTaskGroup);
                return scheduledTaskGroups;
              }
            }
          });
    }
  }

  /**
   * Dequeues the next TaskGroup to be scheduled according to job dependency priority.
   * @return the next TaskGroup to be scheduled
   * @throws InterruptedException can be thrown while trying to take a pending stage ID.
   */
  public Optional<ScheduledTaskGroup> dequeueNextTaskGroup() throws InterruptedException {
    ScheduledTaskGroup taskGroupToSchedule = null;
    LOG.info("Begin waiting for schedulable stages!");
    final String stageId = schedulableStages.takeFirst();
    LOG.info("Next schedulable stage: {}", stageId);

    synchronized (stageIdToPendingTaskGroups) {
      final Deque<ScheduledTaskGroup> pendingTaskGroupsForStage = stageIdToPendingTaskGroups.get(stageId);

      if (pendingTaskGroupsForStage == null) {
        schedulableStages.addLast(stageId);
      } else {
        taskGroupToSchedule = pendingTaskGroupsForStage.poll();
        if (pendingTaskGroupsForStage.isEmpty()) {
          stageIdToPendingTaskGroups.remove(stageId);
          stageIdToPendingTaskGroups.forEach((scheduledStageId, taskGroupList) ->
<<<<<<< HEAD
              updateSchedulableStages(scheduledStageId));
=======
              updateSchedulableStages(scheduledStageId, taskGroupList.getFirst().getTaskGroup().getContainerType()));
>>>>>>> 55eafb90
        } else {
          schedulableStages.addLast(stageId);
        }
      }
    }

    return (taskGroupToSchedule == null) ? Optional.empty() : Optional.of(taskGroupToSchedule);
  }

  /**
   * Removes a stage and its descendant stages from this PQ.
   * @param stageId for the stage to begin the removal recursively.
   */
  public void removeStageAndDescendantsFromQueue(final String stageId) {
    synchronized (stageIdToPendingTaskGroups) {
      removeStageAndChildren(stageId);
    }
  }

  /**
   * Recursively removes a stage and its children stages from this PQ.
   * @param stageId for the stage to begin the removal recursively.
   */
  private void removeStageAndChildren(final String stageId) {
    schedulableStages.remove(stageId);
    stageIdToPendingTaskGroups.remove(stageId);

    physicalPlan.getStageDAG().getChildren(stageId).forEach(
        physicalStage -> removeStageAndChildren(physicalStage.getId()));
  }

  /**
   * Updates the two-level PQ by examining a new candidate stage.
   * If there are no stages with higher priority, the candidate can be made schedulable.
   *
   * NOTE: This method provides the "line up" between stages, by assigning priorities,
   * serving as the key to the "priority" implementation of this class.
   * @param candidateStageId for the stage that can potentially be scheduled.
   */
  private void updateSchedulableStages(final String candidateStageId, final String candidateStageContainerType) {
    boolean readyToScheduleImmediately = true;
    final DAG<PhysicalStage, PhysicalStageEdge> jobDAG = physicalPlan.getStageDAG();
    for (final PhysicalStage descendantStage : jobDAG.getDescendants(candidateStageId)) {
      if (schedulableStages.contains(descendantStage.getId())) {
        if (candidateStageContainerType.equals(descendantStage.getTaskGroupList().get(0).getContainerType())) {
          readyToScheduleImmediately = false;
          break;
        }
      }
    }

    if (readyToScheduleImmediately) {
      // Check for ancestor stages that became schedulable due to candidateStage's absence from the queue.
      jobDAG.getAncestors(candidateStageId).forEach(ancestorStage -> {
        if (schedulableStages.contains(ancestorStage.getId())) {
          // Remove the ancestor stage if it is of the same container type.
          if (candidateStageContainerType.equals(ancestorStage.getTaskGroupList().get(0).getContainerType())) {
            schedulableStages.remove(ancestorStage.getId());
          }
        }
      });
      if (!schedulableStages.contains(candidateStageId)) {
        schedulableStages.addLast(candidateStageId);
      }
    }
  }

  public void onJobScheduled(final PhysicalPlan physicalPlanForJob) {
    this.physicalPlan = physicalPlanForJob;
  }
}<|MERGE_RESOLUTION|>--- conflicted
+++ resolved
@@ -15,11 +15,7 @@
  */
 package edu.snu.onyx.runtime.master.scheduler;
 
-<<<<<<< HEAD
-
-=======
 import edu.snu.onyx.common.dag.DAG;
->>>>>>> 55eafb90
 import edu.snu.onyx.runtime.common.plan.physical.PhysicalPlan;
 import edu.snu.onyx.runtime.common.plan.physical.PhysicalStage;
 import edu.snu.onyx.runtime.common.plan.physical.PhysicalStageEdge;
@@ -71,10 +67,8 @@
     final String stageId = scheduledTaskGroup.getTaskGroup().getStageId();
 
     synchronized (stageIdToPendingTaskGroups) {
-<<<<<<< HEAD
       LOG.info("Enqueue -{}-", scheduledTaskGroup.getTaskGroup().getTaskGroupId());
-=======
->>>>>>> 55eafb90
+
       stageIdToPendingTaskGroups.compute(stageId,
           new BiFunction<String, Deque<ScheduledTaskGroup>, Deque<ScheduledTaskGroup>>() {
             @Override
@@ -83,11 +77,7 @@
               if (scheduledTaskGroups == null) {
                 final Deque<ScheduledTaskGroup> pendingTaskGroupsForStage = new ArrayDeque<>();
                 pendingTaskGroupsForStage.add(scheduledTaskGroup);
-<<<<<<< HEAD
-                updateSchedulableStages(stageId);
-=======
                 updateSchedulableStages(stageId, scheduledTaskGroup.getTaskGroup().getContainerType());
->>>>>>> 55eafb90
                 return pendingTaskGroupsForStage;
               } else {
                 scheduledTaskGroups.add(scheduledTaskGroup);
@@ -119,11 +109,7 @@
         if (pendingTaskGroupsForStage.isEmpty()) {
           stageIdToPendingTaskGroups.remove(stageId);
           stageIdToPendingTaskGroups.forEach((scheduledStageId, taskGroupList) ->
-<<<<<<< HEAD
-              updateSchedulableStages(scheduledStageId));
-=======
               updateSchedulableStages(scheduledStageId, taskGroupList.getFirst().getTaskGroup().getContainerType()));
->>>>>>> 55eafb90
         } else {
           schedulableStages.addLast(stageId);
         }
