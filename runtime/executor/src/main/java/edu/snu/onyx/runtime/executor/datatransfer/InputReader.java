--- conflicted
+++ resolved
@@ -136,20 +136,10 @@
     final List<CompletableFuture<Iterator>> futures = new ArrayList<>();
     for (int srcTaskIdx = 0; srcTaskIdx < numSrcTasks; srcTaskIdx++) {
       final String blockId = RuntimeIdGenerator.generateBlockId(getId(), srcTaskIdx);
-<<<<<<< HEAD
-      final CompletableFuture<Iterable> future = blockManagerWorker.retrieveDataFromBlock(blockId, getId(),
-          (DataStoreProperty.Value) runtimeEdge.getProperty(ExecutionProperty.Key.DataStore),
-          hashRangeToRead);
-      future.whenComplete((itr, exp) -> {
-        LOG.info("Resolved read future for " + blockId);
-      });
-      futures.add(future);
-=======
       futures.add(
           blockManagerWorker.queryBlock(blockId, getId(),
               (DataStoreProperty.Value) runtimeEdge.getProperty(ExecutionProperty.Key.DataStore),
               hashRangeToRead));
->>>>>>> e5a0ebad
     }
 
     return futures;
