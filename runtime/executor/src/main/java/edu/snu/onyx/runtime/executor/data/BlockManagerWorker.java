/*
 * Copyright (C) 2017 Seoul National University
 *
 * Licensed under the Apache License, Version 2.0 (the "License");
 * you may not use this file except in compliance with the License.
 * You may obtain a copy of the License at
 *
 *         http://www.apache.org/licenses/LICENSE-2.0
 *
 * Unless required by applicable law or agreed to in writing, software
 * distributed under the License is distributed on an "AS IS" BASIS,
 * WITHOUT WARRANTIES OR CONDITIONS OF ANY KIND, either express or implied.
 * See the License for the specific language governing permissions and
 * limitations under the License.
 */
package edu.snu.onyx.runtime.executor.data;

import edu.snu.onyx.common.exception.BlockFetchException;
import edu.snu.onyx.common.exception.BlockWriteException;
import edu.snu.onyx.common.exception.UnsupportedExecutionPropertyException;
import edu.snu.onyx.common.ir.edge.executionproperty.DataStoreProperty;
import edu.snu.onyx.common.ir.edge.executionproperty.UsedDataHandlingProperty;
import edu.snu.onyx.conf.JobConf;
import edu.snu.onyx.runtime.common.data.KeyRange;
import edu.snu.onyx.runtime.executor.data.blocktransfer.BlockTransfer;
import edu.snu.onyx.runtime.executor.data.stores.BlockStore;
import edu.snu.onyx.runtime.common.RuntimeIdGenerator;
import edu.snu.onyx.runtime.common.comm.ControlMessage;
import edu.snu.onyx.runtime.common.message.MessageEnvironment;
import edu.snu.onyx.common.exception.UnsupportedBlockStoreException;
import edu.snu.onyx.runtime.common.message.PersistentConnectionToMasterMap;
import edu.snu.onyx.runtime.executor.data.blocktransfer.BlockInputStream;
import edu.snu.onyx.runtime.executor.data.blocktransfer.BlockOutputStream;
import edu.snu.onyx.runtime.executor.data.stores.*;
import org.apache.reef.tang.annotations.Parameter;

import javax.annotation.concurrent.ThreadSafe;
import javax.inject.Inject;
import java.io.IOException;
import java.util.*;
import java.util.concurrent.*;
import java.util.concurrent.atomic.AtomicInteger;

import org.slf4j.Logger;
import org.slf4j.LoggerFactory;

/**
 * Executor-side block manager.
 */
@ThreadSafe
public final class BlockManagerWorker {
  private static final Logger LOG = LoggerFactory.getLogger(BlockManagerWorker.class.getName());
  private static final String REMOTE_FILE_STORE = "REMOTE_FILE_STORE";

  private final String executorId;
  private final MemoryStore memoryStore;
  private final SerializedMemoryStore serializedMemoryStore;
  private final LocalFileStore localFileStore;
  private final RemoteFileStore remoteFileStore;
  private final PersistentConnectionToMasterMap persistentConnectionToMasterMap;
  private final BlockTransfer blockTransfer;
  // Executor service to schedule I/O Runnable which can be done in background.
  private final ExecutorService backgroundExecutorService;
  private final Map<String, AtomicInteger> blockToRemainingRead;
  private final CoderManager coderManager;

  @Inject
  private BlockManagerWorker(@Parameter(JobConf.ExecutorId.class) final String executorId,
                             @Parameter(JobConf.IORequestHandleThreadsTotal.class) final int numThreads,
                             final MemoryStore memoryStore,
                             final SerializedMemoryStore serializedMemoryStore,
                             final LocalFileStore localFileStore,
                             final RemoteFileStore remoteFileStore,
                             final PersistentConnectionToMasterMap persistentConnectionToMasterMap,
                             final BlockTransfer blockTransfer,
                             final CoderManager coderManager) {
    this.executorId = executorId;
    this.memoryStore = memoryStore;
    this.serializedMemoryStore = serializedMemoryStore;
    this.localFileStore = localFileStore;
    this.remoteFileStore = remoteFileStore;
    this.persistentConnectionToMasterMap = persistentConnectionToMasterMap;
    this.blockTransfer = blockTransfer;
    this.backgroundExecutorService = Executors.newFixedThreadPool(numThreads);
    this.blockToRemainingRead = new ConcurrentHashMap<>();
    this.coderManager = coderManager;
  }

  /**
   * Creates a new block.
   * A stale data created by previous failed task should be handled during the creation of new block.
   *
   * @param blockId    the ID of the block to create.
   * @param blockStore the store to place the block.
   */
  public void createBlock(final String blockId,
                          final DataStoreProperty.Value blockStore) {
    final BlockStore store = getBlockStore(blockStore);
    store.createBlock(blockId);
  }

  /**
   * Retrieves data from the stored block. A specific hash value range can be designated.
   * This can be invoked multiple times per blockId (maybe due to failures).
   * Here, we first check if we have the block here, and then try to fetch the block from a remote worker.
   *
   * @param blockId       of the block.
   * @param runtimeEdgeId id of the runtime edge that corresponds to the block.
   * @param blockStore    for the data storage.
   * @param keyRange     the key range descriptor.
   * @return the result data in the block.
   */
  public CompletableFuture<Iterable> retrieveDataFromBlock(
      final String blockId,
      final String runtimeEdgeId,
      final DataStoreProperty.Value blockStore,
      final KeyRange keyRange) {
    LOG.info("RetrieveDataFromBlock: {}", blockId);
    final BlockStore store = getBlockStore(blockStore);

    // First, try to fetch the block from local BlockStore.
    final Optional<Iterable<NonSerializedPartition>> optionalResultPartitions =
        store.getPartitions(blockId, keyRange);

    if (optionalResultPartitions.isPresent()) {
      handleUsedData(blockStore, blockId);

      // Block resides in this evaluator!
      try {
        return CompletableFuture.completedFuture(DataUtil.concatNonSerPartitions(optionalResultPartitions.get()));
      } catch (final IOException e) {
        throw new BlockFetchException(e);
      }
    } else if (DataStoreProperty.Value.GlusterFileStore.equals(blockStore)) {
      throw new BlockFetchException(new Throwable("Cannot find a block in remote store."));
    } else {
      // We don't have the block here...
      return requestBlockInRemoteWorker(blockId, runtimeEdgeId, blockStore, keyRange);
    }
  }

  /**
   * Requests data in a specific hash value range from a block which resides in a remote worker asynchronously.
   * If the hash value range is [0, int.max), it will retrieve the whole data from the block.
   *
   * @param blockId       of the block.
   * @param runtimeEdgeId id of the runtime edge that corresponds to the block.
   * @param blockStore    for the data storage.
   * @param keyRange     the key range descriptor
   * @return the {@link CompletableFuture} of the block.
   */
  private CompletableFuture<Iterable> requestBlockInRemoteWorker(
      final String blockId,
      final String runtimeEdgeId,
      final DataStoreProperty.Value blockStore,
      final KeyRange keyRange) {
    // Let's see if a remote worker has it
    // Ask Master for the location
    final CompletableFuture<ControlMessage.Message> responseFromMasterFuture = persistentConnectionToMasterMap
        .getMessageSender(MessageEnvironment.BLOCK_MANAGER_MASTER_MESSAGE_LISTENER_ID).request(
            ControlMessage.Message.newBuilder()
                .setId(RuntimeIdGenerator.generateMessageId())
                .setListenerId(MessageEnvironment.BLOCK_MANAGER_MASTER_MESSAGE_LISTENER_ID)
                .setType(ControlMessage.MessageType.RequestBlockLocation)
                .setRequestBlockLocationMsg(
                    ControlMessage.RequestBlockLocationMsg.newBuilder()
                        .setExecutorId(executorId)
                        .setBlockId(blockId)
                        .build())
                .build());
    // Using thenCompose so that fetching block data starts after getting response from master.
    return responseFromMasterFuture.thenCompose(responseFromMaster -> {
      assert (responseFromMaster.getType() == ControlMessage.MessageType.BlockLocationInfo);
      final ControlMessage.BlockLocationInfoMsg blockLocationInfoMsg =
          responseFromMaster.getBlockLocationInfoMsg();
      if (!blockLocationInfoMsg.hasOwnerExecutorId()) {
        throw new BlockFetchException(new Throwable(
            "Block " + blockId + " not found both in the local storage and the remote storage: The"
                + "block state is " + blockLocationInfoMsg.getState()));
      }
      // This is the executor id that we wanted to know
      final String remoteWorkerId = blockLocationInfoMsg.getOwnerExecutorId();
      final boolean streamMode = coderManager.isInSameScheduleGroup(runtimeEdgeId);
      return CompletableFuture.completedFuture(blockTransfer.initiatePull(remoteWorkerId, streamMode, blockStore,
          blockId, runtimeEdgeId, keyRange));
    });
  }

  /**
   * Store an iterable of data partitions to a block in the target {@code BlockStore}.
   * Invariant: This should not be invoked after a block is committed.
   * Invariant: This method may not support concurrent write for a single block.
   * Only one thread have to write at once.
   *
   * @param blockId            of the block.
   * @param partitions         to save to a block.
   * @param blockStore         to store the block.
   * @param commitPerPartition whether commit every partition write or not.
   * @return a {@link Optional} of the size of each written block.
   */
  public Optional<List<Long>> putPartitions(final String blockId,
                                            final Iterable<Partition> partitions,
                                            final DataStoreProperty.Value blockStore,
                                            final boolean commitPerPartition) {
    LOG.info("PutPartitions: {}", blockId);
    final BlockStore store = getBlockStore(blockStore);

    try {
      return store.putPartitions(blockId, (Iterable) partitions, commitPerPartition);
    } catch (final Exception e) {
      throw new BlockWriteException(e);
    }
  }

  /**
   * Notifies that all writes for a block is end.
   *
   * @param blockId           the ID of the block.
   * @param blockStore        the store to save the block.
   * @param partitionSizeInfo the size metric of partitions.
   * @param srcIRVertexId     the IR vertex ID of the source task.
   * @param expectedReadTotal the expected number of read for this block.
   * @param usedDataHandling  how to handle the used block.
   */
  public void commitBlock(final String blockId,
                          final DataStoreProperty.Value blockStore,
                          final List<Long> partitionSizeInfo,
                          final String srcIRVertexId,
                          final int expectedReadTotal,
                          final UsedDataHandlingProperty.Value usedDataHandling) {
    LOG.info("CommitBlock: {}", blockId);
    switch (usedDataHandling) {
      case Discard:
        blockToRemainingRead.put(blockId, new AtomicInteger(expectedReadTotal));
        break;
      case Keep:
        // Do nothing but just keep the data.
        break;
      default:
        throw new UnsupportedExecutionPropertyException("This used data handling property is not supported.");
    }

    final BlockStore store = getBlockStore(blockStore);
    store.commitBlock(blockId);
    final ControlMessage.BlockStateChangedMsg.Builder blockStateChangedMsgBuilder =
        ControlMessage.BlockStateChangedMsg.newBuilder()
            .setExecutorId(executorId)
            .setBlockId(blockId)
            .setState(ControlMessage.BlockStateFromExecutor.COMMITTED);

    if (DataStoreProperty.Value.GlusterFileStore.equals(blockStore)) {
      blockStateChangedMsgBuilder.setLocation(REMOTE_FILE_STORE);
    } else {
      blockStateChangedMsgBuilder.setLocation(executorId);
    }

    persistentConnectionToMasterMap.getMessageSender(MessageEnvironment.BLOCK_MANAGER_MASTER_MESSAGE_LISTENER_ID)
        .send(ControlMessage.Message.newBuilder()
            .setId(RuntimeIdGenerator.generateMessageId())
            .setListenerId(MessageEnvironment.BLOCK_MANAGER_MASTER_MESSAGE_LISTENER_ID)
            .setType(ControlMessage.MessageType.BlockStateChanged)
            .setBlockStateChangedMsg(blockStateChangedMsgBuilder.build())
            .build());

    if (!partitionSizeInfo.isEmpty()) {
      // TODO #511: Refactor metric aggregation for (general) run-rime optimization.
      persistentConnectionToMasterMap.getMessageSender(MessageEnvironment.RUNTIME_MASTER_MESSAGE_LISTENER_ID)
          .send(ControlMessage.Message.newBuilder()
              .setId(RuntimeIdGenerator.generateMessageId())
              .setListenerId(MessageEnvironment.RUNTIME_MASTER_MESSAGE_LISTENER_ID)
              .setType(ControlMessage.MessageType.DataSizeMetric)
              .setDataSizeMetricMsg(ControlMessage.DataSizeMetricMsg.newBuilder()
                  .setBlockId(blockId)
                  .setSrcIRVertexId(srcIRVertexId)
                  .addAllPartitionSizeInfo(partitionSizeInfo)
              )
              .build());
    }
  }

  /**
   * Remove the block from store.
   *
   * @param blockId    the ID of the block to remove.
   * @param blockStore the store which contains the block.
   */
  public void removeBlock(final String blockId,
                          final DataStoreProperty.Value blockStore) {
    LOG.info("RemoveBlock: {}", blockId);
    final BlockStore store = getBlockStore(blockStore);
    final boolean exist;
    exist = store.removeBlock(blockId);

    if (exist) {
      final ControlMessage.BlockStateChangedMsg.Builder blockStateChangedMsgBuilder =
          ControlMessage.BlockStateChangedMsg.newBuilder()
              .setExecutorId(executorId)
              .setBlockId(blockId)
              .setState(ControlMessage.BlockStateFromExecutor.REMOVED);

      if (DataStoreProperty.Value.GlusterFileStore.equals(blockStore)) {
        blockStateChangedMsgBuilder.setLocation(REMOTE_FILE_STORE);
      } else {
        blockStateChangedMsgBuilder.setLocation(executorId);
      }

      persistentConnectionToMasterMap.getMessageSender(MessageEnvironment.BLOCK_MANAGER_MASTER_MESSAGE_LISTENER_ID)
          .send(ControlMessage.Message.newBuilder()
              .setId(RuntimeIdGenerator.generateMessageId())
              .setListenerId(MessageEnvironment.BLOCK_MANAGER_MASTER_MESSAGE_LISTENER_ID)
              .setType(ControlMessage.MessageType.BlockStateChanged)
              .setBlockStateChangedMsg(blockStateChangedMsgBuilder)
              .build());
    } else {
      throw new BlockFetchException(new Throwable("Cannot find corresponding block " + blockId));
    }
  }

  /**
   * Handles used {@link edu.snu.onyx.runtime.executor.data.block.Block}.
   *
   * @param blockStore the store which contains the block.
   * @param blockId    the ID of the block.
   */
  private void handleUsedData(final DataStoreProperty.Value blockStore,
                              final String blockId) {
    final AtomicInteger remainingExpectedRead = blockToRemainingRead.get(blockId);
    if (remainingExpectedRead != null) {
      if (remainingExpectedRead.decrementAndGet() == 0) {
        // This block should be discarded.
        blockToRemainingRead.remove(blockId);
        backgroundExecutorService.submit(new Runnable() {
          @Override
          public void run() {
            removeBlock(blockId, blockStore);
          }
        });
      }
    } // If null, just keep the data in the store.
  }

  private BlockStore getBlockStore(final DataStoreProperty.Value blockStore) {
    switch (blockStore) {
      case MemoryStore:
        return memoryStore;
      case SerializedMemoryStore:
        return serializedMemoryStore;
      case LocalFileStore:
        return localFileStore;
      case GlusterFileStore:
        return remoteFileStore;
      default:
        throw new UnsupportedBlockStoreException(new Exception(blockStore + " is not supported."));
    }
  }

  /**
   * Respond to a pull stream request.
   * @param outputStream {@link BlockOutputStream}
   */
  private void onPullStreamRequest(final BlockOutputStream<?> outputStream) {
    // We are getting the block from local store!
    final Optional<DataStoreProperty.Value> blockStoreOptional = outputStream.getBlockStore();
    final DataStoreProperty.Value blockStore = blockStoreOptional.get();
    if (!DataStoreProperty.Value.MemoryStore.equals(blockStore)) {
      throw new RuntimeException("Streaming is supported only on non-serialized memory store.");
    }
    final MemoryStore store = (MemoryStore) getBlockStore(DataStoreProperty.Value.MemoryStore);
<<<<<<< HEAD
=======
    store.subscribe(outputStream, outputStream.getBlockId(), outputStream.getKeyRange());
>>>>>>> ad7f5dbf
  }

  /**
   * Respond to a pull request by another executor.
   * <p>
   * This method is executed by {edu.snu.onyx.runtime.executor.data.blocktransfer.BlockTransport} thread. \
   * Never execute a blocking call in this method!
   *
   * @param outputStream {@link BlockOutputStream}
   */
  public void onPullRequest(final BlockOutputStream<?> outputStream) {
    // We are getting the block from local store!
    final Optional<DataStoreProperty.Value> blockStoreOptional = outputStream.getBlockStore();
    final DataStoreProperty.Value blockStore = blockStoreOptional.get();

    if (outputStream.isEncodePartialBlockEnabled()) {
      onPullStreamRequest(outputStream);
      return;
    }

    backgroundExecutorService.submit(new Runnable() {
      @Override
      public void run() {
        try {
          if (DataStoreProperty.Value.LocalFileStore.equals(blockStore)
              || DataStoreProperty.Value.GlusterFileStore.equals(blockStore)) {
            final FileStore fileStore = (FileStore) getBlockStore(blockStore);
            outputStream.writeFileAreas(fileStore.getFileAreas(outputStream.getBlockId(),
                outputStream.getKeyRange())).close();
            handleUsedData(blockStore, outputStream.getBlockId());
          } else if (DataStoreProperty.Value.SerializedMemoryStore.equals(blockStore)) {
            final SerializedMemoryStore serMemoryStore = (SerializedMemoryStore) getBlockStore(blockStore);
            final Optional<Iterable<SerializedPartition>> optionalResult = serMemoryStore.getSerializedPartitions(
                outputStream.getBlockId(), outputStream.getKeyRange());
            outputStream.writeSerializedPartitions(optionalResult.get()).close();
            handleUsedData(blockStore, outputStream.getBlockId());
          } else {
            final Iterable block =
                retrieveDataFromBlock(outputStream.getBlockId(), outputStream.getRuntimeEdgeId(),
                    blockStore, outputStream.getKeyRange()).get();
            outputStream.writeElements(block).close();
          }
        } catch (final IOException | ExecutionException | InterruptedException | BlockFetchException e) {
          LOG.error("Closing a pull request exceptionally", e);
          outputStream.closeExceptionally(e);
        }
      }
    });
  }

  /**
   * Respond to a push notification by another executor.
   * <p>
   * A push notification is generated when a remote executor invokes {@link edu.snu.onyx.runtime.executor.data
   * .blocktransfer.BlockTransfer#initiatePush(String, boolean, String, String, HashRange)} to transfer
   * a block to another executor.
   * <p>
   * This method is executed by {edu.snu.onyx.runtime.executor.data.blocktransfer.BlockTransport}
   * thread. Never execute a blocking call in this method!
   *
   * @param inputStream {@link BlockInputStream}
   */
  public void onPushNotification(final BlockInputStream inputStream) {
  }
}<|MERGE_RESOLUTION|>--- conflicted
+++ resolved
@@ -366,10 +366,7 @@
       throw new RuntimeException("Streaming is supported only on non-serialized memory store.");
     }
     final MemoryStore store = (MemoryStore) getBlockStore(DataStoreProperty.Value.MemoryStore);
-<<<<<<< HEAD
-=======
     store.subscribe(outputStream, outputStream.getBlockId(), outputStream.getKeyRange());
->>>>>>> ad7f5dbf
   }
 
   /**
