--- conflicted
+++ resolved
@@ -93,13 +93,8 @@
   }
 
   private synchronized void onTaskGroupReceived(final ScheduledTaskGroup scheduledTaskGroup) {
-<<<<<<< HEAD
-    LOG.info("Executor [{}] received TaskGroup [{}] to execute.",
-        new Object[]{executorId, scheduledTaskGroup.getTaskGroup().getTaskGroupId()});
-=======
     LOG.debug("Executor [{}] received TaskGroup [{}] to execute.",
         new Object[]{executorId, scheduledTaskGroup.getTaskGroupId()});
->>>>>>> 7227e0f2
     executorService.execute(() -> launchTaskGroup(scheduledTaskGroup));
   }
 
