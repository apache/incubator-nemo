--- conflicted
+++ resolved
@@ -104,10 +104,6 @@
     try {
       final DAG<Task, RuntimeEdge<Task>> taskGroupDag =
           SerializationUtils.deserialize(scheduledTaskGroup.getSerializedTaskGroupDag());
-<<<<<<< HEAD
-
-=======
->>>>>>> 8c9abddc
       final TaskGroupStateManager taskGroupStateManager =
           new TaskGroupStateManager(scheduledTaskGroup, taskGroupDag, executorId,
               persistentConnectionToMasterMap, metricMessageSender);
