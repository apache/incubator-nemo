/*
 * Copyright (C) 2017 Seoul National University
 *
 * Licensed under the Apache License, Version 2.0 (the "License");
 * you may not use this file except in compliance with the License.
 * You may obtain a copy of the License at
 *
 *         http://www.apache.org/licenses/LICENSE-2.0
 *
 * Unless required by applicable law or agreed to in writing, software
 * distributed under the License is distributed on an "AS IS" BASIS,
 * WITHOUT WARRANTIES OR CONDITIONS OF ANY KIND, either express or implied.
 * See the License for the specific language governing permissions and
 * limitations under the License.
 */
package edu.snu.coral.runtime.executor;

import com.google.protobuf.ByteString;
import edu.snu.coral.common.dag.DAG;
import edu.snu.coral.conf.JobConf;
import edu.snu.coral.common.exception.IllegalMessageException;
import edu.snu.coral.common.exception.UnknownFailureCauseException;
import edu.snu.coral.runtime.common.RuntimeIdGenerator;
import edu.snu.coral.runtime.common.comm.ControlMessage;
import edu.snu.coral.runtime.common.message.MessageContext;
import edu.snu.coral.runtime.common.message.MessageEnvironment;
import edu.snu.coral.runtime.common.message.MessageListener;
import edu.snu.coral.runtime.common.message.PersistentConnectionToMasterMap;
import edu.snu.coral.runtime.common.plan.RuntimeEdge;
import edu.snu.coral.runtime.common.plan.physical.ScheduledTaskGroup;
import edu.snu.coral.runtime.common.plan.physical.Task;
import edu.snu.coral.runtime.executor.data.SerializerManager;
import edu.snu.coral.runtime.executor.datatransfer.DataTransferFactory;
import org.apache.commons.lang3.SerializationUtils;
import org.apache.reef.tang.annotations.Parameter;

import javax.inject.Inject;
import java.util.concurrent.ExecutorService;
import java.util.concurrent.Executors;
import org.slf4j.Logger;
import org.slf4j.LoggerFactory;

/**
 * Executor.
 */
public final class Executor {
  private static final Logger LOG = LoggerFactory.getLogger(Executor.class.getName());

  private final String executorId;

  /**
   * To be used for a thread pool to execute task groups.
   */
  private final ExecutorService executorService;

  /**
   * In charge of this executor's intermediate data transfer.
   */
  private final SerializerManager serializerManager;

  /**
   * Factory of InputReader/OutputWriter for executing tasks groups.
   */
  private final DataTransferFactory dataTransferFactory;

  private final PersistentConnectionToMasterMap persistentConnectionToMasterMap;

  private final MetricMessageSender metricMessageSender;

  @Inject
  public Executor(@Parameter(JobConf.ExecutorId.class) final String executorId,
                  @Parameter(JobConf.ExecutorCapacity.class) final int executorCapacity,
                  final PersistentConnectionToMasterMap persistentConnectionToMasterMap,
                  final MessageEnvironment messageEnvironment,
                  final SerializerManager serializerManager,
                  final DataTransferFactory dataTransferFactory,
                  final MetricManagerWorker metricMessageSender) {
    this.executorId = executorId;
    //this.executorService = Executors.newFixedThreadPool(executorCapacity);
    this.executorService = Executors.newCachedThreadPool();
    this.persistentConnectionToMasterMap = persistentConnectionToMasterMap;
    this.serializerManager = serializerManager;
    this.dataTransferFactory = dataTransferFactory;
    this.metricMessageSender = metricMessageSender;
    messageEnvironment.setupListener(MessageEnvironment.EXECUTOR_MESSAGE_LISTENER_ID, new ExecutorMessageReceiver());
    LOG.info("Executor [{}] capacity is " + executorCapacity, executorId);
  }

  public String getExecutorId() {
    return executorId;
  }

  private synchronized void onTaskGroupReceived(final ScheduledTaskGroup scheduledTaskGroup) {
    LOG.debug("Executor [{}] received TaskGroup [{}] to execute.",
        new Object[]{executorId, scheduledTaskGroup.getTaskGroupId()});
    executorService.execute(() -> launchTaskGroup(scheduledTaskGroup));
  }

  /**
   * Launches the TaskGroup, and keeps track of the execution state with taskGroupStateManager.
   * @param scheduledTaskGroup to launch.
   */
  private void launchTaskGroup(final ScheduledTaskGroup scheduledTaskGroup) {
    try {
      final DAG<Task, RuntimeEdge<Task>> taskGroupDag =
          SerializationUtils.deserialize(scheduledTaskGroup.getSerializedTaskGroupDag());
      final TaskGroupStateManager taskGroupStateManager =
          new TaskGroupStateManager(scheduledTaskGroup, taskGroupDag, executorId,
              persistentConnectionToMasterMap, metricMessageSender);

      scheduledTaskGroup.getTaskGroupIncomingEdges()
          .forEach(e -> serializerManager.register(e.getId(), e.getCoder(), e.getExecutionProperties()));
      scheduledTaskGroup.getTaskGroupOutgoingEdges()
          .forEach(e -> serializerManager.register(e.getId(), e.getCoder(), e.getExecutionProperties()));
      // TODO #432: remove these coders when we "streamize" task execution within a TaskGroup.
      taskGroupDag.getVertices().forEach(v -> {
        taskGroupDag.getOutgoingEdgesOf(v)
            .forEach(e -> serializerManager.register(e.getId(), e.getCoder(), e.getExecutionProperties()));
      });

      new TaskGroupExecutor(
<<<<<<< HEAD
          scheduledTaskGroup, taskGroupDag, taskGroupStateManager, dataTransferFactory).execute();
=======
          scheduledTaskGroup, taskGroupDag, taskGroupStateManager, dataTransferFactory, metricMessageSender).execute();
>>>>>>> 1af4fc63
    } catch (final Exception e) {
      persistentConnectionToMasterMap.getMessageSender(MessageEnvironment.RUNTIME_MASTER_MESSAGE_LISTENER_ID).send(
          ControlMessage.Message.newBuilder()
              .setId(RuntimeIdGenerator.generateMessageId())
              .setListenerId(MessageEnvironment.RUNTIME_MASTER_MESSAGE_LISTENER_ID)
              .setType(ControlMessage.MessageType.ExecutorFailed)
              .setExecutorFailedMsg(ControlMessage.ExecutorFailedMsg.newBuilder()
                  .setExecutorId(executorId)
                  .setException(ByteString.copyFrom(SerializationUtils.serialize(e)))
                  .build())
              .build());
      throw e;
    }
  }

  public void terminate() {
    try {
      metricMessageSender.close();
    } catch (final UnknownFailureCauseException e) {
      throw new UnknownFailureCauseException(
          new Exception("Closing MetricManagerWorker failed in executor " + executorId));
    }
  }

  /**
   * MessageListener for Executor.
   */
  private final class ExecutorMessageReceiver implements MessageListener<ControlMessage.Message> {

    @Override
    public void onMessage(final ControlMessage.Message message) {
      switch (message.getType()) {
      case ScheduleTaskGroup:
        final ControlMessage.ScheduleTaskGroupMsg scheduleTaskGroupMsg = message.getScheduleTaskGroupMsg();
        final ScheduledTaskGroup scheduledTaskGroup =
            SerializationUtils.deserialize(scheduleTaskGroupMsg.getTaskGroup().toByteArray());
        onTaskGroupReceived(scheduledTaskGroup);
        break;
      default:
        throw new IllegalMessageException(
            new Exception("This message should not be received by an executor :" + message.getType()));
      }
    }

    @Override
    public void onMessageWithContext(final ControlMessage.Message message, final MessageContext messageContext) {
      switch (message.getType()) {
      default:
        throw new IllegalMessageException(
            new Exception("This message should not be requested to an executor :" + message.getType()));
      }
    }
  }
}<|MERGE_RESOLUTION|>--- conflicted
+++ resolved
@@ -119,11 +119,7 @@
       });
 
       new TaskGroupExecutor(
-<<<<<<< HEAD
-          scheduledTaskGroup, taskGroupDag, taskGroupStateManager, dataTransferFactory).execute();
-=======
           scheduledTaskGroup, taskGroupDag, taskGroupStateManager, dataTransferFactory, metricMessageSender).execute();
->>>>>>> 1af4fc63
     } catch (final Exception e) {
       persistentConnectionToMasterMap.getMessageSender(MessageEnvironment.RUNTIME_MASTER_MESSAGE_LISTENER_ID).send(
           ControlMessage.Message.newBuilder()
