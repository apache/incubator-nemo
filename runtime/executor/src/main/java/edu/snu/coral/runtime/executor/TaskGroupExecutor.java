/*
 * Copyright (C) 2017 Seoul National University
 *
 * Licensed under the Apache License, Version 2.0 (the "License");
 * you may not use this file except in compliance with the License.
 * You may obtain a copy of the License at
 *
 *         http://www.apache.org/licenses/LICENSE-2.0
 *
 * Unless required by applicable law or agreed to in writing, software
 * distributed under the License is distributed on an "AS IS" BASIS,
 * WITHOUT WARRANTIES OR CONDITIONS OF ANY KIND, either express or implied.
 * See the License for the specific language governing permissions and
 * limitations under the License.
 */
package edu.snu.coral.runtime.executor;

import edu.snu.coral.common.ContextImpl;
import edu.snu.coral.common.Pair;
import edu.snu.coral.common.dag.DAG;
import edu.snu.coral.common.exception.BlockFetchException;
import edu.snu.coral.common.exception.BlockWriteException;
import edu.snu.coral.common.ir.Readable;
import edu.snu.coral.common.ir.vertex.transform.Transform;
import edu.snu.coral.common.ir.vertex.OperatorVertex;
import edu.snu.coral.runtime.common.RuntimeIdGenerator;
import edu.snu.coral.runtime.common.plan.RuntimeEdge;
import edu.snu.coral.runtime.common.plan.physical.*;
import edu.snu.coral.runtime.common.state.TaskGroupState;
import edu.snu.coral.runtime.common.state.TaskState;
import edu.snu.coral.runtime.executor.datatransfer.DataTransferFactory;
import edu.snu.coral.runtime.executor.datatransfer.InputReader;
import edu.snu.coral.runtime.executor.datatransfer.OutputCollectorImpl;
import edu.snu.coral.runtime.executor.datatransfer.OutputWriter;

import java.util.*;
import java.util.concurrent.BlockingQueue;
import java.util.concurrent.CompletableFuture;
import java.util.concurrent.ExecutionException;
import java.util.concurrent.LinkedBlockingQueue;
import java.util.concurrent.atomic.AtomicInteger;
import org.slf4j.Logger;
import org.slf4j.LoggerFactory;
import java.util.stream.Collectors;
import java.util.stream.IntStream;

/**
 * Executes a task group.
 */
public final class TaskGroupExecutor {

  private static final Logger LOG = LoggerFactory.getLogger(TaskGroupExecutor.class.getName());

  private final DAG<Task, RuntimeEdge<Task>> taskGroupDag;
  private final String taskGroupId;
  private final int taskGroupIdx;
  private final TaskGroupStateManager taskGroupStateManager;
  private final List<PhysicalStageEdge> stageIncomingEdges;
  private final List<PhysicalStageEdge> stageOutgoingEdges;
  private final DataTransferFactory channelFactory;
<<<<<<< HEAD
  //private final MetricMessageSender metricMessageSender;
  //private final Map<String, Object> metric;
  //private final MetricDataBuilder metricDataBuilder;
  //private final String compUnitId;
=======
  private final MetricCollector metricCollector;
>>>>>>> 1af4fc63

  /**
   * Map of task IDs in this task group to their readers/writers.
   */
  private final Map<String, List<InputReader>> physicalTaskIdToInputReaderMap;
  private final Map<String, List<OutputWriter>> physicalTaskIdToOutputWriterMap;

  private boolean isExecutionRequested;

  public TaskGroupExecutor(final ScheduledTaskGroup scheduledTaskGroup,
                           final DAG<Task, RuntimeEdge<Task>> taskGroupDag,
                           final TaskGroupStateManager taskGroupStateManager,
<<<<<<< HEAD
                           final DataTransferFactory channelFactory) {
//                           final MetricMessageSender metricMessageSender) {
=======
                           final DataTransferFactory channelFactory,
                           final MetricMessageSender metricMessageSender) {
>>>>>>> 1af4fc63
    this.taskGroupDag = taskGroupDag;
    this.taskGroupId = scheduledTaskGroup.getTaskGroupId();
    this.taskGroupIdx = scheduledTaskGroup.getTaskGroupIdx();
    this.taskGroupStateManager = taskGroupStateManager;
    this.stageIncomingEdges = scheduledTaskGroup.getTaskGroupIncomingEdges();
    this.stageOutgoingEdges = scheduledTaskGroup.getTaskGroupOutgoingEdges();
    this.channelFactory = channelFactory;
<<<<<<< HEAD
    //this.metricMessageSender = metricMessageSender;

    //this.compUnitId = taskGroupId + "_detail";
    //this.metric = new HashMap<>();
    //this.metricDataBuilder = new MetricDataBuilder(compUnitId);
=======
    this.metricCollector = new MetricCollector(metricMessageSender);
>>>>>>> 1af4fc63

    this.physicalTaskIdToInputReaderMap = new HashMap<>();
    this.physicalTaskIdToOutputWriterMap = new HashMap<>();

    this.isExecutionRequested = false;

    initializeDataRead(scheduledTaskGroup.getLogicalTaskIdToReadable());
    initializeDataTransfer();
  }

  /**
   * Initializes data read of {@link edu.snu.coral.common.ir.vertex.SourceVertex}.
   *
   * @param logicalTaskIdToReadable the map between logical task id to {@link Readable}.
   */
  private void initializeDataRead(final Map<String, Readable> logicalTaskIdToReadable) {
    taskGroupDag.getTopologicalSort().stream()
        .filter(task -> task instanceof BoundedSourceTask)
        .forEach(boundedSourceTask -> ((BoundedSourceTask) boundedSourceTask).setReadable(
            logicalTaskIdToReadable.get(boundedSourceTask.getId())));
  }

  /**
   * Initializes readers and writers depending on the execution properties.
   * Note that there are edges that are cross-stage and stage-internal.
   */
  private void initializeDataTransfer() {
    taskGroupDag.topologicalDo((task -> {
      final Set<PhysicalStageEdge> inEdgesFromOtherStages = getInEdgesFromOtherStages(task);
      final Set<PhysicalStageEdge> outEdgesToOtherStages = getOutEdgesToOtherStages(task);

      inEdgesFromOtherStages.forEach(physicalStageEdge -> {
        final InputReader inputReader = channelFactory.createReader(
            taskGroupIdx, physicalStageEdge.getSrcVertex(), physicalStageEdge);
        addInputReader(task, inputReader);
      });

      outEdgesToOtherStages.forEach(physicalStageEdge -> {
        final OutputWriter outputWriter = channelFactory.createWriter(
            task, taskGroupIdx, physicalStageEdge.getDstVertex(), physicalStageEdge);
        addOutputWriter(task, outputWriter);
      });

      final List<RuntimeEdge<Task>> inEdgesWithinStage = taskGroupDag.getIncomingEdgesOf(task);
      inEdgesWithinStage.forEach(internalEdge -> createLocalReader(task, internalEdge));

      final List<RuntimeEdge<Task>> outEdgesWithinStage = taskGroupDag.getOutgoingEdgesOf(task);
      outEdgesWithinStage.forEach(internalEdge -> createLocalWriter(task, internalEdge));
    }));
  }

  // Helper functions to initializes cross-stage edges.
  private Set<PhysicalStageEdge> getInEdgesFromOtherStages(final Task task) {
    return stageIncomingEdges.stream().filter(
        stageInEdge -> stageInEdge.getDstVertex().getId().equals(task.getIrVertexId()))
        .collect(Collectors.toSet());
  }

  private Set<PhysicalStageEdge> getOutEdgesToOtherStages(final Task task) {
    return stageOutgoingEdges.stream().filter(
        stageInEdge -> stageInEdge.getSrcVertex().getId().equals(task.getIrVertexId()))
        .collect(Collectors.toSet());
  }

  // Helper functions to initializes stage-internal edges.
  private void createLocalReader(final Task task, final RuntimeEdge<Task> internalEdge) {
    final InputReader inputReader = channelFactory.createLocalReader(taskGroupIdx, internalEdge);
    addInputReader(task, inputReader);
  }

  private void createLocalWriter(final Task task, final RuntimeEdge<Task> internalEdge) {
    final OutputWriter outputWriter = channelFactory.createLocalWriter(task, taskGroupIdx, internalEdge);
    addOutputWriter(task, outputWriter);
  }

  // Helper functions to add the initialized reader/writer to the maintained map.
  private void addInputReader(final Task task, final InputReader inputReader) {
    final String physicalTaskId = getPhysicalTaskId(task.getId());
    physicalTaskIdToInputReaderMap.computeIfAbsent(physicalTaskId, readerList -> new ArrayList<>());
    physicalTaskIdToInputReaderMap.get(physicalTaskId).add(inputReader);
  }

  private void addOutputWriter(final Task task, final OutputWriter outputWriter) {
    final String physicalTaskId = getPhysicalTaskId(task.getId());
    physicalTaskIdToOutputWriterMap.computeIfAbsent(physicalTaskId, readerList -> new ArrayList<>());
    physicalTaskIdToOutputWriterMap.get(physicalTaskId).add(outputWriter);
  }

  /**
   * Executes the task group.
   */
  public void execute() {
    LOG.info("{} Execution Started!", taskGroupId);
    //metricDataBuilder.beginMeasurement(metric);
    if (isExecutionRequested) {
      throw new RuntimeException("TaskGroup {" + taskGroupId + "} execution called again!");
    } else {
      isExecutionRequested = true;
    }

    taskGroupStateManager.onTaskGroupStateChanged(
        TaskGroupState.State.EXECUTING, Optional.empty(), Optional.empty());

    //int taskIdx = 0;
    for (final Task task : taskGroupDag.getTopologicalSort()) {
      final String physicalTaskId = getPhysicalTaskId(task.getId());
      taskGroupStateManager.onTaskStateChanged(physicalTaskId, TaskState.State.EXECUTING, Optional.empty());
      try {
        if (task instanceof BoundedSourceTask) {
<<<<<<< HEAD
          //final long startTime = System.currentTimeMillis();
=======
>>>>>>> 1af4fc63
          launchBoundedSourceTask((BoundedSourceTask) task);
          taskGroupStateManager.onTaskStateChanged(physicalTaskId, TaskState.State.COMPLETE, Optional.empty());
          //final long endTime = System.currentTimeMillis();
          //metric.put("BoundedSourceTask(ms)" + taskIdx++, endTime - startTime);
          LOG.info("{} Execution Complete!", taskGroupId);
        } else if (task instanceof OperatorTask) {
          //final long startTime = System.currentTimeMillis();
          launchOperatorTask((OperatorTask) task);
          taskGroupStateManager.onTaskStateChanged(physicalTaskId, TaskState.State.COMPLETE, Optional.empty());
          //final long endTime = System.currentTimeMillis();
          //metric.put("OperatorTask(ms)" + taskIdx++, endTime - startTime);
          LOG.info("{} Execution Complete!", taskGroupId);
        } else if (task instanceof MetricCollectionBarrierTask) {
          launchMetricCollectionBarrierTask((MetricCollectionBarrierTask) task);
          taskGroupStateManager.onTaskStateChanged(physicalTaskId, TaskState.State.ON_HOLD, Optional.empty());
          LOG.info("{} Execution Complete!", taskGroupId);
        } else {
          throw new UnsupportedOperationException(task.toString());
        }
      } catch (final BlockFetchException ex) {
        taskGroupStateManager.onTaskStateChanged(physicalTaskId, TaskState.State.FAILED_RECOVERABLE,
            Optional.of(TaskGroupState.RecoverableFailureCause.INPUT_READ_FAILURE));
        LOG.warn("{} Execution Failed (Recoverable)! Exception: {}",
            new Object[] {taskGroupId, ex.toString()});
      } catch (final BlockWriteException ex2) {
        taskGroupStateManager.onTaskStateChanged(physicalTaskId, TaskState.State.FAILED_RECOVERABLE,
            Optional.of(TaskGroupState.RecoverableFailureCause.OUTPUT_WRITE_FAILURE));
        LOG.warn("{} Execution Failed (Recoverable)! Exception: {}",
            new Object[] {taskGroupId, ex2.toString()});
      } catch (final Exception e) {
        taskGroupStateManager.onTaskStateChanged(
            physicalTaskId, TaskState.State.FAILED_UNRECOVERABLE, Optional.empty());
        throw new RuntimeException(e);
      }
    }
    //metricDataBuilder.endMeasurement(metric);
    //metricMessageSender.send(compUnitId, metricDataBuilder.build().toJson());
  }

  /**
   * Processes a BoundedSourceTask.
   *
   * @param boundedSourceTask the bounded source task to execute
   * @throws Exception occurred during input read.
   */
  private void launchBoundedSourceTask(final BoundedSourceTask boundedSourceTask) throws Exception {
<<<<<<< HEAD
    //final long startTime = System.currentTimeMillis();
    final Readable readable = boundedSourceTask.getReadable();
    //final long endTime = System.currentTimeMillis();
    //metric.put("GetReadable(ms)", endTime - startTime);

=======
    final String physicalTaskId = getPhysicalTaskId(boundedSourceTask.getId());
    final Map<String, Object> metric = new HashMap<>();
    metricCollector.beginMeasurement(physicalTaskId, metric);

    final long startReadTime = System.currentTimeMillis();
    final Readable readable = boundedSourceTask.getReadable();
>>>>>>> 1af4fc63
    final Iterable readData = readable.read();
    final long endReadTime = System.currentTimeMillis();
    metric.put("BoundedSourceReadTime(ms)", endReadTime - startReadTime);

    long writtenBytes = 0;
    for (final OutputWriter outputWriter : physicalTaskIdToOutputWriterMap.get(physicalTaskId)) {
      outputWriter.write(readData);
      writtenBytes += outputWriter.close();
    }
    final long endWriteTime = System.currentTimeMillis();
    metric.put("OutputWriteTime(ms)", endWriteTime - endReadTime);
    metric.put("WrittenBytes", writtenBytes);
    metricCollector.endMeasurement(physicalTaskId, metric);
  }

  /**
   * Processes an OperatorTask.
   * @param operatorTask to execute
   */
  private void launchOperatorTask(final OperatorTask operatorTask) {
    final Map<Transform, Object> sideInputMap = new HashMap<>();
    final String physicalTaskId = getPhysicalTaskId(operatorTask.getId());
    final Map<String, Object> metric = new HashMap<>();
    metricCollector.beginMeasurement(physicalTaskId, metric);

    final long startReadTime = System.currentTimeMillis();
    // Check for side inputs
    physicalTaskIdToInputReaderMap.get(physicalTaskId).stream().filter(InputReader::isSideInputReader)
        .forEach(inputReader -> {
          try {
            final Object sideInput = inputReader.getSideInput();
            final RuntimeEdge inEdge = inputReader.getRuntimeEdge();
            final Transform srcTransform;
            if (inEdge instanceof PhysicalStageEdge) {
              srcTransform = ((OperatorVertex) ((PhysicalStageEdge) inEdge).getSrcVertex())
                  .getTransform();
            } else {
              srcTransform = ((OperatorTask) inEdge.getSrc()).getTransform();
            }
            sideInputMap.put(srcTransform, sideInput);
          } catch (final InterruptedException | ExecutionException e) {
            throw new BlockFetchException(e);
          }
        });

    final Transform.Context transformContext = new ContextImpl(sideInputMap);
    final OutputCollectorImpl outputCollector = new OutputCollectorImpl();

    final Transform transform = operatorTask.getTransform();
    transform.prepare(transformContext, outputCollector);

    // Check for non-side inputs
    // This blocking queue contains the pairs having data and source vertex ids.
    final BlockingQueue<Pair<Iterator, String>> dataQueue = new LinkedBlockingQueue<>();
    final AtomicInteger sourceParallelism = new AtomicInteger(0);
    physicalTaskIdToInputReaderMap.get(physicalTaskId).stream().filter(inputReader -> !inputReader.isSideInputReader())
        .forEach(inputReader -> {
          final List<CompletableFuture<Iterator>> futures = inputReader.read();
          final String srcIrVtxId = inputReader.getSrcIrVertexId();
          sourceParallelism.getAndAdd(inputReader.getSourceParallelism());
          // Add consumers which will push the data to the data queue when it ready to the futures.
          futures.forEach(compFuture -> compFuture.whenComplete((data, exception) -> {
            if (exception != null) {
              throw new BlockFetchException(exception);
            }
            dataQueue.add(Pair.of(data, srcIrVtxId));
          }));
        });
    final long endReadTime = System.currentTimeMillis();
    metric.put("InputReadTime(ms)", endReadTime - startReadTime);

    long accumulatedWriteTime = 0;
    // Consumes all of the partitions from incoming edges.
    for (int srcTaskNum = 0; srcTaskNum < sourceParallelism.get(); srcTaskNum++) {
      try {
        // Because the data queue is a blocking queue, we may need to wait some available data to be pushed.
        final Pair<Iterator, String> availableData = dataQueue.take();
        transform.onData(availableData.left(), availableData.right());
      } catch (final InterruptedException e) {
        throw new BlockFetchException(e);
      }

      // Check whether there is any output data from the transform and write the output of this task to the writer.
      final List output = outputCollector.collectOutputList();
      if (!output.isEmpty() && physicalTaskIdToOutputWriterMap.containsKey(physicalTaskId)) {
        final long writeStartTime = System.currentTimeMillis();
        physicalTaskIdToOutputWriterMap.get(physicalTaskId).forEach(outputWriter -> outputWriter.write(output));
        final long writeEndTime = System.currentTimeMillis();
        accumulatedWriteTime += writeEndTime - writeStartTime;
      } // If else, this is a sink task.
    }
    transform.close();

    final long endTransformTime = System.currentTimeMillis();
    metric.put("TransformTime(ms)", endTransformTime - endReadTime - accumulatedWriteTime);

    // Check whether there is any output data from the transform and write the output of this task to the writer.
    long writtenBytes = 0;
    final List output = outputCollector.collectOutputList();
    if (physicalTaskIdToOutputWriterMap.containsKey(physicalTaskId)) {
      for (final OutputWriter outputWriter : physicalTaskIdToOutputWriterMap.get(physicalTaskId)) {
        if (!output.isEmpty()) {
          outputWriter.write(output);
        }
        writtenBytes += outputWriter.close();
      }
    } else {
      LOG.info("This is a sink task: {}", physicalTaskId);
    }
    final long endWriteTime = System.currentTimeMillis();
    metric.put("OutputTime(ms)", endWriteTime - endTransformTime + accumulatedWriteTime);
    metric.put("WrittenBytes", writtenBytes);

    metricCollector.endMeasurement(physicalTaskId, metric);
  }

  /**
   * Pass on the data to the following tasks.
   * @param task the task to carry on the data.
   */
  private void launchMetricCollectionBarrierTask(final MetricCollectionBarrierTask task) {
    final String physicalTaskId = getPhysicalTaskId(task.getId());
    final Map<String, Object> metric = new HashMap<>();
    metricCollector.beginMeasurement(physicalTaskId, metric);

    final long startReadTime = System.currentTimeMillis();
    final BlockingQueue<Iterator> dataQueue = new LinkedBlockingQueue<>();
    final AtomicInteger sourceParallelism = new AtomicInteger(0);
    physicalTaskIdToInputReaderMap.get(physicalTaskId).stream().filter(inputReader -> !inputReader.isSideInputReader())
        .forEach(inputReader -> {
          sourceParallelism.getAndAdd(inputReader.getSourceParallelism());
          inputReader.read().forEach(compFuture -> compFuture.thenAccept(dataQueue::add));
        });

    final List data = new ArrayList<>();
    IntStream.range(0, sourceParallelism.get()).forEach(srcTaskNum -> {
      try {
        final Iterator availableData = dataQueue.take();
        availableData.forEachRemaining(data::add);
      } catch (final InterruptedException e) {
        throw new BlockFetchException(e);
      }
    });
    final long endReadTime = System.currentTimeMillis();
    metric.put("InputReadTime(ms)", endReadTime - startReadTime);

    long writtenBytes = 0;
    for (final OutputWriter outputWriter : physicalTaskIdToOutputWriterMap.get(physicalTaskId)) {
      outputWriter.write(data);
      writtenBytes += outputWriter.close();
    }
    final long endWriteTime  = System.currentTimeMillis();
    metric.put("OutputWriteTime(ms)", endWriteTime - endReadTime);
    metric.put("WrittenBytes", writtenBytes);
    metricCollector.endMeasurement(physicalTaskId, metric);
  }

  /**
   * @param logicalTaskId the logical task id.
   * @return the physical task id.
   */
  private String getPhysicalTaskId(final String logicalTaskId) {
    return RuntimeIdGenerator.generatePhysicalTaskId(taskGroupIdx, logicalTaskId);
  }
}<|MERGE_RESOLUTION|>--- conflicted
+++ resolved
@@ -58,14 +58,7 @@
   private final List<PhysicalStageEdge> stageIncomingEdges;
   private final List<PhysicalStageEdge> stageOutgoingEdges;
   private final DataTransferFactory channelFactory;
-<<<<<<< HEAD
-  //private final MetricMessageSender metricMessageSender;
-  //private final Map<String, Object> metric;
-  //private final MetricDataBuilder metricDataBuilder;
-  //private final String compUnitId;
-=======
   private final MetricCollector metricCollector;
->>>>>>> 1af4fc63
 
   /**
    * Map of task IDs in this task group to their readers/writers.
@@ -78,13 +71,8 @@
   public TaskGroupExecutor(final ScheduledTaskGroup scheduledTaskGroup,
                            final DAG<Task, RuntimeEdge<Task>> taskGroupDag,
                            final TaskGroupStateManager taskGroupStateManager,
-<<<<<<< HEAD
-                           final DataTransferFactory channelFactory) {
-//                           final MetricMessageSender metricMessageSender) {
-=======
                            final DataTransferFactory channelFactory,
                            final MetricMessageSender metricMessageSender) {
->>>>>>> 1af4fc63
     this.taskGroupDag = taskGroupDag;
     this.taskGroupId = scheduledTaskGroup.getTaskGroupId();
     this.taskGroupIdx = scheduledTaskGroup.getTaskGroupIdx();
@@ -92,15 +80,7 @@
     this.stageIncomingEdges = scheduledTaskGroup.getTaskGroupIncomingEdges();
     this.stageOutgoingEdges = scheduledTaskGroup.getTaskGroupOutgoingEdges();
     this.channelFactory = channelFactory;
-<<<<<<< HEAD
-    //this.metricMessageSender = metricMessageSender;
-
-    //this.compUnitId = taskGroupId + "_detail";
-    //this.metric = new HashMap<>();
-    //this.metricDataBuilder = new MetricDataBuilder(compUnitId);
-=======
     this.metricCollector = new MetricCollector(metricMessageSender);
->>>>>>> 1af4fc63
 
     this.physicalTaskIdToInputReaderMap = new HashMap<>();
     this.physicalTaskIdToOutputWriterMap = new HashMap<>();
@@ -210,21 +190,12 @@
       taskGroupStateManager.onTaskStateChanged(physicalTaskId, TaskState.State.EXECUTING, Optional.empty());
       try {
         if (task instanceof BoundedSourceTask) {
-<<<<<<< HEAD
-          //final long startTime = System.currentTimeMillis();
-=======
->>>>>>> 1af4fc63
           launchBoundedSourceTask((BoundedSourceTask) task);
           taskGroupStateManager.onTaskStateChanged(physicalTaskId, TaskState.State.COMPLETE, Optional.empty());
-          //final long endTime = System.currentTimeMillis();
-          //metric.put("BoundedSourceTask(ms)" + taskIdx++, endTime - startTime);
           LOG.info("{} Execution Complete!", taskGroupId);
         } else if (task instanceof OperatorTask) {
-          //final long startTime = System.currentTimeMillis();
           launchOperatorTask((OperatorTask) task);
           taskGroupStateManager.onTaskStateChanged(physicalTaskId, TaskState.State.COMPLETE, Optional.empty());
-          //final long endTime = System.currentTimeMillis();
-          //metric.put("OperatorTask(ms)" + taskIdx++, endTime - startTime);
           LOG.info("{} Execution Complete!", taskGroupId);
         } else if (task instanceof MetricCollectionBarrierTask) {
           launchMetricCollectionBarrierTask((MetricCollectionBarrierTask) task);
@@ -249,8 +220,6 @@
         throw new RuntimeException(e);
       }
     }
-    //metricDataBuilder.endMeasurement(metric);
-    //metricMessageSender.send(compUnitId, metricDataBuilder.build().toJson());
   }
 
   /**
@@ -260,20 +229,13 @@
    * @throws Exception occurred during input read.
    */
   private void launchBoundedSourceTask(final BoundedSourceTask boundedSourceTask) throws Exception {
-<<<<<<< HEAD
-    //final long startTime = System.currentTimeMillis();
-    final Readable readable = boundedSourceTask.getReadable();
-    //final long endTime = System.currentTimeMillis();
-    //metric.put("GetReadable(ms)", endTime - startTime);
-
-=======
     final String physicalTaskId = getPhysicalTaskId(boundedSourceTask.getId());
     final Map<String, Object> metric = new HashMap<>();
     metricCollector.beginMeasurement(physicalTaskId, metric);
 
     final long startReadTime = System.currentTimeMillis();
     final Readable readable = boundedSourceTask.getReadable();
->>>>>>> 1af4fc63
+
     final Iterable readData = readable.read();
     final long endReadTime = System.currentTimeMillis();
     metric.put("BoundedSourceReadTime(ms)", endReadTime - startReadTime);
