/*
 * Copyright (C) 2017 Seoul National University
 *
 * Licensed under the Apache License, Version 2.0 (the "License");
 * you may not use this file except in compliance with the License.
 * You may obtain a copy of the License at
 *
 *         http://www.apache.org/licenses/LICENSE-2.0
 *
 * Unless required by applicable law or agreed to in writing, software
 * distributed under the License is distributed on an "AS IS" BASIS,
 * WITHOUT WARRANTIES OR CONDITIONS OF ANY KIND, either express or implied.
 * See the License for the specific language governing permissions and
 * limitations under the License.
 */
package edu.snu.coral.runtime.executor;

import edu.snu.coral.common.ContextImpl;
import edu.snu.coral.common.Pair;
import edu.snu.coral.common.dag.DAG;
import edu.snu.coral.common.exception.BlockFetchException;
import edu.snu.coral.common.exception.BlockWriteException;
import edu.snu.coral.common.ir.Readable;
import edu.snu.coral.common.ir.vertex.transform.Transform;
import edu.snu.coral.common.ir.vertex.OperatorVertex;
import edu.snu.coral.runtime.common.RuntimeIdGenerator;
import edu.snu.coral.runtime.common.plan.RuntimeEdge;
import edu.snu.coral.runtime.common.plan.physical.*;
import edu.snu.coral.runtime.common.state.TaskGroupState;
import edu.snu.coral.runtime.common.state.TaskState;
import edu.snu.coral.runtime.executor.datatransfer.DataTransferFactory;
import edu.snu.coral.runtime.executor.datatransfer.InputReader;
import edu.snu.coral.runtime.executor.datatransfer.OutputCollectorImpl;
import edu.snu.coral.runtime.executor.datatransfer.OutputWriter;

import java.util.*;
import java.util.concurrent.BlockingQueue;
import java.util.concurrent.CompletableFuture;
import java.util.concurrent.ExecutionException;
import java.util.concurrent.LinkedBlockingQueue;
import java.util.concurrent.atomic.AtomicInteger;
import org.slf4j.Logger;
import org.slf4j.LoggerFactory;
import java.util.stream.Collectors;
import java.util.stream.IntStream;

/**
 * Executes a task group.
 */
public final class TaskGroupExecutor {

  private static final Logger LOG = LoggerFactory.getLogger(TaskGroupExecutor.class.getName());

  private final DAG<Task, RuntimeEdge<Task>> taskGroupDag;
  private final String taskGroupId;
  private final int taskGroupIdx;
  private final TaskGroupStateManager taskGroupStateManager;
  private final List<PhysicalStageEdge> stageIncomingEdges;
  private final List<PhysicalStageEdge> stageOutgoingEdges;
  private final DataTransferFactory channelFactory;
  //private final MetricMessageSender metricMessageSender;
  //private final Map<String, Object> metric;
  //private final MetricDataBuilder metricDataBuilder;
  //private final String compUnitId;

  /**
   * Map of task IDs in this task group to their readers/writers.
   */
  private final Map<String, List<InputReader>> physicalTaskIdToInputReaderMap;
  private final Map<String, List<OutputWriter>> physicalTaskIdToOutputWriterMap;

  private boolean isExecutionRequested;

  public TaskGroupExecutor(final ScheduledTaskGroup scheduledTaskGroup,
                           final DAG<Task, RuntimeEdge<Task>> taskGroupDag,
                           final TaskGroupStateManager taskGroupStateManager,
                           final DataTransferFactory channelFactory) {
//                           final MetricMessageSender metricMessageSender) {
    this.taskGroupDag = taskGroupDag;
    this.taskGroupId = scheduledTaskGroup.getTaskGroupId();
    this.taskGroupIdx = scheduledTaskGroup.getTaskGroupIdx();
    this.taskGroupStateManager = taskGroupStateManager;
    this.stageIncomingEdges = scheduledTaskGroup.getTaskGroupIncomingEdges();
    this.stageOutgoingEdges = scheduledTaskGroup.getTaskGroupOutgoingEdges();
    this.channelFactory = channelFactory;
    //this.metricMessageSender = metricMessageSender;

    //this.compUnitId = taskGroupId + "_detail";
    //this.metric = new HashMap<>();
    //this.metricDataBuilder = new MetricDataBuilder(compUnitId);

    this.physicalTaskIdToInputReaderMap = new HashMap<>();
    this.physicalTaskIdToOutputWriterMap = new HashMap<>();

    this.isExecutionRequested = false;

    initializeDataRead(scheduledTaskGroup.getLogicalTaskIdToReadable());
    initializeDataTransfer();
  }

  /**
   * Initializes data read of {@link edu.snu.coral.common.ir.vertex.SourceVertex}.
   *
   * @param logicalTaskIdToReadable the map between logical task id to {@link Readable}.
   */
  private void initializeDataRead(final Map<String, Readable> logicalTaskIdToReadable) {
    taskGroupDag.getTopologicalSort().stream()
        .filter(task -> task instanceof BoundedSourceTask)
        .forEach(boundedSourceTask -> ((BoundedSourceTask) boundedSourceTask).setReadable(
            logicalTaskIdToReadable.get(boundedSourceTask.getId())));
  }

  /**
   * Initializes readers and writers depending on the execution properties.
   * Note that there are edges that are cross-stage and stage-internal.
   */
  private void initializeDataTransfer() {
    taskGroupDag.topologicalDo((task -> {
      final Set<PhysicalStageEdge> inEdgesFromOtherStages = getInEdgesFromOtherStages(task);
      final Set<PhysicalStageEdge> outEdgesToOtherStages = getOutEdgesToOtherStages(task);

      inEdgesFromOtherStages.forEach(physicalStageEdge -> {
        final InputReader inputReader = channelFactory.createReader(
            taskGroupIdx, physicalStageEdge.getSrcVertex(), physicalStageEdge);
        addInputReader(task, inputReader);
      });

      outEdgesToOtherStages.forEach(physicalStageEdge -> {
        final OutputWriter outputWriter = channelFactory.createWriter(
            task, taskGroupIdx, physicalStageEdge.getDstVertex(), physicalStageEdge);
        addOutputWriter(task, outputWriter);
      });

      final List<RuntimeEdge<Task>> inEdgesWithinStage = taskGroupDag.getIncomingEdgesOf(task);
      inEdgesWithinStage.forEach(internalEdge -> createLocalReader(task, internalEdge));

      final List<RuntimeEdge<Task>> outEdgesWithinStage = taskGroupDag.getOutgoingEdgesOf(task);
      outEdgesWithinStage.forEach(internalEdge -> createLocalWriter(task, internalEdge));
    }));
  }

  // Helper functions to initializes cross-stage edges.
  private Set<PhysicalStageEdge> getInEdgesFromOtherStages(final Task task) {
    return stageIncomingEdges.stream().filter(
        stageInEdge -> stageInEdge.getDstVertex().getId().equals(task.getIrVertexId()))
        .collect(Collectors.toSet());
  }

  private Set<PhysicalStageEdge> getOutEdgesToOtherStages(final Task task) {
    return stageOutgoingEdges.stream().filter(
        stageInEdge -> stageInEdge.getSrcVertex().getId().equals(task.getIrVertexId()))
        .collect(Collectors.toSet());
  }

  // Helper functions to initializes stage-internal edges.
  private void createLocalReader(final Task task, final RuntimeEdge<Task> internalEdge) {
    final InputReader inputReader = channelFactory.createLocalReader(taskGroupIdx, internalEdge);
    addInputReader(task, inputReader);
  }

  private void createLocalWriter(final Task task, final RuntimeEdge<Task> internalEdge) {
    final OutputWriter outputWriter = channelFactory.createLocalWriter(task, taskGroupIdx, internalEdge);
    addOutputWriter(task, outputWriter);
  }

  // Helper functions to add the initialized reader/writer to the maintained map.
  private void addInputReader(final Task task, final InputReader inputReader) {
    final String physicalTaskId = getPhysicalTaskId(task.getId());
    physicalTaskIdToInputReaderMap.computeIfAbsent(physicalTaskId, readerList -> new ArrayList<>());
    physicalTaskIdToInputReaderMap.get(physicalTaskId).add(inputReader);
  }

  private void addOutputWriter(final Task task, final OutputWriter outputWriter) {
    final String physicalTaskId = getPhysicalTaskId(task.getId());
    physicalTaskIdToOutputWriterMap.computeIfAbsent(physicalTaskId, readerList -> new ArrayList<>());
    physicalTaskIdToOutputWriterMap.get(physicalTaskId).add(outputWriter);
  }

  /**
   * Executes the task group.
   */
  public void execute() {
    LOG.info("{} Execution Started!", taskGroupId);
    //metricDataBuilder.beginMeasurement(metric);
    if (isExecutionRequested) {
      throw new RuntimeException("TaskGroup {" + taskGroupId + "} execution called again!");
    } else {
      isExecutionRequested = true;
    }

    taskGroupStateManager.onTaskGroupStateChanged(
        TaskGroupState.State.EXECUTING, Optional.empty(), Optional.empty());

    //int taskIdx = 0;
    for (final Task task : taskGroupDag.getTopologicalSort()) {
      final String physicalTaskId = getPhysicalTaskId(task.getId());
      taskGroupStateManager.onTaskStateChanged(physicalTaskId, TaskState.State.EXECUTING, Optional.empty());
      try {
        if (task instanceof BoundedSourceTask) {
<<<<<<< HEAD
          //final long startTime = System.currentTimeMillis();
          launchBoundedSourceTask((BoundedSourceTask) task, taskGroupIdx);
=======
          launchBoundedSourceTask((BoundedSourceTask) task);
>>>>>>> c5c7dd2b
          taskGroupStateManager.onTaskStateChanged(physicalTaskId, TaskState.State.COMPLETE, Optional.empty());
          //final long endTime = System.currentTimeMillis();
          //metric.put("BoundedSourceTask(ms)" + taskIdx++, endTime - startTime);
          LOG.info("{} Execution Complete!", taskGroupId);
        } else if (task instanceof OperatorTask) {
          //final long startTime = System.currentTimeMillis();
          launchOperatorTask((OperatorTask) task);
          taskGroupStateManager.onTaskStateChanged(physicalTaskId, TaskState.State.COMPLETE, Optional.empty());
          //final long endTime = System.currentTimeMillis();
          //metric.put("OperatorTask(ms)" + taskIdx++, endTime - startTime);
          LOG.info("{} Execution Complete!", taskGroupId);
        } else if (task instanceof MetricCollectionBarrierTask) {
          launchMetricCollectionBarrierTask((MetricCollectionBarrierTask) task);
          taskGroupStateManager.onTaskStateChanged(physicalTaskId, TaskState.State.ON_HOLD, Optional.empty());
          LOG.info("{} Execution Complete!", taskGroupId);
        } else {
          throw new UnsupportedOperationException(task.toString());
        }
      } catch (final BlockFetchException ex) {
        taskGroupStateManager.onTaskStateChanged(physicalTaskId, TaskState.State.FAILED_RECOVERABLE,
            Optional.of(TaskGroupState.RecoverableFailureCause.INPUT_READ_FAILURE));
        LOG.warn("{} Execution Failed (Recoverable)! Exception: {}",
            new Object[] {taskGroupId, ex.toString()});
      } catch (final BlockWriteException ex2) {
        taskGroupStateManager.onTaskStateChanged(physicalTaskId, TaskState.State.FAILED_RECOVERABLE,
            Optional.of(TaskGroupState.RecoverableFailureCause.OUTPUT_WRITE_FAILURE));
        LOG.warn("{} Execution Failed (Recoverable)! Exception: {}",
            new Object[] {taskGroupId, ex2.toString()});
      } catch (final Exception e) {
        taskGroupStateManager.onTaskStateChanged(
            physicalTaskId, TaskState.State.FAILED_UNRECOVERABLE, Optional.empty());
        throw new RuntimeException(e);
      }
    }
    //metricDataBuilder.endMeasurement(metric);
    //metricMessageSender.send(compUnitId, metricDataBuilder.build().toJson());
  }

  /**
   * Processes a BoundedSourceTask.
   *
   * @param boundedSourceTask the bounded source task to execute
   * @throws Exception occurred during input read.
   */
<<<<<<< HEAD
  private void launchBoundedSourceTask(final BoundedSourceTask boundedSourceTask,
                                       final int boundedSourceIdx) throws Exception {
    //final long startTime = System.currentTimeMillis();
    final Readable readable = boundedSourceTask.getReadable(boundedSourceIdx);
    //final long endTime = System.currentTimeMillis();
    //metric.put("GetReadable(ms)", endTime - startTime);

=======
  private void launchBoundedSourceTask(final BoundedSourceTask boundedSourceTask) throws Exception {
    final Readable readable = boundedSourceTask.getReadable();
>>>>>>> c5c7dd2b
    final Iterable readData = readable.read();

    final String physicalTaskId = getPhysicalTaskId(boundedSourceTask.getId());
    physicalTaskIdToOutputWriterMap.get(physicalTaskId).forEach(outputWriter -> {
      outputWriter.write(readData);
      outputWriter.close();
    });
  }

  /**
   * Processes an OperatorTask.
   * @param operatorTask to execute
   */
  private void launchOperatorTask(final OperatorTask operatorTask) {
    final Map<Transform, Object> sideInputMap = new HashMap<>();

    // Check for side inputs
    final String physicalTaskId = getPhysicalTaskId(operatorTask.getId());
    physicalTaskIdToInputReaderMap.get(physicalTaskId).stream().filter(InputReader::isSideInputReader)
        .forEach(inputReader -> {
          try {
            final Object sideInput = inputReader.getSideInput().get();
            final RuntimeEdge inEdge = inputReader.getRuntimeEdge();
            final Transform srcTransform;
            if (inEdge instanceof PhysicalStageEdge) {
              srcTransform = ((OperatorVertex) ((PhysicalStageEdge) inEdge).getSrcVertex())
                  .getTransform();
            } else {
              srcTransform = ((OperatorTask) inEdge.getSrc()).getTransform();
            }
            sideInputMap.put(srcTransform, sideInput);
          } catch (final InterruptedException | ExecutionException e) {
            throw new BlockFetchException(e);
          }
        });

    final Transform.Context transformContext = new ContextImpl(sideInputMap);
    final OutputCollectorImpl outputCollector = new OutputCollectorImpl();

    final Transform transform = operatorTask.getTransform();
    transform.prepare(transformContext, outputCollector);

    // Check for non-side inputs
    // This blocking queue contains the pairs having data and source vertex ids.
    final BlockingQueue<Pair<Iterator, String>> dataQueue = new LinkedBlockingQueue<>();
    final AtomicInteger sourceParallelism = new AtomicInteger(0);
    physicalTaskIdToInputReaderMap.get(physicalTaskId).stream().filter(inputReader -> !inputReader.isSideInputReader())
        .forEach(inputReader -> {
          final List<CompletableFuture<Iterator>> futures = inputReader.read();
          final String srcIrVtxId = inputReader.getSrcIrVertexId();
          sourceParallelism.getAndAdd(inputReader.getSourceParallelism());
          // Add consumers which will push the data to the data queue when it ready to the futures.
          futures.forEach(compFuture -> compFuture.whenComplete((data, exception) -> {
            if (exception != null) {
              throw new BlockFetchException(exception);
            }
            dataQueue.add(Pair.of(data, srcIrVtxId));
          }));
        });

    // Consumes all of the partitions from incoming edges.
    IntStream.range(0, sourceParallelism.get()).forEach(srcTaskNum -> {
      try {
        // Because the data queue is a blocking queue, we may need to wait some available data to be pushed.
        final Pair<Iterator, String> availableData = dataQueue.take();
        transform.onData(availableData.left(), availableData.right());
      } catch (final InterruptedException e) {
        throw new BlockFetchException(e);
      }

      // Check whether there is any output data from the transform and write the output of this task to the writer.
      final List output = outputCollector.collectOutputList();
      if (!output.isEmpty() && physicalTaskIdToOutputWriterMap.containsKey(physicalTaskId)) {
        physicalTaskIdToOutputWriterMap.get(physicalTaskId).forEach(outputWriter -> outputWriter.write(output));
      } // If else, this is a sink task.
    });
    transform.close();

    // Check whether there is any output data from the transform and write the output of this task to the writer.
    final List output = outputCollector.collectOutputList();
    if (physicalTaskIdToOutputWriterMap.containsKey(physicalTaskId)) {
      physicalTaskIdToOutputWriterMap.get(physicalTaskId).forEach(outputWriter -> {
        if (!output.isEmpty()) {
          outputWriter.write(output);
        }
        outputWriter.close();
      });
    } else {
      LOG.info("This is a sink task: {}", physicalTaskId);
    }
  }

  /**
   * Pass on the data to the following tasks.
   * @param task the task to carry on the data.
   */
  private void launchMetricCollectionBarrierTask(final MetricCollectionBarrierTask task) {
    final BlockingQueue<Iterator> dataQueue = new LinkedBlockingQueue<>();
    final AtomicInteger sourceParallelism = new AtomicInteger(0);
    final String physicalTaskId = getPhysicalTaskId(task.getId());
    physicalTaskIdToInputReaderMap.get(physicalTaskId).stream().filter(inputReader -> !inputReader.isSideInputReader())
        .forEach(inputReader -> {
          sourceParallelism.getAndAdd(inputReader.getSourceParallelism());
          inputReader.read().forEach(compFuture -> compFuture.thenAccept(dataQueue::add));
        });

    final List data = new ArrayList<>();
    IntStream.range(0, sourceParallelism.get()).forEach(srcTaskNum -> {
      try {
        final Iterator availableData = dataQueue.take();
        availableData.forEachRemaining(data::add);
      } catch (final InterruptedException e) {
        throw new BlockFetchException(e);
      }
    });
    physicalTaskIdToOutputWriterMap.get(physicalTaskId).forEach(outputWriter -> {
          outputWriter.write(data);
          outputWriter.close();
        });
  }

  /**
   * @param logicalTaskId the logical task id.
   * @return the physical task id.
   */
  private String getPhysicalTaskId(final String logicalTaskId) {
    return RuntimeIdGenerator.generatePhysicalTaskId(taskGroupIdx, logicalTaskId);
  }
}<|MERGE_RESOLUTION|>--- conflicted
+++ resolved
@@ -197,12 +197,8 @@
       taskGroupStateManager.onTaskStateChanged(physicalTaskId, TaskState.State.EXECUTING, Optional.empty());
       try {
         if (task instanceof BoundedSourceTask) {
-<<<<<<< HEAD
           //final long startTime = System.currentTimeMillis();
-          launchBoundedSourceTask((BoundedSourceTask) task, taskGroupIdx);
-=======
           launchBoundedSourceTask((BoundedSourceTask) task);
->>>>>>> c5c7dd2b
           taskGroupStateManager.onTaskStateChanged(physicalTaskId, TaskState.State.COMPLETE, Optional.empty());
           //final long endTime = System.currentTimeMillis();
           //metric.put("BoundedSourceTask(ms)" + taskIdx++, endTime - startTime);
@@ -247,18 +243,12 @@
    * @param boundedSourceTask the bounded source task to execute
    * @throws Exception occurred during input read.
    */
-<<<<<<< HEAD
-  private void launchBoundedSourceTask(final BoundedSourceTask boundedSourceTask,
-                                       final int boundedSourceIdx) throws Exception {
+  private void launchBoundedSourceTask(final BoundedSourceTask boundedSourceTask) throws Exception {
     //final long startTime = System.currentTimeMillis();
-    final Readable readable = boundedSourceTask.getReadable(boundedSourceIdx);
+    final Readable readable = boundedSourceTask.getReadable();
     //final long endTime = System.currentTimeMillis();
     //metric.put("GetReadable(ms)", endTime - startTime);
 
-=======
-  private void launchBoundedSourceTask(final BoundedSourceTask boundedSourceTask) throws Exception {
-    final Readable readable = boundedSourceTask.getReadable();
->>>>>>> c5c7dd2b
     final Iterable readData = readable.read();
 
     final String physicalTaskId = getPhysicalTaskId(boundedSourceTask.getId());
