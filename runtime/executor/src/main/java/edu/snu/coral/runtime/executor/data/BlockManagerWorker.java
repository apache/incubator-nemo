/*
 * Copyright (C) 2017 Seoul National University
 *
 * Licensed under the Apache License, Version 2.0 (the "License");
 * you may not use this file except in compliance with the License.
 * You may obtain a copy of the License at
 *
 *         http://www.apache.org/licenses/LICENSE-2.0
 *
 * Unless required by applicable law or agreed to in writing, software
 * distributed under the License is distributed on an "AS IS" BASIS,
 * WITHOUT WARRANTIES OR CONDITIONS OF ANY KIND, either express or implied.
 * See the License for the specific language governing permissions and
 * limitations under the License.
 */
package edu.snu.coral.runtime.executor.data;

import com.google.protobuf.ByteString;
import com.google.protobuf.InvalidProtocolBufferException;
import edu.snu.coral.common.exception.BlockFetchException;
import edu.snu.coral.common.exception.BlockWriteException;
import edu.snu.coral.common.exception.UnsupportedBlockStoreException;
import edu.snu.coral.common.exception.UnsupportedExecutionPropertyException;
import edu.snu.coral.common.ir.edge.executionproperty.DataStoreProperty;
import edu.snu.coral.common.ir.edge.executionproperty.UsedDataHandlingProperty;
import edu.snu.coral.conf.JobConf;
import edu.snu.coral.runtime.common.comm.ControlMessage;
import edu.snu.coral.runtime.common.comm.ControlMessage.ByteTransferContextDescriptor;
import edu.snu.coral.runtime.common.data.KeyRange;
import edu.snu.coral.runtime.common.RuntimeIdGenerator;
import edu.snu.coral.runtime.common.message.MessageEnvironment;
import edu.snu.coral.runtime.common.message.PersistentConnectionToMasterMap;
import edu.snu.coral.runtime.executor.bytetransfer.ByteInputContext;
import edu.snu.coral.runtime.executor.bytetransfer.ByteOutputContext;
import edu.snu.coral.runtime.executor.bytetransfer.ByteTransfer;
import edu.snu.coral.runtime.executor.data.stores.BlockStore;
import edu.snu.coral.runtime.executor.data.stores.*;
import org.apache.commons.lang3.SerializationUtils;
import org.apache.reef.tang.annotations.Parameter;

import javax.annotation.concurrent.ThreadSafe;
import javax.inject.Inject;
import java.io.IOException;
import java.util.*;
import java.util.concurrent.*;
import java.util.concurrent.atomic.AtomicInteger;

import org.slf4j.Logger;
import org.slf4j.LoggerFactory;

/**
 * Executor-side block manager.
 */
@ThreadSafe
public final class BlockManagerWorker {
  private static final Logger LOG = LoggerFactory.getLogger(BlockManagerWorker.class.getName());
  private static final String REMOTE_FILE_STORE = "REMOTE_FILE_STORE";

  private final String executorId;
  private final MemoryStore memoryStore;
  private final SerializedMemoryStore serializedMemoryStore;
  private final LocalFileStore localFileStore;
  private final RemoteFileStore remoteFileStore;
  private final PersistentConnectionToMasterMap persistentConnectionToMasterMap;
  private final ByteTransfer byteTransfer;
  // Executor service to schedule I/O Runnable which can be done in background.
  private final ExecutorService backgroundExecutorService;
  private final Map<String, AtomicInteger> blockToRemainingRead;
  private final CoderManager coderManager;

  @Inject
  private BlockManagerWorker(@Parameter(JobConf.ExecutorId.class) final String executorId,
                             @Parameter(JobConf.IORequestHandleThreadsTotal.class) final int numThreads,
                             final MemoryStore memoryStore,
                             final SerializedMemoryStore serializedMemoryStore,
                             final LocalFileStore localFileStore,
                             final RemoteFileStore remoteFileStore,
                             final PersistentConnectionToMasterMap persistentConnectionToMasterMap,
                             final ByteTransfer byteTransfer,
                             final CoderManager coderManager) {
    this.executorId = executorId;
    this.memoryStore = memoryStore;
    this.serializedMemoryStore = serializedMemoryStore;
    this.localFileStore = localFileStore;
    this.remoteFileStore = remoteFileStore;
    this.persistentConnectionToMasterMap = persistentConnectionToMasterMap;
    this.byteTransfer = byteTransfer;
    this.backgroundExecutorService = Executors.newFixedThreadPool(numThreads);
    this.blockToRemainingRead = new ConcurrentHashMap<>();
    this.coderManager = coderManager;
  }

  /**
   * Creates a new block.
   * A stale data created by previous failed task should be handled during the creation of new block.
   *
   * @param blockId    the ID of the block to create.
   * @param blockStore the store to place the block.
   */
  public void createBlock(final String blockId,
                          final DataStoreProperty.Value blockStore) {
    final BlockStore store = getBlockStore(blockStore);
    store.createBlock(blockId);
  }

  /**
   * Retrieves data from the stored block. A specific hash value range can be designated.
   *
   * @param blockId       of the block.
   * @param runtimeEdgeId id of the runtime edge that corresponds to the block.
   * @param blockStore    for the data storage.
   * @param keyRange     the key range descriptor.
   * @return the result data in the block.
   */
  private CompletableFuture<Iterator> retrieveDataFromBlock(
      final String blockId,
      final String runtimeEdgeId,
      final DataStoreProperty.Value blockStore,
      final KeyRange keyRange) {
    LOG.info("RetrieveDataFromBlock: {}", blockId);
    final BlockStore store = getBlockStore(blockStore);

    // First, try to fetch the block from local BlockStore.
    final Optional<Iterable<NonSerializedPartition>> optionalResultPartitions =
        store.getPartitions(blockId, keyRange);

    if (optionalResultPartitions.isPresent()) {
      handleUsedData(blockStore, blockId);

      // Block resides in this evaluator!
      try {
        return CompletableFuture.completedFuture(DataUtil.concatNonSerPartitions(optionalResultPartitions.get())
            .iterator());
      } catch (final IOException e) {
        throw new BlockFetchException(e);
      }
    } else {
      // We don't have the block here...
      throw new RuntimeException(String.format("Block %s not found in local BlockManagerWorker", blockId));
    }
  }

  /**
   * Inquiries the location of the specific block and routes the request to the local block manager worker
   * or to the lower data plane.
   * This can be invoked multiple times per blockId (maybe due to failures).
   *
   * @param blockId       of the block.
   * @param runtimeEdgeId id of the runtime edge that corresponds to the block.
   * @param blockStore    for the data storage.
   * @param keyRange     the key range descriptor
   * @return the {@link CompletableFuture} of the block.
   */
  public CompletableFuture<Iterator> queryBlock(
      final String blockId,
      final String runtimeEdgeId,
      final DataStoreProperty.Value blockStore,
      final KeyRange keyRange) {
    // Let's see if a remote worker has it
    // Ask Master for the location
    final CompletableFuture<ControlMessage.Message> responseFromMasterFuture = persistentConnectionToMasterMap
        .getMessageSender(MessageEnvironment.BLOCK_MANAGER_MASTER_MESSAGE_LISTENER_ID).request(
            ControlMessage.Message.newBuilder()
                .setId(RuntimeIdGenerator.generateMessageId())
                .setListenerId(MessageEnvironment.BLOCK_MANAGER_MASTER_MESSAGE_LISTENER_ID)
                .setType(ControlMessage.MessageType.RequestBlockLocation)
                .setRequestBlockLocationMsg(
                    ControlMessage.RequestBlockLocationMsg.newBuilder()
                        .setExecutorId(executorId)
                        .setBlockId(blockId)
                        .build())
                .build());
    // Using thenCompose so that fetching block data starts after getting response from master.
    return responseFromMasterFuture.thenCompose(responseFromMaster -> {
      assert (responseFromMaster.getType() == ControlMessage.MessageType.BlockLocationInfo);
      final ControlMessage.BlockLocationInfoMsg blockLocationInfoMsg =
          responseFromMaster.getBlockLocationInfoMsg();
      if (!blockLocationInfoMsg.hasOwnerExecutorId()) {
        throw new BlockFetchException(new Throwable(
            "Block " + blockId + " not found both in the local storage and the remote storage: The"
                + "block state is " + blockLocationInfoMsg.getState()));
      }
      // This is the executor id that we wanted to know
      final String targetExecutorId = blockLocationInfoMsg.getOwnerExecutorId();
      if (targetExecutorId.equals(executorId) || targetExecutorId.equals(REMOTE_FILE_STORE)) {
        // Block resides in the evaluator
        return retrieveDataFromBlock(blockId, runtimeEdgeId, blockStore, keyRange);
      } else {
        final ByteTransferContextDescriptor descriptor = ByteTransferContextDescriptor.newBuilder()
            .setBlockId(blockId)
            .setBlockStore(convertBlockStore(blockStore))
            .setRuntimeEdgeId(runtimeEdgeId)
            .setKeyRange(ByteString.copyFrom(SerializationUtils.serialize(keyRange)))
            .build();
        return byteTransfer.newInputContext(targetExecutorId, descriptor.toByteArray()).thenApply(context ->
            new DataUtil.InputStreamIterator(context.getInputStreams(), coderManager.getCoder(runtimeEdgeId)));
      }
    });
  }

  /**
   * Store an iterable of data partitions to a block in the target {@code BlockStore}.
   * Invariant: This should not be invoked after a block is committed.
   * Invariant: This method may not support concurrent write for a single block.
   * Only one thread have to write at once.
   *
   * @param blockId            of the block.
   * @param partitions         to save to a block.
   * @param blockStore         to store the block.
   * @return a {@link Optional} of the size of each written block.
   */
  public Optional<List<Long>> putPartitions(final String blockId,
                                            final Iterable<Partition> partitions,
                                            final DataStoreProperty.Value blockStore) {
    LOG.info("PutPartitions: {}", blockId);
    final BlockStore store = getBlockStore(blockStore);

    try {
      return store.putPartitions(blockId, (Iterable) partitions);
    } catch (final Exception e) {
      throw new BlockWriteException(e);
    }
  }

  /**
   * Notifies that all writes for a block is end.
   *
   * @param blockId           the ID of the block.
   * @param blockStore        the store to save the block.
   * @param partitionSizeInfo the size metric of partitions.
   * @param srcIRVertexId     the IR vertex ID of the source task.
   * @param expectedReadTotal the expected number of read for this block.
   * @param usedDataHandling  how to handle the used block.
   */
  public void commitBlock(final String blockId,
                          final DataStoreProperty.Value blockStore,
                          final List<Long> partitionSizeInfo,
                          final String srcIRVertexId,
                          final int expectedReadTotal,
                          final UsedDataHandlingProperty.Value usedDataHandling) {
    LOG.info("CommitBlock: {}", blockId);
    switch (usedDataHandling) {
      case Discard:
        blockToRemainingRead.put(blockId, new AtomicInteger(expectedReadTotal));
        break;
      case Keep:
        // Do nothing but just keep the data.
        break;
      default:
        throw new UnsupportedExecutionPropertyException("This used data handling property is not supported.");
    }

    final BlockStore store = getBlockStore(blockStore);
    store.commitBlock(blockId);
    final ControlMessage.BlockStateChangedMsg.Builder blockStateChangedMsgBuilder =
        ControlMessage.BlockStateChangedMsg.newBuilder()
            .setExecutorId(executorId)
            .setBlockId(blockId)
            .setState(ControlMessage.BlockStateFromExecutor.COMMITTED);

    if (DataStoreProperty.Value.GlusterFileStore.equals(blockStore)) {
      blockStateChangedMsgBuilder.setLocation(REMOTE_FILE_STORE);
    } else {
      blockStateChangedMsgBuilder.setLocation(executorId);
    }

    persistentConnectionToMasterMap.getMessageSender(MessageEnvironment.BLOCK_MANAGER_MASTER_MESSAGE_LISTENER_ID)
        .send(ControlMessage.Message.newBuilder()
            .setId(RuntimeIdGenerator.generateMessageId())
            .setListenerId(MessageEnvironment.BLOCK_MANAGER_MASTER_MESSAGE_LISTENER_ID)
            .setType(ControlMessage.MessageType.BlockStateChanged)
            .setBlockStateChangedMsg(blockStateChangedMsgBuilder.build())
            .build());

    if (!partitionSizeInfo.isEmpty()) {
      // TODO #511: Refactor metric aggregation for (general) run-rime optimization.
      persistentConnectionToMasterMap.getMessageSender(MessageEnvironment.RUNTIME_MASTER_MESSAGE_LISTENER_ID)
          .send(ControlMessage.Message.newBuilder()
              .setId(RuntimeIdGenerator.generateMessageId())
              .setListenerId(MessageEnvironment.RUNTIME_MASTER_MESSAGE_LISTENER_ID)
              .setType(ControlMessage.MessageType.DataSizeMetric)
              .setDataSizeMetricMsg(ControlMessage.DataSizeMetricMsg.newBuilder()
                  .setBlockId(blockId)
                  .setSrcIRVertexId(srcIRVertexId)
                  .addAllPartitionSizeInfo(partitionSizeInfo)
              )
              .build());
    }
  }

  /**
   * Remove the block from store.
   *
   * @param blockId    the ID of the block to remove.
   * @param blockStore the store which contains the block.
   */
  public void removeBlock(final String blockId,
                          final DataStoreProperty.Value blockStore) {
    LOG.info("RemoveBlock: {}", blockId);
    final BlockStore store = getBlockStore(blockStore);
    final boolean exist;
    exist = store.removeBlock(blockId);

    if (exist) {
      final ControlMessage.BlockStateChangedMsg.Builder blockStateChangedMsgBuilder =
          ControlMessage.BlockStateChangedMsg.newBuilder()
              .setExecutorId(executorId)
              .setBlockId(blockId)
              .setState(ControlMessage.BlockStateFromExecutor.REMOVED);

      if (DataStoreProperty.Value.GlusterFileStore.equals(blockStore)) {
        blockStateChangedMsgBuilder.setLocation(REMOTE_FILE_STORE);
      } else {
        blockStateChangedMsgBuilder.setLocation(executorId);
      }

      persistentConnectionToMasterMap.getMessageSender(MessageEnvironment.BLOCK_MANAGER_MASTER_MESSAGE_LISTENER_ID)
          .send(ControlMessage.Message.newBuilder()
              .setId(RuntimeIdGenerator.generateMessageId())
              .setListenerId(MessageEnvironment.BLOCK_MANAGER_MASTER_MESSAGE_LISTENER_ID)
              .setType(ControlMessage.MessageType.BlockStateChanged)
              .setBlockStateChangedMsg(blockStateChangedMsgBuilder)
              .build());
    } else {
      throw new BlockFetchException(new Throwable("Cannot find corresponding block " + blockId));
    }
  }

  /**
   * Handles used {@link edu.snu.coral.runtime.executor.data.block.Block}.
   *
   * @param blockStore the store which contains the block.
   * @param blockId    the ID of the block.
   */
  private void handleUsedData(final DataStoreProperty.Value blockStore,
                              final String blockId) {
    final AtomicInteger remainingExpectedRead = blockToRemainingRead.get(blockId);
    if (remainingExpectedRead != null) {
      if (remainingExpectedRead.decrementAndGet() == 0) {
        // This block should be discarded.
        blockToRemainingRead.remove(blockId);
        backgroundExecutorService.submit(new Runnable() {
          @Override
          public void run() {
            removeBlock(blockId, blockStore);
          }
        });
      }
    } // If null, just keep the data in the store.
  }

  private BlockStore getBlockStore(final DataStoreProperty.Value blockStore) {
    switch (blockStore) {
      case MemoryStore:
        return memoryStore;
      case SerializedMemoryStore:
        return serializedMemoryStore;
      case LocalFileStore:
        return localFileStore;
      case GlusterFileStore:
        return remoteFileStore;
      default:
        throw new UnsupportedBlockStoreException(new Exception(blockStore + " is not supported."));
    }
  }

  /**
   * Respond to a block request by another executor.
   * <p>
   * This method is executed by {edu.snu.coral.runtime.executor.data.blocktransfer.BlockTransport} thread. \
   * Never execute a blocking call in this method!
   *
   * @param outputContext {@link ByteOutputContext}
   * @throws InvalidProtocolBufferException from errors during parsing context descriptor
   */
  public void onOutputContext(final ByteOutputContext outputContext) throws InvalidProtocolBufferException {
    final ByteTransferContextDescriptor descriptor = ByteTransferContextDescriptor.PARSER
        .parseFrom(outputContext.getContextDescriptor());
    final DataStoreProperty.Value blockStore = convertBlockStore(descriptor.getBlockStore());
    final String blockId = descriptor.getBlockId();
    final KeyRange keyRange = SerializationUtils.deserialize(descriptor.getKeyRange().toByteArray());

    backgroundExecutorService.submit(new Runnable() {
      @Override
      public void run() {
        try {
          if (DataStoreProperty.Value.LocalFileStore.equals(blockStore)
              || DataStoreProperty.Value.GlusterFileStore.equals(blockStore)) {
            final FileStore fileStore = (FileStore) getBlockStore(blockStore);
<<<<<<< HEAD
            outputStream.writeFileAreas(fileStore.getFileAreas(outputStream.getBlockId(),
                outputStream.getKeyRange())).close();
            handleUsedData(blockStore, outputStream.getBlockId());
          } else {
            final BlockStore store = getBlockStore(blockStore);
            final Optional<Iterable<SerializedPartition>> optionalResult = store.getSerializedPartitions(
                outputStream.getBlockId(), outputStream.getKeyRange());
            outputStream.writeSerializedPartitions(optionalResult.get()).close();
            handleUsedData(blockStore, outputStream.getBlockId());
          }
        } catch (final IOException | BlockFetchException e) {
          LOG.error("Closing a pull request exceptionally", e);
          outputStream.closeExceptionally(e);
=======
            for (final FileArea fileArea : fileStore.getFileAreas(blockId, keyRange)) {
              outputContext.newOutputStream().writeFileArea(fileArea).close();
            }
          } else {
            final Optional<Iterable<SerializedPartition>> optionalResult = getBlockStore(blockStore)
                .getSerializedPartitions(blockId, keyRange);
            for (final SerializedPartition partition : optionalResult.get()) {
              outputContext.newOutputStream().writeSerializedPartition(partition).close();
            }
          }
          handleUsedData(blockStore, blockId);
          outputContext.close();
        } catch (final IOException | BlockFetchException e) {
          LOG.error("Closing a block request exceptionally", e);
          outputContext.onChannelError(e);
>>>>>>> 6059ba73
        }
      }
    });
  }

  /**
   * Respond to a block notification by another executor.
   * <p>
   * This method is executed by {edu.snu.coral.runtime.executor.data.blocktransfer.BlockTransport}
   * thread. Never execute a blocking call in this method!
   *
   * @param inputContext {@link ByteInputContext}
   */
  public void onInputContext(final ByteInputContext inputContext) {
  }

  private static ControlMessage.BlockStore convertBlockStore(
      final DataStoreProperty.Value blockStore) {
    switch (blockStore) {
      case MemoryStore:
        return ControlMessage.BlockStore.MEMORY;
      case SerializedMemoryStore:
        return ControlMessage.BlockStore.SER_MEMORY;
      case LocalFileStore:
        return ControlMessage.BlockStore.LOCAL_FILE;
      case GlusterFileStore:
        return ControlMessage.BlockStore.REMOTE_FILE;
      default:
        throw new UnsupportedBlockStoreException(new Exception(blockStore + " is not supported."));
    }
  }

  private static DataStoreProperty.Value convertBlockStore(
      final ControlMessage.BlockStore blockStoreType) {
    switch (blockStoreType) {
      case MEMORY:
        return DataStoreProperty.Value.MemoryStore;
      case SER_MEMORY:
        return DataStoreProperty.Value.SerializedMemoryStore;
      case LOCAL_FILE:
        return DataStoreProperty.Value.LocalFileStore;
      case REMOTE_FILE:
        return DataStoreProperty.Value.GlusterFileStore;
      default:
        throw new UnsupportedBlockStoreException(new Exception("This block store is not yet supported"));
    }
  }
}<|MERGE_RESOLUTION|>--- conflicted
+++ resolved
@@ -66,7 +66,7 @@
   // Executor service to schedule I/O Runnable which can be done in background.
   private final ExecutorService backgroundExecutorService;
   private final Map<String, AtomicInteger> blockToRemainingRead;
-  private final CoderManager coderManager;
+  private final SerializerManager serializerManager;
 
   @Inject
   private BlockManagerWorker(@Parameter(JobConf.ExecutorId.class) final String executorId,
@@ -77,7 +77,7 @@
                              final RemoteFileStore remoteFileStore,
                              final PersistentConnectionToMasterMap persistentConnectionToMasterMap,
                              final ByteTransfer byteTransfer,
-                             final CoderManager coderManager) {
+                             final SerializerManager serializerManager) {
     this.executorId = executorId;
     this.memoryStore = memoryStore;
     this.serializedMemoryStore = serializedMemoryStore;
@@ -87,7 +87,7 @@
     this.byteTransfer = byteTransfer;
     this.backgroundExecutorService = Executors.newFixedThreadPool(numThreads);
     this.blockToRemainingRead = new ConcurrentHashMap<>();
-    this.coderManager = coderManager;
+    this.serializerManager = serializerManager;
   }
 
   /**
@@ -128,12 +128,8 @@
       handleUsedData(blockStore, blockId);
 
       // Block resides in this evaluator!
-      try {
-        return CompletableFuture.completedFuture(DataUtil.concatNonSerPartitions(optionalResultPartitions.get())
-            .iterator());
-      } catch (final IOException e) {
-        throw new BlockFetchException(e);
-      }
+      return CompletableFuture.completedFuture(DataUtil.concatNonSerPartitions(optionalResultPartitions.get())
+          .iterator());
     } else {
       // We don't have the block here...
       throw new RuntimeException(String.format("Block %s not found in local BlockManagerWorker", blockId));
@@ -193,7 +189,8 @@
             .setKeyRange(ByteString.copyFrom(SerializationUtils.serialize(keyRange)))
             .build();
         return byteTransfer.newInputContext(targetExecutorId, descriptor.toByteArray()).thenApply(context ->
-            new DataUtil.InputStreamIterator(context.getInputStreams(), coderManager.getCoder(runtimeEdgeId)));
+            new DataUtil.InputStreamIterator(context.getInputStreams(),
+                serializerManager.getSerializer(runtimeEdgeId)));
       }
     });
   }
@@ -387,21 +384,6 @@
           if (DataStoreProperty.Value.LocalFileStore.equals(blockStore)
               || DataStoreProperty.Value.GlusterFileStore.equals(blockStore)) {
             final FileStore fileStore = (FileStore) getBlockStore(blockStore);
-<<<<<<< HEAD
-            outputStream.writeFileAreas(fileStore.getFileAreas(outputStream.getBlockId(),
-                outputStream.getKeyRange())).close();
-            handleUsedData(blockStore, outputStream.getBlockId());
-          } else {
-            final BlockStore store = getBlockStore(blockStore);
-            final Optional<Iterable<SerializedPartition>> optionalResult = store.getSerializedPartitions(
-                outputStream.getBlockId(), outputStream.getKeyRange());
-            outputStream.writeSerializedPartitions(optionalResult.get()).close();
-            handleUsedData(blockStore, outputStream.getBlockId());
-          }
-        } catch (final IOException | BlockFetchException e) {
-          LOG.error("Closing a pull request exceptionally", e);
-          outputStream.closeExceptionally(e);
-=======
             for (final FileArea fileArea : fileStore.getFileAreas(blockId, keyRange)) {
               outputContext.newOutputStream().writeFileArea(fileArea).close();
             }
@@ -417,7 +399,6 @@
         } catch (final IOException | BlockFetchException e) {
           LOG.error("Closing a block request exceptionally", e);
           outputContext.onChannelError(e);
->>>>>>> 6059ba73
         }
       }
     });
