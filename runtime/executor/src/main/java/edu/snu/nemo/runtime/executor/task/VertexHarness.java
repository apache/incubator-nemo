/*
 * Copyright (C) 2018 Seoul National University
 *
 * Licensed under the Apache License, Version 2.0 (the "License");
 * you may not use this file except in compliance with the License.
 * You may obtain a copy of the License at
 *
 *         http://www.apache.org/licenses/LICENSE-2.0
 *
 * Unless required by applicable law or agreed to in writing, software
 * distributed under the License is distributed on an "AS IS" BASIS,
 * WITHOUT WARRANTIES OR CONDITIONS OF ANY KIND, either express or implied.
 * See the License for the specific language governing permissions and
 * limitations under the License.
 */
package edu.snu.nemo.runtime.executor.task;

import edu.snu.nemo.common.ir.vertex.IRVertex;
import edu.snu.nemo.common.ir.vertex.transform.Transform;
import edu.snu.nemo.runtime.executor.datatransfer.OutputCollectorImpl;
import edu.snu.nemo.runtime.executor.datatransfer.OutputWriter;
import org.slf4j.Logger;
import org.slf4j.LoggerFactory;

import java.util.ArrayList;
import java.util.HashMap;
import java.util.List;
import java.util.Map;

/**
 * Captures the relationship between a non-source IRVertex's outputCollector, and mainTagChildren vertices.
 */
final class VertexHarness {
  private static final Logger LOG = LoggerFactory.getLogger(VertexHarness.class.getName());

  // IRVertex and transform-specific information
  private final IRVertex irVertex;
  private final OutputCollectorImpl outputCollector;
  private final Transform.Context context;
  private final List<VertexHarness> mainTagChildren;

  // These lists can be empty
  private final Map<String, VertexHarness> additionalTagOutputChildren;
  private final Map<String, String> tagToAdditionalChildrenId;
  private final List<OutputWriter> writersToMainChildrenTasks;
  private final Map<String, OutputWriter> writersToAdditionalChildrenTasks;

  VertexHarness(final IRVertex irVertex,
                final OutputCollectorImpl outputCollector,
                final List<VertexHarness> children,
                final List<Boolean> isAdditionalTagOutputs,
                final List<OutputWriter> writersToMainChildrenTasks,
                final Map<String, OutputWriter> writersToAdditionalChildrenTasks,
                final Transform.Context context) {
    this.irVertex = irVertex;
    this.outputCollector = outputCollector;
    if (children.size() != isAdditionalTagOutputs.size()) {
      throw new IllegalStateException(irVertex.toString());
    }
    final Map<String, String> taggedOutputMap = context.getTagToAdditionalChildren();
    final Map<String, VertexHarness> tagged = new HashMap<>();

    // Classify input type for intra-task children
    for (int i = 0; i < children.size(); i++) {
      final VertexHarness child = children.get(i);
      if (isAdditionalTagOutputs.get(i)) {
        taggedOutputMap.entrySet().stream()
            .filter(kv -> child.getIRVertex().getId().equals(kv.getValue()))
<<<<<<< HEAD
            .forEach(kv -> tagged.put(kv.getKey(), child));
      } else {
        nonSides.add(child);
      }
    }

    this.tagToAdditionalChildrenId = context.getTagToAdditionalChildren();
    this.sideInputChildren = sides;
    this.nonSideInputChildren = nonSides;
=======
            .forEach(kv -> tagged.put(kv.getValue(), child));
      }
    }
>>>>>>> 954d92fa
    this.additionalTagOutputChildren = tagged;
    final List<VertexHarness> mainTagChildrenTmp = new ArrayList<>(children);
    mainTagChildrenTmp.removeAll(additionalTagOutputChildren.values());
    this.mainTagChildren = mainTagChildrenTmp;
    this.writersToMainChildrenTasks = writersToMainChildrenTasks;
    this.writersToAdditionalChildrenTasks = writersToAdditionalChildrenTasks;
    this.context = context;
  }

  /**
   * @return irVertex of this VertexHarness.
   */
  IRVertex getIRVertex() {
    return irVertex;
  }

  /**
   * @return OutputCollector of this irVertex.
   */
  OutputCollectorImpl getOutputCollector() {
    return outputCollector;
  }

  /**
   * @return mainTagChildren harnesses.
   */
  List<VertexHarness> getMainTagChildren() {
    return mainTagChildren;
  }

  /**
   * @return map of tagged output mainTagChildren. (empty if none exists)
   */
  public Map<String, VertexHarness> getAdditionalTagOutputChildren() {
    return additionalTagOutputChildren;
  }

  public Map<String, String> getTagToAdditionalChildrenId() {
    return tagToAdditionalChildrenId;
  }

  /**
   * @return OutputWriters for main outputs of this irVertex. (empty if none exists)
   */
  List<OutputWriter> getWritersToMainChildrenTasks() {
    return writersToMainChildrenTasks;
  }

  /**
   * @return OutputWriters for additional tagged outputs of this irVertex. (empty if none exists)
   */
  Map<String, OutputWriter> getWritersToAdditionalChildrenTasks() {
    return writersToAdditionalChildrenTasks;
  }

  /**
   * @return context.
   */
  Transform.Context getContext() {
    return context;
  }
}<|MERGE_RESOLUTION|>--- conflicted
+++ resolved
@@ -65,22 +65,12 @@
       final VertexHarness child = children.get(i);
       if (isAdditionalTagOutputs.get(i)) {
         taggedOutputMap.entrySet().stream()
-            .filter(kv -> child.getIRVertex().getId().equals(kv.getValue()))
-<<<<<<< HEAD
-            .forEach(kv -> tagged.put(kv.getKey(), child));
-      } else {
-        nonSides.add(child);
+          .filter(kv -> child.getIRVertex().getId().equals(kv.getValue()))
+          .forEach(kv -> tagged.put(kv.getKey(), child));
       }
     }
 
     this.tagToAdditionalChildrenId = context.getTagToAdditionalChildren();
-    this.sideInputChildren = sides;
-    this.nonSideInputChildren = nonSides;
-=======
-            .forEach(kv -> tagged.put(kv.getValue(), child));
-      }
-    }
->>>>>>> 954d92fa
     this.additionalTagOutputChildren = tagged;
     final List<VertexHarness> mainTagChildrenTmp = new ArrayList<>(children);
     mainTagChildrenTmp.removeAll(additionalTagOutputChildren.values());
