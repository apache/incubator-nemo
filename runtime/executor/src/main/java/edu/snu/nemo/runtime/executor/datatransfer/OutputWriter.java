--- conflicted
+++ resolved
@@ -37,14 +37,11 @@
   private final String srcVertexId;
   private final IRVertex dstIrVertex;
   private final DataStoreProperty.Value blockStoreValue;
+  private final BlockManagerWorker blockManagerWorker;
+  private final boolean nonDummyBlock;
+  private final Block blockToWrite;
   private long writtenBytes;
-  private final BlockManagerWorker blockManagerWorker;
-<<<<<<< HEAD
-  private final Partitioner partitioner;
-  private final Block blockToWrite;
-=======
-  private final List<Object> outputList;
->>>>>>> cf041f6e
+  private Partitioner partitioner;
 
   /**
    * Constructor.
@@ -69,7 +66,6 @@
     this.dstIrVertex = dstIrVertex;
     this.blockManagerWorker = blockManagerWorker;
     this.blockStoreValue = runtimeEdge.getProperty(ExecutionProperty.Key.DataStore);
-<<<<<<< HEAD
 
     // Setup partitioner
     final int dstParallelism = getDstParallelism();
@@ -91,93 +87,23 @@
             new Throwable("Partitioner " + partitionerPropertyValue + " is not supported."));
     }
     blockToWrite = blockManagerWorker.createBlock(blockId, blockStoreValue);
-=======
-    this.partitionerMap = new HashMap<>();
-    this.outputList = new ArrayList<>();
-    this.writtenBytes = new ArrayList<>();
-    // TODO #511: Refactor metric aggregation for (general) run-rime optimization.
-    this.accumulatedPartitionSizeInfo = new ArrayList<>();
-    partitionerMap.put(PartitionerProperty.Value.IntactPartitioner, new IntactPartitioner());
-    partitionerMap.put(PartitionerProperty.Value.HashPartitioner, new HashPartitioner());
-    partitionerMap.put(PartitionerProperty.Value.DataSkewHashPartitioner,
-        new DataSkewHashPartitioner(hashRangeMultiplier));
-    blockManagerWorker.createBlock(blockId, blockStoreValue);
->>>>>>> cf041f6e
+
+    final DuplicateEdgeGroupPropertyValue duplicateDataProperty =
+        runtimeEdge.getProperty(ExecutionProperty.Key.DuplicateEdgeGroup);
+    nonDummyBlock = duplicateDataProperty == null
+        || duplicateDataProperty.getRepresentativeEdgeId().equals(runtimeEdge.getId())
+        || duplicateDataProperty.getGroupSize() <= 1;
   }
 
   /**
-   * Collects output element-wise in memory.
+   * Writes output element depending on the communication pattern of the edge.
    *
-   * @param element
+   * @param element the element to write.
    */
-<<<<<<< HEAD
-  public void write(final Iterable dataToWrite) {
-    final DuplicateEdgeGroupPropertyValue duplicateDataProperty =
-        runtimeEdge.getProperty(ExecutionProperty.Key.DuplicateEdgeGroup);
-    if (duplicateDataProperty == null
-        || duplicateDataProperty.getRepresentativeEdgeId().equals(runtimeEdge.getId())
-        || duplicateDataProperty.getGroupSize() <= 1) {
-      dataToWrite.forEach(element -> {
-        blockToWrite.write(partitioner.partition(element), element);
-      });
+  public void write(final Object element) {
+    if (nonDummyBlock) {
+      blockToWrite.write(partitioner.partition(element), element);
     } // If else, does not need to write because the data is duplicated.
-=======
-  public void writeElement(final Object element) {
-    outputList.add(element);
-  }
-
-  /**
-   * Writes output data depending on the communication pattern of the edge.
-   **/
-  public void write() {
-    // Aggregate element to form the inter-Stage data.
-    final Boolean isDataSizeMetricCollectionEdge = MetricCollectionProperty.Value.DataSkewRuntimePass
-        .equals(runtimeEdge.getProperty(ExecutionProperty.Key.MetricCollection));
-
-    // Group the data into blocks.
-    final PartitionerProperty.Value partitionerPropertyValue =
-        runtimeEdge.getProperty(ExecutionProperty.Key.Partitioner);
-    final int dstParallelism = getDstParallelism();
-
-    final Partitioner partitioner = partitionerMap.get(partitionerPropertyValue);
-    if (partitioner == null) {
-      throw new UnsupportedPartitionerException(
-          new Throwable("Partitioner " + partitionerPropertyValue + " is not supported."));
-    }
-
-    final KeyExtractor keyExtractor = runtimeEdge.getProperty(ExecutionProperty.Key.KeyExtractor);
-    final List<Partition> partitionsToWrite;
-
-    final DuplicateEdgeGroupPropertyValue duplicateDataProperty =
-        runtimeEdge.getProperty(ExecutionProperty.Key.DuplicateEdgeGroup);
-    if (duplicateDataProperty != null
-        && !duplicateDataProperty.getRepresentativeEdgeId().equals(runtimeEdge.getId())
-        && duplicateDataProperty.getGroupSize() > 1) {
-      partitionsToWrite = partitioner.partition(Collections.emptyList(), dstParallelism, keyExtractor);
-    } else {
-      partitionsToWrite = partitioner.partition(outputList, dstParallelism, keyExtractor);
-    }
-
-    // Write the grouped blocks into partitions.
-    // TODO #492: Modularize the data communication pattern.
-    final DataCommunicationPatternProperty.Value comValue =
-        runtimeEdge.getProperty(ExecutionProperty.Key.DataCommunicationPattern);
-
-    if (DataCommunicationPatternProperty.Value.OneToOne.equals(comValue)) {
-      writeOneToOne(partitionsToWrite);
-    } else if (DataCommunicationPatternProperty.Value.BroadCast.equals(comValue)) {
-      writeBroadcast(partitionsToWrite);
-    } else if (DataCommunicationPatternProperty.Value.Shuffle.equals(comValue)) {
-      // If the dynamic optimization which detects data skew is enabled, sort the data and write it.
-      if (isDataSizeMetricCollectionEdge) {
-        dataSkewWrite(partitionsToWrite);
-      } else {
-        writeShuffle(partitionsToWrite);
-      }
-    } else {
-      throw new UnsupportedCommPatternException(new Exception("Communication pattern not supported"));
-    }
->>>>>>> cf041f6e
   }
 
   /**
@@ -220,46 +146,6 @@
     } else {
       return Optional.of(writtenBytes);
     }
-<<<<<<< HEAD
-=======
-
-    // Write data.
-    final Optional<List<Long>> partitionSizeList =
-        blockManagerWorker.putPartitions(blockId, partitionsToWrite, blockStoreValue);
-    partitionSizeList.ifPresent(this::addWrittenBytes);
-  }
-
-  /**
-   * Writes partitions in a single block and collects the size of each partition.
-   * This function will be called only when we need to split or recombine an output data from a task after it is stored
-   * (e.g., dynamic data skew handling).
-   * We extend the hash range with the factor {@link edu.snu.nemo.conf.JobConf.HashRangeMultiplier} in advance
-   * to prevent the extra deserialize - rehash - serialize process.
-   * Each data of this block having same key hash value will be collected as a single partition.
-   * This partition will be the unit of retrieval and recombination of this block.
-   * Constraint: If a block is written by this method, it have to be read by {@link InputReader#readDataInRange()}.
-   * TODO #378: Elaborate block construction during data skew pass
-   *
-   * @param partitionsToWrite a list of the partitions to be written.
-   */
-  private void dataSkewWrite(final List<Partition> partitionsToWrite) {
-    // Write data.
-    final Optional<List<Long>> partitionSizeList =
-        blockManagerWorker.putPartitions(blockId, partitionsToWrite, blockStoreValue);
-    partitionSizeList.ifPresent(partitionsSize -> {
-      addWrittenBytes(partitionsSize);
-      this.accumulatedPartitionSizeInfo.addAll(partitionsSize);
-    });
-  }
-
-  /**
-   * Accumulates the size of written partitions.
-   *
-   * @param partitionSizeList the list of written partitions.
-   */
-  private void addWrittenBytes(final List<Long> partitionSizeList) {
-    partitionSizeList.forEach(writtenBytes::add);
->>>>>>> cf041f6e
   }
 
   /**
