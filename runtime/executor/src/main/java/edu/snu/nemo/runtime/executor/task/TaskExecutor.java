--- conflicted
+++ resolved
@@ -231,19 +231,10 @@
     outputCollector.clearMain();
 
     // Recursively process all of the additional output elements.
-<<<<<<< HEAD
-    vertexHarness.getContext().getTagToAdditionalChildren().values().forEach(value -> {
-      final String dstVertexId = (String) value;
-      while (!outputCollector.isEmpty(dstVertexId)) {
-        final Object element = outputCollector.remove(dstVertexId);
-        handleAdditionalOutputElement(vertexHarness, element, dstVertexId); // Recursion
-      }
-=======
-    vertexHarness.getContext().getAdditionalTagOutputs().values().forEach(tag -> {
+    vertexHarness.getContext().getTagToAdditionalChildren().values().forEach(tag -> {
       outputCollector.iterateTag(tag).forEach(
           element -> handleAdditionalOutputElement(vertexHarness, element, tag)); // Recursion
       outputCollector.clearTag(tag);
->>>>>>> 04d88fe3
     });
   }
 
