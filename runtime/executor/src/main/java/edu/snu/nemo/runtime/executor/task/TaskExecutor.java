/*
 * Copyright (C) 2018 Seoul National University
 *
 * Licensed under the Apache License, Version 2.0 (the "License");
 * you may not use this file except in compliance with the License.
 * You may obtain a copy of the License at
 *
 *         http://www.apache.org/licenses/LICENSE-2.0
 *
 * Unless required by applicable law or agreed to in writing, software
 * distributed under the License is distributed on an "AS IS" BASIS,
 * WITHOUT WARRANTIES OR CONDITIONS OF ANY KIND, either express or implied.
 * See the License for the specific language governing permissions and
 * limitations under the License.
 */
package edu.snu.nemo.runtime.executor.task;

import com.google.common.collect.Lists;
import edu.snu.nemo.common.ContextImpl;
import edu.snu.nemo.common.Pair;
import edu.snu.nemo.common.dag.DAG;
import edu.snu.nemo.common.ir.Readable;
import edu.snu.nemo.common.ir.edge.executionproperty.AdditionalOutputTagProperty;
import edu.snu.nemo.common.ir.vertex.*;
import edu.snu.nemo.common.ir.vertex.transform.Transform;
import edu.snu.nemo.runtime.common.RuntimeIdManager;
import edu.snu.nemo.runtime.common.comm.ControlMessage;
import edu.snu.nemo.runtime.common.message.MessageEnvironment;
import edu.snu.nemo.runtime.common.message.PersistentConnectionToMasterMap;
import edu.snu.nemo.runtime.common.plan.Task;
import edu.snu.nemo.runtime.common.plan.StageEdge;
import edu.snu.nemo.runtime.common.plan.RuntimeEdge;
import edu.snu.nemo.runtime.common.state.TaskState;
import edu.snu.nemo.runtime.executor.MetricMessageSender;
import edu.snu.nemo.runtime.executor.TaskStateManager;
import edu.snu.nemo.runtime.executor.datatransfer.*;

import java.io.IOException;
import java.util.*;
import java.util.stream.Collectors;

import org.apache.commons.lang3.SerializationUtils;
import org.apache.commons.lang3.exception.ExceptionUtils;
import org.slf4j.Logger;
import org.slf4j.LoggerFactory;

import javax.annotation.concurrent.NotThreadSafe;

/**
 * Executes a task.
 * Should be accessed by a single thread.
 */
@NotThreadSafe
public final class TaskExecutor {
  private static final Logger LOG = LoggerFactory.getLogger(TaskExecutor.class.getName());
  private static final int NONE_FINISHED = -1;

  // Essential information
  private boolean isExecuted;
  private final String taskId;
  private final TaskStateManager taskStateManager;
  private final List<DataFetcher> dataFetchers;
  private final List<VertexHarness> sortedHarnesses;
  private final Map sideInputMap;

  // Metrics information
  private long boundedSourceReadTime = 0;
  private long serializedReadBytes = 0;
  private long encodedReadBytes = 0;
  private final MetricMessageSender metricMessageSender;

  // Dynamic optimization
  private String idOfVertexPutOnHold;

  private final PersistentConnectionToMasterMap persistentConnectionToMasterMap;

  /**
   * Constructor.
   * @param task Task with information needed during execution.
   * @param irVertexDag A DAG of vertices.
   * @param taskStateManager State manager for this Task.
   * @param dataTransferFactory For reading from/writing to data to other tasks.
   * @param metricMessageSender For sending metric with execution stats to Master.
   */
  public TaskExecutor(final Task task,
                      final DAG<IRVertex, RuntimeEdge<IRVertex>> irVertexDag,
                      final TaskStateManager taskStateManager,
                      final DataTransferFactory dataTransferFactory,
                      final MetricMessageSender metricMessageSender,
                      final PersistentConnectionToMasterMap persistentConnectionToMasterMap) {
    // Essential information
    this.isExecuted = false;
    this.taskId = task.getTaskId();
    this.taskStateManager = taskStateManager;

    // Metric sender
    this.metricMessageSender = metricMessageSender;

    // Dynamic optimization
    // Assigning null is very bad, but we are keeping this for now
    this.idOfVertexPutOnHold = null;

    this.persistentConnectionToMasterMap = persistentConnectionToMasterMap;

    // Prepare data structures
    this.sideInputMap = new HashMap();
    final Pair<List<DataFetcher>, List<VertexHarness>> pair = prepare(task, irVertexDag, dataTransferFactory);
    this.dataFetchers = pair.left();
    this.sortedHarnesses = pair.right();
  }

  /**
   * Converts the DAG of vertices into pointer-based DAG of vertex harnesses.
   * This conversion is necessary for constructing concrete data channels for each vertex's inputs and outputs.
   *
   * - Source vertex read: Explicitly handled (SourceVertexDataFetcher)
   * - Sink vertex write: Implicitly handled within the vertex
   *
   * - Parent-task read: Explicitly handled (ParentTaskDataFetcher)
   * - Children-task write: Explicitly handled (VertexHarness)
   *
   * - Intra-task read: Implicitly handled when performing Intra-task writes
   * - Intra-task write: Explicitly handled (VertexHarness)

   * For element-wise data processing, we traverse vertex harnesses from the roots to the leaves for each element.
   * This means that overheads associated with jumping from one harness to the other should be minimal.
   * For example, we should never perform an expensive hash operation to traverse the harnesses.
   *
   * @param task task.
   * @param irVertexDag dag.
   * @return fetchers and harnesses.
   */
  private Pair<List<DataFetcher>, List<VertexHarness>> prepare(final Task task,
                                                               final DAG<IRVertex, RuntimeEdge<IRVertex>> irVertexDag,
                                                               final DataTransferFactory dataTransferFactory) {
    final int taskIndex = RuntimeIdManager.getIndexFromTaskId(task.getTaskId());
    final int cloneOffset = RuntimeIdManager.getCloneOffsetFromTaskId(task.getTaskId());

    // Traverse in a reverse-topological order to ensure that each visited vertex's children vertices exist.
    final List<IRVertex> reverseTopologicallySorted = Lists.reverse(irVertexDag.getTopologicalSort());

    // Create a harness for each vertex
    final List<DataFetcher> dataFetcherList = new ArrayList<>();
    final Map<String, VertexHarness> vertexIdToHarness = new HashMap<>();
    reverseTopologicallySorted.forEach(irVertex -> {
      final List<VertexHarness> children = getChildrenHarnesses(irVertex, irVertexDag, vertexIdToHarness);
      final Optional<Readable> sourceReader = getSourceVertexReader(irVertex, task.getIrVertexIdToReadable());
      if (sourceReader.isPresent() != irVertex instanceof SourceVertex) {
        throw new IllegalStateException(irVertex.toString());
      }

      final List<Boolean> isToSideInputs = children.stream()
          .map(VertexHarness::getIRVertex)
          .map(childVertex -> irVertexDag.getEdgeBetween(irVertex.getId(), childVertex.getId()))
          .map(RuntimeEdge::isSideInput)
          .collect(Collectors.toList());

      final Map<String, String> additionalOutputMap =
          getAdditionalOutputMap(irVertex, task.getTaskOutgoingEdges(), irVertexDag);
      final List<Boolean> isToAdditionalTagOutputs = children.stream()
          .map(harness -> harness.getIRVertex().getId())
          .map(additionalOutputMap::containsValue)
          .collect(Collectors.toList());

      // Handle writes
      // Main output children task writes
      final List<OutputWriter> mainChildrenTaskWriters = getMainChildrenTaskWriters(irVertex,
          taskIndex, cloneOffset, task.getTaskOutgoingEdges(), dataTransferFactory, additionalOutputMap);
      // Additional output children task writes
<<<<<<< HEAD
      final Map<String, OutputWriter> additionalChildrenTaskWriters = getAdditionalChildrenTaskWriters(irVertex,
          taskIndex, cloneOffset, task.getTaskOutgoingEdges(), dataTransferFactory, additionalOutputMap);
=======
      final Map<String, OutputWriter> additionalChildrenTaskWriters = getAdditionalChildrenTaskWriters(
          taskIndex, irVertex, task.getTaskOutgoingEdges(), dataTransferFactory, additionalOutputMap);
      // Find all main vertices and additional vertices
>>>>>>> 1b9bfa07
      final List<String> additionalOutputVertices = new ArrayList<>(additionalOutputMap.values());
      final Set<String> mainChildren =
          getMainOutputVertices(irVertex, irVertexDag, task.getTaskOutgoingEdges(), additionalOutputVertices);
      final OutputCollectorImpl oci = new OutputCollectorImpl(mainChildren, additionalOutputVertices);

      // intra-vertex writes
      final VertexHarness vertexHarness = new VertexHarness(irVertex, oci, children,
          isToSideInputs, isToAdditionalTagOutputs, mainChildrenTaskWriters, additionalChildrenTaskWriters,
          new ContextImpl(sideInputMap, additionalOutputMap));
      prepareTransform(vertexHarness);
      vertexIdToHarness.put(irVertex.getId(), vertexHarness);

      // Handle reads
      final boolean isToSideInput = isToSideInputs.stream().anyMatch(bool -> bool);
      if (irVertex instanceof SourceVertex) {
        dataFetcherList.add(new SourceVertexDataFetcher(
            irVertex, sourceReader.get(), vertexHarness, isToSideInput)); // Source vertex read
      }
      final List<InputReader> parentTaskReaders =
          getParentTaskReaders(irVertex, taskIndex, cloneOffset, task.getTaskIncomingEdges(), dataTransferFactory);
      parentTaskReaders.forEach(parentTaskReader -> {
        dataFetcherList.add(new ParentTaskDataFetcher(parentTaskReader.getSrcIrVertex(), parentTaskReader,
            vertexHarness, isToSideInput)); // Parent-task read
      });
    });

    final List<VertexHarness> sortedHarnessList = irVertexDag.getTopologicalSort()
        .stream()
        .map(vertex -> vertexIdToHarness.get(vertex.getId()))
        .collect(Collectors.toList());

    return Pair.of(dataFetcherList, sortedHarnessList);
  }

  /**
   * Recursively process a data element down the DAG dependency.
   * @param vertexHarness VertexHarness of a vertex to execute.
   * @param dataElement input data element to process.
   */
  private void processElementRecursively(final VertexHarness vertexHarness, final Object dataElement) {
    final IRVertex irVertex = vertexHarness.getIRVertex();
    final OutputCollectorImpl outputCollector = vertexHarness.getOutputCollector();
    if (irVertex instanceof SourceVertex) {
      outputCollector.emit(dataElement);
    } else if (irVertex instanceof OperatorVertex) {
      final Transform transform = ((OperatorVertex) irVertex).getTransform();
      transform.onData(dataElement);
    } else if (irVertex instanceof MetricCollectionBarrierVertex) {
      outputCollector.emit(dataElement);
      setIRVertexPutOnHold((MetricCollectionBarrierVertex) irVertex);
    } else {
      throw new UnsupportedOperationException("This type of IRVertex is not supported");
    }

    // Given a single input element, a vertex can produce many output elements.
    // Here, we recursively process all of the main oltput elements.
    outputCollector.iterateMain().forEach(element -> handleMainOutputElement(vertexHarness, element)); // Recursion
    outputCollector.clearMain();

    // Recursively process all of the additional output elements.
    vertexHarness.getContext().getTagToAdditionalChildren().values().forEach(tag -> {
      outputCollector.iterateTag(tag).forEach(
          element -> handleAdditionalOutputElement(vertexHarness, element, tag)); // Recursion
      outputCollector.clearTag(tag);
    });
  }

  /**
   * Execute a task, while handling unrecoverable errors and exceptions.
   */
  public void execute() {
    try {
      doExecute();
    } catch (Throwable throwable) {
      // ANY uncaught throwable is reported to the master
      taskStateManager.onTaskStateChanged(TaskState.State.FAILED, Optional.empty(), Optional.empty());
      LOG.error(ExceptionUtils.getStackTrace(throwable));
    }
  }

  /**
   * The task is executed in the following two phases.
   * - Phase 1: Consume task-external side-input data
   * - Phase 2: Consume task-external input data
   * - Phase 3: Finalize task-internal states and data elements
   */
  private void doExecute() {
    // Housekeeping stuff
    if (isExecuted) {
      throw new RuntimeException("Task {" + taskId + "} execution called again");
    }
    LOG.info("{} started", taskId);
    taskStateManager.onTaskStateChanged(TaskState.State.EXECUTING, Optional.empty(), Optional.empty());

    // Phase 1: Consume task-external side-input related data.
    final Map<Boolean, List<DataFetcher>> sideInputRelated = dataFetchers.stream()
        .collect(Collectors.partitioningBy(fetcher -> fetcher.isFromSideInput() || fetcher.isToSideInput()));
    if (!handleDataFetchers(sideInputRelated.get(true))) {
      return;
    }
    final Set<VertexHarness> finalizeLater = sideInputRelated.get(false).stream()
        .map(DataFetcher::getChild)
        .flatMap(vertex -> getAllReachables(vertex).stream())
        .collect(Collectors.toSet());
    for (final VertexHarness vertexHarness : sortedHarnesses) {
      if (!finalizeLater.contains(vertexHarness)) {
        finalizeVertex(vertexHarness); // finalize early to materialize intra-task side inputs.
      }
    }

    // Phase 2: Consume task-external input data.
    if (!handleDataFetchers(sideInputRelated.get(false))) {
      return;
    }

    metricMessageSender.send("TaskMetric", taskId,
        "boundedSourceReadTime", SerializationUtils.serialize(boundedSourceReadTime));
    metricMessageSender.send("TaskMetric", taskId,
        "serializedReadBytes", SerializationUtils.serialize(serializedReadBytes));
    metricMessageSender.send("TaskMetric", taskId,
        "encodedReadBytes", SerializationUtils.serialize(encodedReadBytes));

    // Phase 3: Finalize task-internal states and elements
    for (final VertexHarness vertexHarness : sortedHarnesses) {
      if (finalizeLater.contains(vertexHarness)) {
        finalizeVertex(vertexHarness);
      }
    }

    if (idOfVertexPutOnHold == null) {
      taskStateManager.onTaskStateChanged(TaskState.State.COMPLETE, Optional.empty(), Optional.empty());
      LOG.info("{} completed", taskId);
    } else {
      taskStateManager.onTaskStateChanged(TaskState.State.ON_HOLD,
          Optional.of(idOfVertexPutOnHold),
          Optional.empty());
      LOG.info("{} on hold", taskId);
    }
  }

  private List<VertexHarness> getAllReachables(final VertexHarness src) {
    final List<VertexHarness> result = new ArrayList<>();
    result.add(src);
    result.addAll(src.getNonSideInputChildren().stream()
        .flatMap(child -> getAllReachables(child).stream()).collect(Collectors.toList()));
    result.addAll(src.getSideInputChildren().stream()
        .flatMap(child -> getAllReachables(child).stream()).collect(Collectors.toList()));
    result.addAll(src.getAdditionalTagOutputChildren().values().stream()
        .flatMap(child -> getAllReachables(child).stream()).collect(Collectors.toList()));
    return result;
  }

  private void finalizeVertex(final VertexHarness vertexHarness) {
    closeTransform(vertexHarness);
    final OutputCollectorImpl outputCollector = vertexHarness.getOutputCollector();

    // handle main outputs
    outputCollector.iterateMain().forEach(element -> handleMainOutputElement(vertexHarness, element)); // Recursion
    outputCollector.clearMain();

    // handle additional tagged outputs
    vertexHarness.getAdditionalTagOutputChildren().keySet().forEach(tag -> {
      outputCollector.iterateTag(tag).forEach(
          element -> handleAdditionalOutputElement(vertexHarness, element, tag)); // Recursion
      outputCollector.clearTag(tag);
    });
    finalizeOutputWriters(vertexHarness);
  }

  private void handleMainOutputElement(final VertexHarness harness, final Object element) {
    // writes to children tasks
    harness.getWritersToMainChildrenTasks().forEach(outputWriter -> {
      outputWriter.write(element);
    });
    // writes to side input children tasks
    if (harness.getSideInputChildren().size() > 0) {
      sideInputMap.put(((OperatorVertex) harness.getIRVertex()).getTransform().getTag(), element);
    }
    // process elements in the next vertices within a task
    harness.getNonSideInputChildren().forEach(child -> processElementRecursively(child, element));
  }

  private void handleAdditionalOutputElement(final VertexHarness harness, final Object element, final String tag) {
    // writes to additional children tasks
    harness.getWritersToAdditionalChildrenTasks().entrySet().stream()
        .filter(kv -> kv.getKey().equals(tag))
        .forEach(kv -> {
          kv.getValue().write(element);
        });
    // writes to side input children tasks
    if (harness.getSideInputChildren().size() > 0) {
      sideInputMap.put(((OperatorVertex) harness.getIRVertex()).getTransform().getTag(), element);
    }
    // process elements in the next vertices within a task
    harness.getAdditionalTagOutputChildren().entrySet().stream()
        .filter(kv -> kv.getKey().equals(tag))
        .forEach(kv -> processElementRecursively(kv.getValue(), element));
  }

  /**
   * @param fetchers to handle.
   * @return false if IOException.
   */
  private boolean handleDataFetchers(final List<DataFetcher> fetchers) {
    final List<DataFetcher> availableFetchers = new ArrayList<>(fetchers);
    while (!availableFetchers.isEmpty()) { // empty means we've consumed all task-external input data
      // For this looping of available fetchers.
      int finishedFetcherIndex = NONE_FINISHED;
      for (int i = 0; i < availableFetchers.size(); i++) {
        final DataFetcher dataFetcher = availableFetchers.get(i);
        final Object element;

        try {
          element = dataFetcher.fetchDataElement();
        } catch (NoSuchElementException e) {
          // We've consumed all the data from this data fetcher.
          if (dataFetcher instanceof SourceVertexDataFetcher) {
            boundedSourceReadTime += ((SourceVertexDataFetcher) dataFetcher).getBoundedSourceReadTime();
          } else if (dataFetcher instanceof ParentTaskDataFetcher) {
            serializedReadBytes += ((ParentTaskDataFetcher) dataFetcher).getSerializedBytes();
            encodedReadBytes += ((ParentTaskDataFetcher) dataFetcher).getEncodedBytes();
          }
          finishedFetcherIndex = i;
          break;
        } catch (IOException e) {
          // IOException means that this task should be retried.
          taskStateManager.onTaskStateChanged(TaskState.State.SHOULD_RETRY,
              Optional.empty(), Optional.of(TaskState.RecoverableTaskFailureCause.INPUT_READ_FAILURE));
          LOG.error("{} Execution Failed (Recoverable: input read failure)! Exception: {}", taskId, e.toString());
          return false;
        }

        // Successfully fetched an element
        if (dataFetcher.isFromSideInput()) {
          sideInputMap.put(((OperatorVertex) dataFetcher.getDataSource()).getTransform().getTag(), element);
        } else {
          processElementRecursively(dataFetcher.getChild(), element);
        }
      }

      // Remove the finished fetcher from the list
      if (finishedFetcherIndex != NONE_FINISHED) {
        availableFetchers.remove(finishedFetcherIndex);
      }
    }
    return true;
  }

  ////////////////////////////////////////////// Helper methods for setting up initial data structures

  private Map<String, String> getAdditionalOutputMap(final IRVertex irVertex,
                                                     final List<StageEdge> outEdgesToChildrenTasks,
                                                     final DAG<IRVertex, RuntimeEdge<IRVertex>> irVertexDag) {
    final Map<String, String> additionalOutputMap = new HashMap<>();

    // Add all intra-task additional tags to additional output map.
    irVertexDag.getOutgoingEdgesOf(irVertex.getId())
        .stream()
        .filter(edge -> edge.getPropertyValue(AdditionalOutputTagProperty.class).isPresent())
        .map(edge ->
            Pair.of(edge.getPropertyValue(AdditionalOutputTagProperty.class).get(), edge.getDst().getId()))
        .forEach(pair -> additionalOutputMap.put(pair.left(), pair.right()));

    // Add all inter-task additional tags to additional output map.
    outEdgesToChildrenTasks
        .stream()
        .filter(edge -> edge.getSrcIRVertex().getId().equals(irVertex.getId()))
        .filter(edge -> edge.getPropertyValue(AdditionalOutputTagProperty.class).isPresent())
        .map(edge ->
            Pair.of(edge.getPropertyValue(AdditionalOutputTagProperty.class).get(), edge.getDstIRVertex().getId()))
        .forEach(pair -> additionalOutputMap.put(pair.left(), pair.right()));

    return additionalOutputMap;
  }

  private Optional<Readable> getSourceVertexReader(final IRVertex irVertex,
                                                   final Map<String, Readable> irVertexIdToReadable) {
    if (irVertex instanceof SourceVertex) {
      final Readable readable = irVertexIdToReadable.get(irVertex.getId());
      if (readable == null) {
        throw new IllegalStateException(irVertex.toString());
      }
      return Optional.of(readable);
    } else {
      return Optional.empty();
    }
  }

  private List<InputReader> getParentTaskReaders(final IRVertex irVertex,
                                                 final int taskIndex,
                                                 final int cloneOffset,
                                                 final List<StageEdge> inEdgesFromParentTasks,
                                                 final DataTransferFactory dataTransferFactory) {
    return inEdgesFromParentTasks
        .stream()
        .filter(inEdge -> inEdge.getDstIRVertex().getId().equals(irVertex.getId()))
        .map(inEdgeForThisVertex -> dataTransferFactory
            .createReader(taskIndex, cloneOffset, inEdgeForThisVertex.getSrcIRVertex(), inEdgeForThisVertex))
        .collect(Collectors.toList());
  }

  private Set<String> getMainOutputVertices(final IRVertex irVertex,
                                             final DAG<IRVertex, RuntimeEdge<IRVertex>> irVertexDag,
                                             final List<StageEdge> outEdgesToChildrenTasks,
                                             final List<String> additionalOutputVertices) {
    // all intra-task children vertices id
    final List<String> outputVertices = irVertexDag.getOutgoingEdgesOf(irVertex).stream()
        .filter(edge -> edge.getSrc().getId().equals(irVertex.getId()))
        .map(edge -> edge.getDst().getId())
        .collect(Collectors.toList());

    // all inter-task children vertices id
    outputVertices
        .addAll(outEdgesToChildrenTasks.stream()
            .filter(edge -> edge.getSrcIRVertex().getId().equals(irVertex.getId()))
            .map(edge -> edge.getDstIRVertex().getId())
            .collect(Collectors.toList()));

    // return vertices that are not marked as additional tagged outputs
    return new HashSet<>(outputVertices.stream()
        .filter(vertexId -> !additionalOutputVertices.contains(vertexId))
        .collect(Collectors.toList()));
  }

  /**
   * Return inter-task OutputWriters, for single output or output associated with main tag.
   * @param irVertex                source irVertex
   * @param taskIndex               current task index
   * @param cloneOffset             current task's clone offset
   * @param outEdgesToChildrenTasks outgoing edges to child tasks
   * @param dataTransferFactory     dataTransferFactory
   * @param taggedOutputs           tag to vertex id map
   * @return OutputWriters for main children tasks
   */
  private List<OutputWriter> getMainChildrenTaskWriters(final IRVertex irVertex,
                                                        final int taskIndex,
                                                        final int cloneOffset,
                                                        final List<StageEdge> outEdgesToChildrenTasks,
                                                        final DataTransferFactory dataTransferFactory,
                                                        final Map<String, String> taggedOutputs) {
    return outEdgesToChildrenTasks
        .stream()
        .filter(outEdge -> outEdge.getSrcIRVertex().getId().equals(irVertex.getId()))
        .filter(outEdge -> !taggedOutputs.containsValue(outEdge.getDstIRVertex().getId()))
        .map(outEdgeForThisVertex -> dataTransferFactory.createWriter(irVertex, taskIndex, cloneOffset,
            outEdgeForThisVertex.getDstIRVertex(), outEdgeForThisVertex))
        .collect(Collectors.toList());
  }

  /**
   * Return inter-task OutputWriters associated with additional output tags.
   * @param irVertex                source irVertex
   * @param taskIndex               current task index
   * @param cloneOffset             clone offset
   * @param outEdgesToChildrenTasks outgoing edges to child tasks
   * @param dataTransferFactory     dataTransferFactory
   * @param taggedOutputs           tag to vertex id map
   * @return additional children vertex id to OutputWriters map.
   */
  private Map<String, OutputWriter> getAdditionalChildrenTaskWriters(final IRVertex irVertex,
                                                                     final int taskIndex,
                                                                     final int cloneOffset,
                                                                     final List<StageEdge> outEdgesToChildrenTasks,
                                                                     final DataTransferFactory dataTransferFactory,
                                                                     final Map<String, String> taggedOutputs) {
    final Map<String, OutputWriter> additionalChildrenTaskWriters = new HashMap<>();

    outEdgesToChildrenTasks
        .stream()
        .filter(outEdge -> outEdge.getSrcIRVertex().getId().equals(irVertex.getId()))
        .filter(outEdge -> taggedOutputs.containsValue(outEdge.getDstIRVertex().getId()))
        .forEach(outEdgeForThisVertex -> {
          additionalChildrenTaskWriters.put(outEdgeForThisVertex.getDstIRVertex().getId(),
              dataTransferFactory.createWriter(irVertex, taskIndex, cloneOffset, outEdgeForThisVertex.getDstIRVertex(),
                  outEdgeForThisVertex));
        });

    return additionalChildrenTaskWriters;
  }

  private List<VertexHarness> getChildrenHarnesses(final IRVertex irVertex,
                                                   final DAG<IRVertex, RuntimeEdge<IRVertex>> irVertexDag,
                                                   final Map<String, VertexHarness> vertexIdToHarness) {
    final List<VertexHarness> childrenHandlers = irVertexDag.getChildren(irVertex.getId())
        .stream()
        .map(IRVertex::getId)
        .map(vertexIdToHarness::get)
        .collect(Collectors.toList());
    if (childrenHandlers.stream().anyMatch(harness -> harness == null)) {
      // Sanity check: there shouldn't be a null harness.
      throw new IllegalStateException(childrenHandlers.toString());
    }
    return childrenHandlers;
  }

  ////////////////////////////////////////////// Transform-specific helper methods

  private void prepareTransform(final VertexHarness vertexHarness) {
    final IRVertex irVertex = vertexHarness.getIRVertex();
    if (irVertex instanceof OperatorVertex) {
      final Transform transform = ((OperatorVertex) irVertex).getTransform();
      transform.prepare(vertexHarness.getContext(), vertexHarness.getOutputCollector());
    }
  }

  private void closeTransform(final VertexHarness vertexHarness) {
    final IRVertex irVertex = vertexHarness.getIRVertex();
    if (irVertex instanceof OperatorVertex) {
      Transform transform = ((OperatorVertex) irVertex).getTransform();
      transform.close();
    }
    vertexHarness.getContext().getSerializedData().ifPresent(data ->
        persistentConnectionToMasterMap.getMessageSender(MessageEnvironment.RUNTIME_MASTER_MESSAGE_LISTENER_ID).send(
            ControlMessage.Message.newBuilder()
                .setId(RuntimeIdManager.generateMessageId())
                .setListenerId(MessageEnvironment.RUNTIME_MASTER_MESSAGE_LISTENER_ID)
                .setType(ControlMessage.MessageType.ExecutorDataCollected)
                .setDataCollected(ControlMessage.DataCollectMessage.newBuilder().setData(data).build())
                .build()));
  }

  ////////////////////////////////////////////// Misc

  private void setIRVertexPutOnHold(final MetricCollectionBarrierVertex irVertex) {
    idOfVertexPutOnHold = irVertex.getId();
  }

  /**
   * Finalize the output write of this vertex.
   * As element-wise output write is done and the block is in memory,
   * flush the block into the designated data store and commit it.
   * @param vertexHarness harness.
   */
  private void finalizeOutputWriters(final VertexHarness vertexHarness) {
    final List<Long> writtenBytesList = new ArrayList<>();

    // finalize OutputWriters for main children
    vertexHarness.getWritersToMainChildrenTasks().forEach(outputWriter -> {
      outputWriter.close();
      final Optional<Long> writtenBytes = outputWriter.getWrittenBytes();
      writtenBytes.ifPresent(writtenBytesList::add);
    });

    // finalize OutputWriters for additional tagged children
    vertexHarness.getWritersToAdditionalChildrenTasks().values().forEach(outputWriter -> {
      outputWriter.close();

      final Optional<Long> writtenBytes = outputWriter.getWrittenBytes();
      writtenBytes.ifPresent(writtenBytesList::add);
    });

    long totalWrittenBytes = 0;
    for (final Long writtenBytes : writtenBytesList) {
      totalWrittenBytes += writtenBytes;
    }
    metricMessageSender.send("TaskMetric", taskId,
        "writtenBytes", SerializationUtils.serialize(totalWrittenBytes));
  }
}<|MERGE_RESOLUTION|>--- conflicted
+++ resolved
@@ -167,14 +167,8 @@
       final List<OutputWriter> mainChildrenTaskWriters = getMainChildrenTaskWriters(irVertex,
           taskIndex, cloneOffset, task.getTaskOutgoingEdges(), dataTransferFactory, additionalOutputMap);
       // Additional output children task writes
-<<<<<<< HEAD
       final Map<String, OutputWriter> additionalChildrenTaskWriters = getAdditionalChildrenTaskWriters(irVertex,
           taskIndex, cloneOffset, task.getTaskOutgoingEdges(), dataTransferFactory, additionalOutputMap);
-=======
-      final Map<String, OutputWriter> additionalChildrenTaskWriters = getAdditionalChildrenTaskWriters(
-          taskIndex, irVertex, task.getTaskOutgoingEdges(), dataTransferFactory, additionalOutputMap);
-      // Find all main vertices and additional vertices
->>>>>>> 1b9bfa07
       final List<String> additionalOutputVertices = new ArrayList<>(additionalOutputMap.values());
       final Set<String> mainChildren =
           getMainOutputVertices(irVertex, irVertexDag, task.getTaskOutgoingEdges(), additionalOutputVertices);
