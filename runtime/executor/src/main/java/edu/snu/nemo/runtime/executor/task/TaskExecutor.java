/*
 * Copyright (C) 2018 Seoul National University
 *
 * Licensed under the Apache License, Version 2.0 (the "License");
 * you may not use this file except in compliance with the License.
 * You may obtain a copy of the License at
 *
 *         http://www.apache.org/licenses/LICENSE-2.0
 *
 * Unless required by applicable law or agreed to in writing, software
 * distributed under the License is distributed on an "AS IS" BASIS,
 * WITHOUT WARRANTIES OR CONDITIONS OF ANY KIND, either express or implied.
 * See the License for the specific language governing permissions and
 * limitations under the License.
 */
package edu.snu.nemo.runtime.executor.task;

import com.google.common.collect.Lists;
import edu.snu.nemo.common.Pair;
import edu.snu.nemo.common.dag.DAG;
import edu.snu.nemo.common.ir.Readable;
import edu.snu.nemo.common.ir.edge.executionproperty.AdditionalOutputTagProperty;
import edu.snu.nemo.common.ir.edge.executionproperty.BroadcastVariableIdProperty;
import edu.snu.nemo.common.ir.vertex.*;
import edu.snu.nemo.common.ir.vertex.transform.Transform;
import edu.snu.nemo.runtime.common.RuntimeIdManager;
import edu.snu.nemo.runtime.common.comm.ControlMessage;
import edu.snu.nemo.runtime.common.message.MessageEnvironment;
import edu.snu.nemo.runtime.common.message.PersistentConnectionToMasterMap;
import edu.snu.nemo.runtime.common.plan.Task;
import edu.snu.nemo.runtime.common.plan.StageEdge;
import edu.snu.nemo.runtime.common.plan.RuntimeEdge;
import edu.snu.nemo.runtime.common.state.TaskState;
import edu.snu.nemo.runtime.executor.MetricMessageSender;
import edu.snu.nemo.runtime.executor.TaskStateManager;
import edu.snu.nemo.runtime.executor.TransformContextImpl;
import edu.snu.nemo.runtime.executor.data.BroadcastManagerWorker;
import edu.snu.nemo.runtime.executor.datatransfer.*;

import java.io.IOException;
import java.util.*;
import java.util.stream.Collectors;

import org.apache.commons.lang3.SerializationUtils;
import org.apache.commons.lang3.exception.ExceptionUtils;
import org.slf4j.Logger;
import org.slf4j.LoggerFactory;

import javax.annotation.concurrent.NotThreadSafe;

/**
 * Executes a task.
 * Should be accessed by a single thread.
 */
@NotThreadSafe
public final class TaskExecutor {
  private static final Logger LOG = LoggerFactory.getLogger(TaskExecutor.class.getName());
  private static final int NONE_FINISHED = -1;

  // Essential information
  private boolean isExecuted;
  private final String taskId;
  private final TaskStateManager taskStateManager;
  private final List<DataFetcher> nonBroadcastDataFetchers;
  private final BroadcastManagerWorker broadcastManagerWorker;
  private final List<VertexHarness> sortedHarnesses;

  // Metrics information
  private long boundedSourceReadTime = 0;
  private long serializedReadBytes = 0;
  private long encodedReadBytes = 0;
  private final MetricMessageSender metricMessageSender;

  // Dynamic optimization
  private String idOfVertexPutOnHold;

  private final PersistentConnectionToMasterMap persistentConnectionToMasterMap;

  /**
   * Constructor.
   *
   * @param task                   Task with information needed during execution.
   * @param irVertexDag            A DAG of vertices.
   * @param taskStateManager       State manager for this Task.
   * @param dataTransferFactory    For reading from/writing to data to other tasks.
   * @param broadcastManagerWorker For broadcasts.
   * @param metricMessageSender    For sending metric with execution stats to Master.
   */
  public TaskExecutor(final Task task,
                      final DAG<IRVertex, RuntimeEdge<IRVertex>> irVertexDag,
                      final TaskStateManager taskStateManager,
                      final DataTransferFactory dataTransferFactory,
                      final BroadcastManagerWorker broadcastManagerWorker,
                      final MetricMessageSender metricMessageSender,
                      final PersistentConnectionToMasterMap persistentConnectionToMasterMap) {
    // Essential information
    this.isExecuted = false;
    this.taskId = task.getTaskId();
    this.taskStateManager = taskStateManager;
    this.broadcastManagerWorker = broadcastManagerWorker;

    // Metric sender
    this.metricMessageSender = metricMessageSender;

    // Dynamic optimization
    // Assigning null is very bad, but we are keeping this for now
    this.idOfVertexPutOnHold = null;

    this.persistentConnectionToMasterMap = persistentConnectionToMasterMap;

    // Prepare data structures
    final Pair<List<DataFetcher>, List<VertexHarness>> pair = prepare(task, irVertexDag, dataTransferFactory);
    this.nonBroadcastDataFetchers = pair.left();
    this.sortedHarnesses = pair.right();
  }

  /**
   * Converts the DAG of vertices into pointer-based DAG of vertex harnesses.
   * This conversion is necessary for constructing concrete data channels for each vertex's inputs and outputs.
   * <p>
   * - Source vertex read: Explicitly handled (SourceVertexDataFetcher)
   * - Sink vertex write: Implicitly handled within the vertex
   * <p>
   * - Parent-task read: Explicitly handled (ParentTaskDataFetcher)
   * - Children-task write: Explicitly handled (VertexHarness)
   * <p>
   * - Intra-task read: Implicitly handled when performing Intra-task writes
   * - Intra-task write: Explicitly handled (VertexHarness)
   * <p>
   * For element-wise data processing, we traverse vertex harnesses from the roots to the leaves for each element.
   * This means that overheads associated with jumping from one harness to the other should be minimal.
   * For example, we should never perform an expensive hash operation to traverse the harnesses.
   *
   * @param task        task.
   * @param irVertexDag dag.
   * @return fetchers and harnesses.
   */
  private Pair<List<DataFetcher>, List<VertexHarness>> prepare(final Task task,
                                                               final DAG<IRVertex, RuntimeEdge<IRVertex>> irVertexDag,
                                                               final DataTransferFactory dataTransferFactory) {
    final int taskIndex = RuntimeIdManager.getIndexFromTaskId(task.getTaskId());

    // Traverse in a reverse-topological order to ensure that each visited vertex's children vertices exist.
    final List<IRVertex> reverseTopologicallySorted = Lists.reverse(irVertexDag.getTopologicalSort());

    // Create a harness for each vertex
    final List<DataFetcher> nonBroadcastDataFetcherList = new ArrayList<>();
    final Map<String, VertexHarness> vertexIdToHarness = new HashMap<>();
    reverseTopologicallySorted.forEach(irVertex -> {
      final List<VertexHarness> children = getChildrenHarnesses(irVertex, irVertexDag, vertexIdToHarness);
      final Optional<Readable> sourceReader = getSourceVertexReader(irVertex, task.getIrVertexIdToReadable());
      if (sourceReader.isPresent() != irVertex instanceof SourceVertex) {
        throw new IllegalStateException(irVertex.toString());
      }

      // Prepare data WRITE
      // Child-task writes
      final Map<String, String> additionalOutputMap =
<<<<<<< HEAD
          getAdditionalOutputMap(irVertex, task.getTaskOutgoingEdges(), irVertexDag);

      final List<Boolean> isToAdditionalTagOutputs = children.stream()
          .map(harness -> harness.getIRVertex().getId())
          .map(additionalOutputMap::containsValue)
          .collect(Collectors.toList());

      // Handle writes
      // Main output children task writes
=======
        getAdditionalOutputMap(irVertex, task.getTaskOutgoingEdges(), irVertexDag);
>>>>>>> 954d92fa
      final List<OutputWriter> mainChildrenTaskWriters = getMainChildrenTaskWriters(
        irVertex, task.getTaskOutgoingEdges(), dataTransferFactory, additionalOutputMap);
      final Map<String, OutputWriter> additionalChildrenTaskWriters = getAdditionalChildrenTaskWriters(
        irVertex, task.getTaskOutgoingEdges(), dataTransferFactory, additionalOutputMap);
      // Intra-task writes
      final List<String> additionalOutputVertices = new ArrayList<>(additionalOutputMap.values());
      final Set<String> mainChildren =
<<<<<<< HEAD
          getMainOutputVertices(irVertex, irVertexDag, task.getTaskOutgoingEdges(), additionalOutputVertices);
      final OutputCollectorImpl oci = new OutputCollectorImpl(mainChildren, additionalOutputMap);
=======
        getMainOutputVertices(irVertex, irVertexDag, task.getTaskOutgoingEdges(), additionalOutputVertices);
      final OutputCollectorImpl oci = new OutputCollectorImpl(mainChildren, additionalOutputVertices);
      final List<Boolean> isToAdditionalTagOutputs = children.stream()
        .map(harness -> harness.getIRVertex().getId())
        .map(additionalOutputMap::containsValue)
        .collect(Collectors.toList());
>>>>>>> 954d92fa

      // Create VERTEX HARNESS
      final VertexHarness vertexHarness = new VertexHarness(
        irVertex, oci, children, isToAdditionalTagOutputs, mainChildrenTaskWriters, additionalChildrenTaskWriters,
        new TransformContextImpl(broadcastManagerWorker, additionalOutputMap));
      prepareTransform(vertexHarness);
      vertexIdToHarness.put(irVertex.getId(), vertexHarness);

      // Prepare data READ
      // Source read
      if (irVertex instanceof SourceVertex) {
        // Source vertex read
        nonBroadcastDataFetcherList.add(new SourceVertexDataFetcher(irVertex, sourceReader.get(), vertexHarness));
      }
      // Parent-task read (broadcasts)
      final List<StageEdge> inEdgesForThisVertex = task.getTaskIncomingEdges()
        .stream()
        .filter(inEdge -> inEdge.getDstIRVertex().getId().equals(irVertex.getId()))
        .collect(Collectors.toList());
      final List<StageEdge> broadcastInEdges = inEdgesForThisVertex
        .stream()
        .filter(stageEdge -> stageEdge.getPropertyValue(BroadcastVariableIdProperty.class).isPresent())
        .collect(Collectors.toList());
      final List<InputReader> broadcastReaders =
        getParentTaskReaders(taskIndex, broadcastInEdges, dataTransferFactory);
      if (broadcastInEdges.size() != broadcastReaders.size()) {
        throw new IllegalStateException(broadcastInEdges.toString() + ", " + broadcastReaders.toString());
      }
      for (int i = 0; i < broadcastInEdges.size(); i++) {
        final StageEdge inEdge = broadcastInEdges.get(i);
        broadcastManagerWorker.registerInputReader(
          inEdge.getPropertyValue(BroadcastVariableIdProperty.class)
            .orElseThrow(() -> new IllegalStateException(inEdge.toString())),
          broadcastReaders.get(i));
      }
      // Parent-task read (non-broadcasts)
      final List<StageEdge> nonBroadcastInEdges = new ArrayList<>(inEdgesForThisVertex);
      nonBroadcastInEdges.removeAll(broadcastInEdges);
      final List<InputReader> nonBroadcastReaders =
        getParentTaskReaders(taskIndex, nonBroadcastInEdges, dataTransferFactory);
      nonBroadcastReaders.forEach(parentTaskReader -> nonBroadcastDataFetcherList.add(
        new ParentTaskDataFetcher(parentTaskReader.getSrcIrVertex(), parentTaskReader, vertexHarness)));
    });

    final List<VertexHarness> sortedHarnessList = irVertexDag.getTopologicalSort()
      .stream()
      .map(vertex -> vertexIdToHarness.get(vertex.getId()))
      .collect(Collectors.toList());

    return Pair.of(nonBroadcastDataFetcherList, sortedHarnessList);
  }

  /**
   * Recursively process a data element down the DAG dependency.
   *
   * @param vertexHarness VertexHarness of a vertex to execute.
   * @param dataElement   input data element to process.
   */
  private void processElementRecursively(final VertexHarness vertexHarness, final Object dataElement) {
    final IRVertex irVertex = vertexHarness.getIRVertex();
    final OutputCollectorImpl outputCollector = vertexHarness.getOutputCollector();

    if (irVertex instanceof SourceVertex) {
      outputCollector.emit(dataElement);
    } else if (irVertex instanceof OperatorVertex) {
      final Transform transform = ((OperatorVertex) irVertex).getTransform();
      transform.onData(dataElement);
    } else if (irVertex instanceof MetricCollectionVertex) {
      final Transform transform = ((MetricCollectionVertex) irVertex).getTransform();
      transform.onData(dataElement);
    } else if (irVertex instanceof AggregationBarrierVertex) {
      final Transform transform = ((AggregationBarrierVertex) irVertex).getTransform();
      transform.onData(dataElement);
      setIRVertexPutOnHold((AggregationBarrierVertex) irVertex);
    } else {
      throw new UnsupportedOperationException("This type of IRVertex is not supported");
    }

    // Given a single input element, a vertex can produce many output elements.
    // Here, we recursively process all of the main output elements.
    outputCollector.iterateMain().forEach(element ->
      handleMainOutputElement(vertexHarness, element)); // Recursion
    outputCollector.clearMain();

    // Recursively process all of the additional output elements.
<<<<<<< HEAD
    vertexHarness.getAdditionalTagOutputChildren().keySet().forEach(tag -> {
      outputCollector.iterateTag(tag).forEach(element ->
        handleAdditionalOutputElement(vertexHarness, element, tag)); // Recursion
=======
    vertexHarness.getContext().getTagToAdditionalChildren().values().forEach(tag -> {
      outputCollector.iterateTag(tag).forEach(
        element -> handleAdditionalOutputElement(vertexHarness, element, tag)); // Recursion
>>>>>>> 954d92fa
      outputCollector.clearTag(tag);
    });
  }

  /**
   * Execute a task, while handling unrecoverable errors and exceptions.
   */
  public void execute() {
    try {
      doExecute();
    } catch (Throwable throwable) {
      // ANY uncaught throwable is reported to the master
      taskStateManager.onTaskStateChanged(TaskState.State.FAILED, Optional.empty(), Optional.empty());
      LOG.error(ExceptionUtils.getStackTrace(throwable));
    }
  }

  /**
   * The task is executed in the following two phases.
   * - Phase 1: Consume task-external input data (non-broadcasts)
   * - Phase 2: Finalize task-internal states and data elements
   */
  private void doExecute() {
    // Housekeeping stuff
    if (isExecuted) {
      throw new RuntimeException("Task {" + taskId + "} execution called again");
    }
    LOG.info("{} started", taskId);
    taskStateManager.onTaskStateChanged(TaskState.State.EXECUTING, Optional.empty(), Optional.empty());

<<<<<<< HEAD
    // Phase 1: Consume task-external side-input related data.
    final Map<Boolean, List<DataFetcher>> sideInputRelated = dataFetchers.stream()
        .collect(Collectors.partitioningBy(fetcher -> fetcher.isFromSideInput() || fetcher.isToSideInput()));
    if (!handleDataFetchers(sideInputRelated.get(true))) {
      return;
    }

    final Set<VertexHarness> finalizeLater = sideInputRelated.get(false).stream()
        .map(DataFetcher::getChild)
        .flatMap(vertex -> getAllReachables(vertex).stream())
        .collect(Collectors.toSet());
    for (final VertexHarness vertexHarness : sortedHarnesses) {
      if (!finalizeLater.contains(vertexHarness)) {
        finalizeVertex(vertexHarness); // finalize early to materialize intra-task side inputs.
      }
    }

    // Phase 2: Consume task-external input data.
    if (!handleDataFetchers(sideInputRelated.get(false))) {
=======
    // Phase 1: Consume task-external input data. (non-broadcasts)
    if (!handleDataFetchers(nonBroadcastDataFetchers)) {
>>>>>>> 954d92fa
      return;
    }

    metricMessageSender.send("TaskMetric", taskId,
      "boundedSourceReadTime", SerializationUtils.serialize(boundedSourceReadTime));
    metricMessageSender.send("TaskMetric", taskId,
      "serializedReadBytes", SerializationUtils.serialize(serializedReadBytes));
    metricMessageSender.send("TaskMetric", taskId,
      "encodedReadBytes", SerializationUtils.serialize(encodedReadBytes));

    // Phase 2: Finalize task-internal states and elements
    for (final VertexHarness vertexHarness : sortedHarnesses) {
      finalizeVertex(vertexHarness);
    }

    if (idOfVertexPutOnHold == null) {
      taskStateManager.onTaskStateChanged(TaskState.State.COMPLETE, Optional.empty(), Optional.empty());
      LOG.info("{} completed", taskId);
    } else {
      taskStateManager.onTaskStateChanged(TaskState.State.ON_HOLD,
        Optional.of(idOfVertexPutOnHold),
        Optional.empty());
      LOG.info("{} on hold", taskId);
    }
  }

<<<<<<< HEAD
  private List<VertexHarness> getAllReachables(final VertexHarness src) {
    final List<VertexHarness> result = new ArrayList<>();
    result.add(src);
    result.addAll(src.getNonSideInputChildren().stream()
        .flatMap(child -> getAllReachables(child).stream()).collect(Collectors.toList()));
    result.addAll(src.getSideInputChildren().stream()
        .flatMap(child -> getAllReachables(child).stream()).collect(Collectors.toList()));
    result.addAll(src.getAdditionalTagOutputChildren().values().stream()
        .flatMap(child -> getAllReachables(child).stream()).collect(Collectors.toList()));
    return result;
  }

  public void sendDynOptData(final Object element) {
    Map<Object, Long> dynOptData = (Map<Object, Long>) element;
    final List<ControlMessage.PartitionSizeEntry> partitionSizeEntries = new ArrayList<>();
    dynOptData.forEach((key, size) ->
      partitionSizeEntries.add(
        ControlMessage.PartitionSizeEntry.newBuilder()
          .setKey(key == null ? "" : String.valueOf(key))
          .setSize(size)
          .build())
    );

    // TODO #4: Refactor metric aggregation for (general) run-rime optimization.
    persistentConnectionToMasterMap.getMessageSender(MessageEnvironment.RUNTIME_MASTER_MESSAGE_LISTENER_ID)
      .send(ControlMessage.Message.newBuilder()
        .setId(RuntimeIdManager.generateMessageId())
        .setListenerId(MessageEnvironment.RUNTIME_MASTER_MESSAGE_LISTENER_ID)
        .setType(ControlMessage.MessageType.DataSizeMetric)
        .setDataSizeMetricMsg(ControlMessage.DataSizeMetricMsg.newBuilder()
          .addAllPartitionSize(partitionSizeEntries)
        )
        .build());
  }

=======
>>>>>>> 954d92fa
  private void finalizeVertex(final VertexHarness vertexHarness) {
    closeTransform(vertexHarness);

    final OutputCollectorImpl outputCollector = vertexHarness.getOutputCollector();
    if (vertexHarness.getIRVertex() instanceof AggregationBarrierVertex) {
      // send aggregated dynamic optimization data to master
      final Object aggregatedDynOptData = outputCollector.iterateMain().iterator().next();
      sendDynOptData(aggregatedDynOptData);
    } else {
      // handle main outputs
      outputCollector.iterateMain().forEach(element -> {
        handleMainOutputElement(vertexHarness, element);
      }); // Recursion
      outputCollector.clearMain();

      // handle intra-task additional tagged outputs
      vertexHarness.getAdditionalTagOutputChildren().keySet().forEach(tag -> {
        outputCollector.iterateTag(tag).forEach(
          element -> handleAdditionalOutputElement(vertexHarness, element, tag)); // Recursion
        outputCollector.clearTag(tag);
      });

<<<<<<< HEAD
      // handle inter-task additional tagged outputs
      vertexHarness.getTagToAdditionalChildrenId().keySet().forEach(tag -> {
        outputCollector.iterateTag(tag).forEach(
          element -> handleAdditionalOutputElement(vertexHarness, element, tag)); // Recursion
        outputCollector.clearTag(tag);
      });

      finalizeOutputWriters(vertexHarness);
    }
=======
    // handle additional tagged outputs
    vertexHarness.getAdditionalTagOutputChildren().keySet().forEach(tag -> {
      outputCollector.iterateTag(tag).forEach(
        element -> handleAdditionalOutputElement(vertexHarness, element, tag)); // Recursion
      outputCollector.clearTag(tag);
    });
    finalizeOutputWriters(vertexHarness);
>>>>>>> 954d92fa
  }

  private void handleMainOutputElement(final VertexHarness harness, final Object element) {
    // writes to children tasks
    harness.getWritersToMainChildrenTasks().forEach(outputWriter -> outputWriter.write(element));
    // process elements in the next vertices within a task
    harness.getMainTagChildren().forEach(child -> processElementRecursively(child, element));
  }

  private void handleAdditionalOutputElement(final VertexHarness harness, final Object element, final String tag) {
    // writes to additional children tasks
    harness.getWritersToAdditionalChildrenTasks().entrySet().stream()
      .filter(kv -> kv.getKey().equals(tag))
      .forEach(kv -> kv.getValue().write(element));
    // process elements in the next vertices within a task
    harness.getAdditionalTagOutputChildren().entrySet().stream()
      .filter(kv -> kv.getKey().equals(tag))
      .forEach(kv -> processElementRecursively(kv.getValue(), element));
  }

  /**
   * @param fetchers to handle.
   * @return false if IOException.
   */
  private boolean handleDataFetchers(final List<DataFetcher> fetchers) {
    final List<DataFetcher> availableFetchers = new ArrayList<>(fetchers);
    while (!availableFetchers.isEmpty()) { // empty means we've consumed all task-external input data
      // For this looping of available fetchers.
      int finishedFetcherIndex = NONE_FINISHED;
      for (int i = 0; i < availableFetchers.size(); i++) {
        final DataFetcher dataFetcher = availableFetchers.get(i);
        final Object element;
        try {
          element = dataFetcher.fetchDataElement();
        } catch (NoSuchElementException e) {
          // We've consumed all the data from this data fetcher.
          if (dataFetcher instanceof SourceVertexDataFetcher) {
            boundedSourceReadTime += ((SourceVertexDataFetcher) dataFetcher).getBoundedSourceReadTime();
          } else if (dataFetcher instanceof ParentTaskDataFetcher) {
            serializedReadBytes += ((ParentTaskDataFetcher) dataFetcher).getSerializedBytes();
            encodedReadBytes += ((ParentTaskDataFetcher) dataFetcher).getEncodedBytes();
          }
          finishedFetcherIndex = i;
          break;
        } catch (IOException e) {
          // IOException means that this task should be retried.
          taskStateManager.onTaskStateChanged(TaskState.State.SHOULD_RETRY,
            Optional.empty(), Optional.of(TaskState.RecoverableTaskFailureCause.INPUT_READ_FAILURE));
          LOG.error("{} Execution Failed (Recoverable: input read failure)! Exception: {}", taskId, e);
          return false;
        }

        // Successfully fetched an element
        processElementRecursively(dataFetcher.getChild(), element);
      }

      // Remove the finished fetcher from the list
      if (finishedFetcherIndex != NONE_FINISHED) {
        availableFetchers.remove(finishedFetcherIndex);
      }
    }
    return true;
  }

  ////////////////////////////////////////////// Helper methods for setting up initial data structures

  private Map<String, String> getAdditionalOutputMap(final IRVertex irVertex,
                                                     final List<StageEdge> outEdgesToChildrenTasks,
                                                     final DAG<IRVertex, RuntimeEdge<IRVertex>> irVertexDag) {
    final Map<String, String> additionalOutputMap = new HashMap<>();

    // Add all intra-task additional tags to additional output map.
    irVertexDag.getOutgoingEdgesOf(irVertex.getId())
      .stream()
      .filter(edge -> edge.getPropertyValue(AdditionalOutputTagProperty.class).isPresent())
      .map(edge ->
        Pair.of(edge.getPropertyValue(AdditionalOutputTagProperty.class).get(), edge.getDst().getId()))
      .forEach(pair -> additionalOutputMap.put(pair.left(), pair.right()));

    // Add all inter-task additional tags to additional output map.
    outEdgesToChildrenTasks
      .stream()
      .filter(edge -> edge.getSrcIRVertex().getId().equals(irVertex.getId()))
      .filter(edge -> edge.getPropertyValue(AdditionalOutputTagProperty.class).isPresent())
      .map(edge ->
        Pair.of(edge.getPropertyValue(AdditionalOutputTagProperty.class).get(), edge.getDstIRVertex().getId()))
      .forEach(pair -> additionalOutputMap.put(pair.left(), pair.right()));

    return additionalOutputMap;
  }

  private Optional<Readable> getSourceVertexReader(final IRVertex irVertex,
                                                   final Map<String, Readable> irVertexIdToReadable) {
    if (irVertex instanceof SourceVertex) {
      final Readable readable = irVertexIdToReadable.get(irVertex.getId());
      if (readable == null) {
        throw new IllegalStateException(irVertex.toString());
      }
      return Optional.of(readable);
    } else {
      return Optional.empty();
    }
  }

  private List<InputReader> getParentTaskReaders(final int taskIndex,
                                                 final List<StageEdge> inEdgesFromParentTasks,
                                                 final DataTransferFactory dataTransferFactory) {
    return inEdgesFromParentTasks
      .stream()
      .map(inEdgeForThisVertex -> dataTransferFactory
        .createReader(taskIndex, inEdgeForThisVertex.getSrcIRVertex(), inEdgeForThisVertex))
      .collect(Collectors.toList());
  }

  private Set<String> getMainOutputVertices(final IRVertex irVertex,
                                            final DAG<IRVertex, RuntimeEdge<IRVertex>> irVertexDag,
                                            final List<StageEdge> outEdgesToChildrenTasks,
                                            final List<String> additionalOutputVertices) {
    // all intra-task children vertices id
    final List<String> outputVertices = irVertexDag.getOutgoingEdgesOf(irVertex).stream()
      .filter(edge -> edge.getSrc().getId().equals(irVertex.getId()))
      .map(edge -> edge.getDst().getId())
      .collect(Collectors.toList());

    // all inter-task children vertices id
    outputVertices
      .addAll(outEdgesToChildrenTasks.stream()
        .filter(edge -> edge.getSrcIRVertex().getId().equals(irVertex.getId()))
        .map(edge -> edge.getDstIRVertex().getId())
        .collect(Collectors.toList()));

    // return vertices that are not marked as additional tagged outputs
    return new HashSet<>(outputVertices.stream()
      .filter(vertexId -> !additionalOutputVertices.contains(vertexId))
      .collect(Collectors.toList()));
  }

  /**
   * Return inter-task OutputWriters, for single output or output associated with main tag.
   *
   * @param irVertex                source irVertex
   * @param outEdgesToChildrenTasks outgoing edges to child tasks
   * @param dataTransferFactory     dataTransferFactory
   * @param taggedOutputs           tag to vertex id map
   * @return OutputWriters for main children tasks
   */
  private List<OutputWriter> getMainChildrenTaskWriters(final IRVertex irVertex,
                                                        final List<StageEdge> outEdgesToChildrenTasks,
                                                        final DataTransferFactory dataTransferFactory,
                                                        final Map<String, String> taggedOutputs) {
    return outEdgesToChildrenTasks
      .stream()
      .filter(outEdge -> outEdge.getSrcIRVertex().getId().equals(irVertex.getId()))
      .filter(outEdge -> !taggedOutputs.containsValue(outEdge.getDstIRVertex().getId()))
<<<<<<< HEAD
      .map(outEdgeForThisVertex -> dataTransferFactory.
        createWriter(taskId, outEdgeForThisVertex.getDstIRVertex(), outEdgeForThisVertex))
=======
      .map(outEdgeForThisVertex -> dataTransferFactory
        .createWriter(taskId, outEdgeForThisVertex.getDstIRVertex(), outEdgeForThisVertex))
>>>>>>> 954d92fa
      .collect(Collectors.toList());
  }

  /**
   * Return inter-task OutputWriters associated with additional output tags.
   *
   * @param irVertex                source irVertex
   * @param outEdgesToChildrenTasks outgoing edges to child tasks
   * @param dataTransferFactory     dataTransferFactory
   * @param taggedOutputs           tag to vertex id map
   * @return additional tag to OutputWriters map.
   */
  private Map<String, OutputWriter> getAdditionalChildrenTaskWriters(final IRVertex irVertex,
                                                                     final List<StageEdge> outEdgesToChildrenTasks,
                                                                     final DataTransferFactory dataTransferFactory,
                                                                     final Map<String, String> taggedOutputs) {
    final Map<String, OutputWriter> additionalChildrenTaskWriters = new HashMap<>();

    outEdgesToChildrenTasks
<<<<<<< HEAD
        .stream()
        .filter(outEdge -> outEdge.getSrcIRVertex().getId().equals(irVertex.getId()))
        .filter(outEdge -> taggedOutputs.containsValue(outEdge.getDstIRVertex().getId()))
        .forEach(outEdgeForThisVertex -> {
          final String tag = taggedOutputs.entrySet().stream()
            .filter(e -> e.getValue().equals(outEdgeForThisVertex.getDstIRVertex().getId()))
            .findAny().orElseThrow(() -> new RuntimeException("Unexpected error while finding tag"))
            .getKey();
          additionalChildrenTaskWriters.put(tag,
              dataTransferFactory.createWriter(taskId, outEdgeForThisVertex.getDstIRVertex(), outEdgeForThisVertex));
        });
=======
      .stream()
      .filter(outEdge -> outEdge.getSrcIRVertex().getId().equals(irVertex.getId()))
      .filter(outEdge -> taggedOutputs.containsValue(outEdge.getDstIRVertex().getId()))
      .forEach(outEdgeForThisVertex ->
        additionalChildrenTaskWriters.put(outEdgeForThisVertex.getDstIRVertex().getId(),
          dataTransferFactory.createWriter(taskId, outEdgeForThisVertex.getDstIRVertex(), outEdgeForThisVertex)));
>>>>>>> 954d92fa

    return additionalChildrenTaskWriters;
  }

  private List<VertexHarness> getChildrenHarnesses(final IRVertex irVertex,
                                                   final DAG<IRVertex, RuntimeEdge<IRVertex>> irVertexDag,
                                                   final Map<String, VertexHarness> vertexIdToHarness) {
    final List<VertexHarness> childrenHandlers = irVertexDag.getChildren(irVertex.getId())
      .stream()
      .map(IRVertex::getId)
      .map(vertexIdToHarness::get)
      .collect(Collectors.toList());
    if (childrenHandlers.stream().anyMatch(harness -> harness == null)) {
      // Sanity check: there shouldn't be a null harness.
      throw new IllegalStateException(childrenHandlers.toString());
    }
    return childrenHandlers;
  }

  ////////////////////////////////////////////// Transform-specific helper methods

  private void prepareTransform(final VertexHarness vertexHarness) {
    final IRVertex irVertex = vertexHarness.getIRVertex();
    final Transform transform;
    if (irVertex instanceof OperatorVertex) {
      transform = ((OperatorVertex) irVertex).getTransform();
      transform.prepare(vertexHarness.getContext(), vertexHarness.getOutputCollector());
    } else if (irVertex instanceof MetricCollectionVertex) {
      transform = ((MetricCollectionVertex) irVertex).getTransform();
      transform.prepare(vertexHarness.getContext(), vertexHarness.getOutputCollector());
    } else if (irVertex instanceof AggregationBarrierVertex) {
      transform = ((AggregationBarrierVertex) irVertex).getTransform();
      transform.prepare(vertexHarness.getContext(), vertexHarness.getOutputCollector());
    }
  }

  private void closeTransform(final VertexHarness vertexHarness) {
    final IRVertex irVertex = vertexHarness.getIRVertex();
    final Transform transform;
    if (irVertex instanceof OperatorVertex) {
      transform = ((OperatorVertex) irVertex).getTransform();
      transform.close();
    } else if (irVertex instanceof MetricCollectionVertex) {
      transform = ((MetricCollectionVertex) irVertex).getTransform();
      transform.close();
    } else if (irVertex instanceof AggregationBarrierVertex) {
      transform = ((AggregationBarrierVertex) irVertex).getTransform();
      transform.close();
    }

    vertexHarness.getContext().getSerializedData().ifPresent(data ->
      persistentConnectionToMasterMap.getMessageSender(MessageEnvironment.RUNTIME_MASTER_MESSAGE_LISTENER_ID).send(
        ControlMessage.Message.newBuilder()
          .setId(RuntimeIdManager.generateMessageId())
          .setListenerId(MessageEnvironment.RUNTIME_MASTER_MESSAGE_LISTENER_ID)
          .setType(ControlMessage.MessageType.ExecutorDataCollected)
          .setDataCollected(ControlMessage.DataCollectMessage.newBuilder().setData(data).build())
          .build()));
  }

  ////////////////////////////////////////////// Misc

  private void setIRVertexPutOnHold(final AggregationBarrierVertex irVertex) {
    idOfVertexPutOnHold = irVertex.getId();
  }

  /**
   * Finalize the output write of this vertex.
   * As element-wise output write is done and the block is in memory,
   * flush the block into the designated data store and commit it.
   *
   * @param vertexHarness harness.
   */
  private void finalizeOutputWriters(final VertexHarness vertexHarness) {
    final List<Long> writtenBytesList = new ArrayList<>();

    // finalize OutputWriters for main children
    vertexHarness.getWritersToMainChildrenTasks().forEach(outputWriter -> {
      outputWriter.close();
      final Optional<Long> writtenBytes = outputWriter.getWrittenBytes();
      writtenBytes.ifPresent(writtenBytesList::add);
    });

    // finalize OutputWriters for additional tagged children
    vertexHarness.getWritersToAdditionalChildrenTasks().values().forEach(outputWriter -> {
      outputWriter.close();

      final Optional<Long> writtenBytes = outputWriter.getWrittenBytes();
      writtenBytes.ifPresent(writtenBytesList::add);
    });

    long totalWrittenBytes = 0;
    for (final Long writtenBytes : writtenBytesList) {
      totalWrittenBytes += writtenBytes;
    }
    metricMessageSender.send("TaskMetric", taskId,
      "writtenBytes", SerializationUtils.serialize(totalWrittenBytes));
  }
}<|MERGE_RESOLUTION|>--- conflicted
+++ resolved
@@ -156,7 +156,6 @@
       // Prepare data WRITE
       // Child-task writes
       final Map<String, String> additionalOutputMap =
-<<<<<<< HEAD
           getAdditionalOutputMap(irVertex, task.getTaskOutgoingEdges(), irVertexDag);
 
       final List<Boolean> isToAdditionalTagOutputs = children.stream()
@@ -166,9 +165,6 @@
 
       // Handle writes
       // Main output children task writes
-=======
-        getAdditionalOutputMap(irVertex, task.getTaskOutgoingEdges(), irVertexDag);
->>>>>>> 954d92fa
       final List<OutputWriter> mainChildrenTaskWriters = getMainChildrenTaskWriters(
         irVertex, task.getTaskOutgoingEdges(), dataTransferFactory, additionalOutputMap);
       final Map<String, OutputWriter> additionalChildrenTaskWriters = getAdditionalChildrenTaskWriters(
@@ -176,17 +172,8 @@
       // Intra-task writes
       final List<String> additionalOutputVertices = new ArrayList<>(additionalOutputMap.values());
       final Set<String> mainChildren =
-<<<<<<< HEAD
           getMainOutputVertices(irVertex, irVertexDag, task.getTaskOutgoingEdges(), additionalOutputVertices);
       final OutputCollectorImpl oci = new OutputCollectorImpl(mainChildren, additionalOutputMap);
-=======
-        getMainOutputVertices(irVertex, irVertexDag, task.getTaskOutgoingEdges(), additionalOutputVertices);
-      final OutputCollectorImpl oci = new OutputCollectorImpl(mainChildren, additionalOutputVertices);
-      final List<Boolean> isToAdditionalTagOutputs = children.stream()
-        .map(harness -> harness.getIRVertex().getId())
-        .map(additionalOutputMap::containsValue)
-        .collect(Collectors.toList());
->>>>>>> 954d92fa
 
       // Create VERTEX HARNESS
       final VertexHarness vertexHarness = new VertexHarness(
@@ -272,15 +259,9 @@
     outputCollector.clearMain();
 
     // Recursively process all of the additional output elements.
-<<<<<<< HEAD
     vertexHarness.getAdditionalTagOutputChildren().keySet().forEach(tag -> {
       outputCollector.iterateTag(tag).forEach(element ->
         handleAdditionalOutputElement(vertexHarness, element, tag)); // Recursion
-=======
-    vertexHarness.getContext().getTagToAdditionalChildren().values().forEach(tag -> {
-      outputCollector.iterateTag(tag).forEach(
-        element -> handleAdditionalOutputElement(vertexHarness, element, tag)); // Recursion
->>>>>>> 954d92fa
       outputCollector.clearTag(tag);
     });
   }
@@ -311,30 +292,8 @@
     LOG.info("{} started", taskId);
     taskStateManager.onTaskStateChanged(TaskState.State.EXECUTING, Optional.empty(), Optional.empty());
 
-<<<<<<< HEAD
-    // Phase 1: Consume task-external side-input related data.
-    final Map<Boolean, List<DataFetcher>> sideInputRelated = dataFetchers.stream()
-        .collect(Collectors.partitioningBy(fetcher -> fetcher.isFromSideInput() || fetcher.isToSideInput()));
-    if (!handleDataFetchers(sideInputRelated.get(true))) {
-      return;
-    }
-
-    final Set<VertexHarness> finalizeLater = sideInputRelated.get(false).stream()
-        .map(DataFetcher::getChild)
-        .flatMap(vertex -> getAllReachables(vertex).stream())
-        .collect(Collectors.toSet());
-    for (final VertexHarness vertexHarness : sortedHarnesses) {
-      if (!finalizeLater.contains(vertexHarness)) {
-        finalizeVertex(vertexHarness); // finalize early to materialize intra-task side inputs.
-      }
-    }
-
-    // Phase 2: Consume task-external input data.
-    if (!handleDataFetchers(sideInputRelated.get(false))) {
-=======
     // Phase 1: Consume task-external input data. (non-broadcasts)
     if (!handleDataFetchers(nonBroadcastDataFetchers)) {
->>>>>>> 954d92fa
       return;
     }
 
@@ -359,19 +318,6 @@
         Optional.empty());
       LOG.info("{} on hold", taskId);
     }
-  }
-
-<<<<<<< HEAD
-  private List<VertexHarness> getAllReachables(final VertexHarness src) {
-    final List<VertexHarness> result = new ArrayList<>();
-    result.add(src);
-    result.addAll(src.getNonSideInputChildren().stream()
-        .flatMap(child -> getAllReachables(child).stream()).collect(Collectors.toList()));
-    result.addAll(src.getSideInputChildren().stream()
-        .flatMap(child -> getAllReachables(child).stream()).collect(Collectors.toList()));
-    result.addAll(src.getAdditionalTagOutputChildren().values().stream()
-        .flatMap(child -> getAllReachables(child).stream()).collect(Collectors.toList()));
-    return result;
   }
 
   public void sendDynOptData(final Object element) {
@@ -397,8 +343,6 @@
         .build());
   }
 
-=======
->>>>>>> 954d92fa
   private void finalizeVertex(final VertexHarness vertexHarness) {
     closeTransform(vertexHarness);
 
@@ -421,7 +365,6 @@
         outputCollector.clearTag(tag);
       });
 
-<<<<<<< HEAD
       // handle inter-task additional tagged outputs
       vertexHarness.getTagToAdditionalChildrenId().keySet().forEach(tag -> {
         outputCollector.iterateTag(tag).forEach(
@@ -431,15 +374,6 @@
 
       finalizeOutputWriters(vertexHarness);
     }
-=======
-    // handle additional tagged outputs
-    vertexHarness.getAdditionalTagOutputChildren().keySet().forEach(tag -> {
-      outputCollector.iterateTag(tag).forEach(
-        element -> handleAdditionalOutputElement(vertexHarness, element, tag)); // Recursion
-      outputCollector.clearTag(tag);
-    });
-    finalizeOutputWriters(vertexHarness);
->>>>>>> 954d92fa
   }
 
   private void handleMainOutputElement(final VertexHarness harness, final Object element) {
@@ -594,13 +528,8 @@
       .stream()
       .filter(outEdge -> outEdge.getSrcIRVertex().getId().equals(irVertex.getId()))
       .filter(outEdge -> !taggedOutputs.containsValue(outEdge.getDstIRVertex().getId()))
-<<<<<<< HEAD
-      .map(outEdgeForThisVertex -> dataTransferFactory.
-        createWriter(taskId, outEdgeForThisVertex.getDstIRVertex(), outEdgeForThisVertex))
-=======
       .map(outEdgeForThisVertex -> dataTransferFactory
         .createWriter(taskId, outEdgeForThisVertex.getDstIRVertex(), outEdgeForThisVertex))
->>>>>>> 954d92fa
       .collect(Collectors.toList());
   }
 
@@ -620,7 +549,6 @@
     final Map<String, OutputWriter> additionalChildrenTaskWriters = new HashMap<>();
 
     outEdgesToChildrenTasks
-<<<<<<< HEAD
         .stream()
         .filter(outEdge -> outEdge.getSrcIRVertex().getId().equals(irVertex.getId()))
         .filter(outEdge -> taggedOutputs.containsValue(outEdge.getDstIRVertex().getId()))
@@ -632,14 +560,6 @@
           additionalChildrenTaskWriters.put(tag,
               dataTransferFactory.createWriter(taskId, outEdgeForThisVertex.getDstIRVertex(), outEdgeForThisVertex));
         });
-=======
-      .stream()
-      .filter(outEdge -> outEdge.getSrcIRVertex().getId().equals(irVertex.getId()))
-      .filter(outEdge -> taggedOutputs.containsValue(outEdge.getDstIRVertex().getId()))
-      .forEach(outEdgeForThisVertex ->
-        additionalChildrenTaskWriters.put(outEdgeForThisVertex.getDstIRVertex().getId(),
-          dataTransferFactory.createWriter(taskId, outEdgeForThisVertex.getDstIRVertex(), outEdgeForThisVertex)));
->>>>>>> 954d92fa
 
     return additionalChildrenTaskWriters;
   }
