--- conflicted
+++ resolved
@@ -107,13 +107,8 @@
   private Object retrieveElement() throws NoSuchElementException, IOException {
     // Emit watermark
     if (!bounded && isWatermarkTriggerTime()) {
-<<<<<<< HEAD
-      final Watermark w = new Watermark(readable.readWatermark());
-      return w;
-=======
       // index=0 as there is only 1 input stream
       return new Watermark(readable.readWatermark());
->>>>>>> 45c8206c
     }
 
     // Data
