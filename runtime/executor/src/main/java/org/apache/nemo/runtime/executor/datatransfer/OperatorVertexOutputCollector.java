--- conflicted
+++ resolved
@@ -144,11 +144,6 @@
 
   @Override
   public void emitWatermark(final Watermark watermark) {
-<<<<<<< HEAD
-    //LOG.info("{} emitW {}", irVertex.getId(), new Instant(watermark.getTimestamp()));
-
-=======
->>>>>>> 45c8206c
     if (LOG.isDebugEnabled()) {
       LOG.debug("{} emits watermark {}", irVertex.getId(), watermark);
     }
