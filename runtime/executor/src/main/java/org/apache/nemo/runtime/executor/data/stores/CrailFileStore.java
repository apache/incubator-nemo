--- conflicted
+++ resolved
@@ -146,16 +146,9 @@
   @Override
   public boolean deleteBlock(final String blockId) throws BlockFetchException{
     final String filePath = DataUtil.blockIdToFilePath(blockId, fileDirectory);
-<<<<<<< HEAD
-    
-  try {
-      CrailFile file = fs.lookup(filePath).get().asFile(); file.syncDir();
-      if (file!=null) {
-=======
 
     try {
       if (fs.lookup(filePath).get()!=null) {
->>>>>>> fb7ae5cd
         final FileBlock block = getBlockFromFile(blockId);
         block.deleteFile();
         return true;
@@ -165,7 +158,8 @@
     } catch (final IOException e) {
       throw new BlockFetchException(e);
     } catch (Exception e){
-	return false;
+	e.printStackTrace();
+	throw new BlockFetchException(e);
     }
   }
 
