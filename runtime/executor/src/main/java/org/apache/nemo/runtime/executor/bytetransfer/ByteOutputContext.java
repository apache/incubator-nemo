/*
 * Licensed to the Apache Software Foundation (ASF) under one
 * or more contributor license agreements.  See the NOTICE file
 * distributed with this work for additional information
 * regarding copyright ownership.  The ASF licenses this file
 * to you under the Apache License, Version 2.0 (the
 * "License"); you may not use this file except in compliance
 * with the License.  You may obtain a copy of the License at
 *
 *   http://www.apache.org/licenses/LICENSE-2.0
 *
 * Unless required by applicable law or agreed to in writing,
 * software distributed under the License is distributed on an
 * "AS IS" BASIS, WITHOUT WARRANTIES OR CONDITIONS OF ANY
 * KIND, either express or implied.  See the License for the
 * specific language governing permissions and limitations
 * under the License.
 */
package org.apache.nemo.runtime.executor.bytetransfer;

import io.netty.buffer.ByteBufOutputStream;
import org.apache.nemo.common.coder.EncoderFactory;
import org.apache.nemo.runtime.executor.data.DataUtil;
import org.apache.nemo.runtime.executor.data.FileArea;
import org.apache.nemo.runtime.executor.data.partition.SerializedPartition;
import io.netty.buffer.ByteBuf;
import io.netty.channel.*;
import org.apache.nemo.runtime.executor.data.streamchainer.Serializer;
import org.slf4j.Logger;
import org.slf4j.LoggerFactory;

import javax.annotation.Nullable;
import java.io.IOException;
import java.io.OutputStream;
import java.nio.channels.FileChannel;
import java.nio.file.Path;
import java.nio.file.Paths;

/**
 * Container for multiple output streams. Represents a transfer context on sender-side.
 *
 * <p>Public methods are thread safe,
 * although the execution order may not be linearized if they were called from different threads.</p>
 */
public final class ByteOutputContext extends ByteTransferContext implements AutoCloseable {
  private static final Logger LOG = LoggerFactory.getLogger(ByteOutputContext.class.getName());

  private final Channel channel;

  private volatile boolean closed = false;

  /**
   * Creates a output context.
   *
   * @param remoteExecutorId    id of the remote executor
   * @param contextId           identifier for this context
   * @param contextDescriptor   user-provided context descriptor
   * @param contextManager      {@link ContextManager} for the channel
   */
  ByteOutputContext(final String remoteExecutorId,
                    final ContextId contextId,
                    final byte[] contextDescriptor,
                    final ContextManager contextManager) {
    super(remoteExecutorId, contextId, contextDescriptor, contextManager);
    this.channel = contextManager.getChannel();
  }

  /**
   * Writes {@link SerializedPartition}.
   * @param serializedPartition {@link SerializedPartition} to write.
   * @throws IOException when an exception has been set or this stream was closed
   */
  public void writeSerializedPartition(final SerializedPartition serializedPartition)
    throws IOException {
    write(serializedPartition.getData(), 0, serializedPartition.getLength());
  }

  /**
   * Write an element to channel.
   * @param element element
   * @param serializer serializer for the element
   */
  public void writeElement(final Object element,
                           final Serializer serializer) {
    final ByteBufOutputStream byteBufOutputStream = new ByteBufOutputStream(channel.alloc().ioBuffer());
    try {
      final OutputStream wrapped = DataUtil.buildOutputStream(
        byteBufOutputStream, serializer.getEncodeStreamChainers());
      final EncoderFactory.Encoder encoder = serializer.getEncoderFactory().create(wrapped);
      encoder.encode(element);
      wrapped.close();
      writeByteBuf(byteBufOutputStream.buffer());
    } catch (IOException e) {
      e.printStackTrace();
      throw new RuntimeException(e);
    }
  }

  /**
   * Writes a data frame from {@link FileArea}.
   *
   * @param fileArea the {@link FileArea} to transfer
   * @throws IOException when failed to open the file, an exception has been set, or this stream was closed
   */
  public void writeFileArea(final FileArea fileArea) throws IOException {
    final Path path = Paths.get(fileArea.getPath());
    long cursor = fileArea.getPosition();
    long bytesToSend = fileArea.getCount();
    boolean init = true;
    while (bytesToSend > 0) {
      final long size = Math.min(bytesToSend, DataFrameEncoder.LENGTH_MAX);
      final FileRegion fileRegion = new DefaultFileRegion(FileChannel.open(path), cursor, size);
      writeDataFrame(fileRegion, size, init);
      init = false;
      cursor += size;
      bytesToSend -= size;
    }
  }

  private void write(final byte[] bytes, final int offset, final int length) throws IOException {
    final ByteBuf byteBuf = channel.alloc().ioBuffer(length, length);
    byteBuf.writeBytes(bytes, offset, length);
    writeByteBuf(byteBuf);
  }

  /**
   * Writes a data frame.
   * @param body        the body or {@code null}
   * @param length      the length of the body, in bytes
   * @throws IOException when an exception has been set or this stream was closed
   */
  private synchronized void writeDataFrame(final Object body,
                                           final long length,
                                           final boolean newSubStream) throws IOException {
    ensureNoException();
    if (closed) {
      throw new IOException("Stream already closed.");
    }
    channel.writeAndFlush(DataFrameEncoder.DataFrame.newInstance(getContextId(), body, length, newSubStream))
      .addListener(getChannelWriteListener());

    if (newSubStream) {
      // to emit a frame with new sub-stream flag
      channel.writeAndFlush(DataFrameEncoder.DataFrame.newInstance(getContextId(), null, 0, true))
        .addListener(getChannelWriteListener());
    }
  }

  /**
   * Writes a data frame, from {@link ByteBuf}.
   * @param byteBuf {@link ByteBuf} to write.
   */
  private void writeByteBuf(final ByteBuf byteBuf) throws IOException {
    if (byteBuf.readableBytes() > 0) {
      writeDataFrame(byteBuf, byteBuf.readableBytes(), true);
    }
  }


  public Channel getChannel() {
    return channel;
  }
  /**
   * Closes this stream.
   *
   * @throws IOException if an exception was set
   */
  @Override
  public void close() throws IOException {
    ensureNoException();
    if (closed) {
      return;
    }
    channel.writeAndFlush(DataFrameEncoder.DataFrame.newInstance(getContextId()))
      .addListener(getChannelWriteListener());
    deregister();
    closed = true;
  }


  @Override
  public void onChannelError(@Nullable final Throwable cause) {
    setChannelError(cause);
    channel.close();
  }

  /**
   * @throws IOException when a channel exception has been set.
   */
  void ensureNoException() throws IOException {
    if (hasException()) {
      if (getException() == null) {
        throw new IOException();
      } else {
        throw new IOException(getException());
      }
    }
  }
<<<<<<< HEAD

  /**
   * An {@link OutputStream} implementation which buffers data to {@link ByteBuf}s.
   *
   * <p>Public methods are thread safe,
   * although the execution order may not be linearized if they were called from different threads.</p>
   */
  public final class ByteOutputStream extends OutputStream {

    private volatile boolean newSubStream = true;
    private volatile boolean closed = false;

    @Override
    public void write(final int i) throws IOException {
      final ByteBuf byteBuf = channel.alloc().ioBuffer(1, 1);
      byteBuf.writeByte(i);
      writeByteBuf(byteBuf);
      //byteBuf.clear();
    }

    @Override
    public void write(final byte[] bytes, final int offset, final int length) throws IOException {
      final ByteBuf byteBuf = channel.alloc().ioBuffer(length, length);
      byteBuf.writeBytes(bytes, offset, length);
      writeByteBuf(byteBuf);
      //byteBuf.clear();
    }

    /**
     * Writes {@link SerializedPartition}.
     * @param serializedPartition {@link SerializedPartition} to write.
     * @return {@code this}
     * @throws IOException when an exception has been set or this stream was closed
     */
    public ByteOutputStream writeSerializedPartition(final SerializedPartition serializedPartition)
        throws IOException {
      write(serializedPartition.getData(), 0, serializedPartition.getLength());
      return this;
    }

    /**
     * Writes a data frame from {@link FileArea}.
     *
     * @param fileArea the {@link FileArea} to transfer
     * @return {@code this}
     * @throws IOException when failed to open the file, an exception has been set, or this stream was closed
     */
    public ByteOutputStream writeFileArea(final FileArea fileArea) throws IOException {
      final Path path = Paths.get(fileArea.getPath());
      long cursor = fileArea.getPosition();
      long bytesToSend = fileArea.getCount();
      while (bytesToSend > 0) {
        final long size = Math.min(bytesToSend, DataFrameEncoder.LENGTH_MAX);
        final FileRegion fileRegion = new DefaultFileRegion(FileChannel.open(path), cursor, size);
        writeDataFrame(fileRegion, size);
        cursor += size;
        bytesToSend -= size;
      }
      return this;
    }

    @Override
    public synchronized void close() throws IOException {
      if (closed) {
        return;
      }
      if (newSubStream) {
        // to emit a frame with new sub-stream flag
        writeDataFrame(null, 0);
      }
      closed = true;
    }

    /**
     * Writes a data frame, from {@link ByteBuf}.
     * @param byteBuf {@link ByteBuf} to write.
     */
    public void writeByteBuf(final ByteBuf byteBuf) throws IOException {
      if (byteBuf.readableBytes() > 0) {
        writeDataFrame(byteBuf, byteBuf.readableBytes());
      }
    }

    /**
     * Writes a data frame.
     * @param body        the body or {@code null}
     * @param length      the length of the body, in bytes
     * @throws IOException when an exception has been set or this stream was closed
     */
    private synchronized void writeDataFrame(final Object body, final long length) throws IOException {
      ensureNoException();
      if (closed) {
        throw new IOException("Stream already closed.");
      }
      channel.writeAndFlush(DataFrameEncoder.DataFrame.newInstance(getContextId(), body, length, newSubStream))
          .addListener(getChannelWriteListener());
      newSubStream = false;
    }
  }
=======
>>>>>>> c5b5be31
}<|MERGE_RESOLUTION|>--- conflicted
+++ resolved
@@ -196,106 +196,4 @@
       }
     }
   }
-<<<<<<< HEAD
-
-  /**
-   * An {@link OutputStream} implementation which buffers data to {@link ByteBuf}s.
-   *
-   * <p>Public methods are thread safe,
-   * although the execution order may not be linearized if they were called from different threads.</p>
-   */
-  public final class ByteOutputStream extends OutputStream {
-
-    private volatile boolean newSubStream = true;
-    private volatile boolean closed = false;
-
-    @Override
-    public void write(final int i) throws IOException {
-      final ByteBuf byteBuf = channel.alloc().ioBuffer(1, 1);
-      byteBuf.writeByte(i);
-      writeByteBuf(byteBuf);
-      //byteBuf.clear();
-    }
-
-    @Override
-    public void write(final byte[] bytes, final int offset, final int length) throws IOException {
-      final ByteBuf byteBuf = channel.alloc().ioBuffer(length, length);
-      byteBuf.writeBytes(bytes, offset, length);
-      writeByteBuf(byteBuf);
-      //byteBuf.clear();
-    }
-
-    /**
-     * Writes {@link SerializedPartition}.
-     * @param serializedPartition {@link SerializedPartition} to write.
-     * @return {@code this}
-     * @throws IOException when an exception has been set or this stream was closed
-     */
-    public ByteOutputStream writeSerializedPartition(final SerializedPartition serializedPartition)
-        throws IOException {
-      write(serializedPartition.getData(), 0, serializedPartition.getLength());
-      return this;
-    }
-
-    /**
-     * Writes a data frame from {@link FileArea}.
-     *
-     * @param fileArea the {@link FileArea} to transfer
-     * @return {@code this}
-     * @throws IOException when failed to open the file, an exception has been set, or this stream was closed
-     */
-    public ByteOutputStream writeFileArea(final FileArea fileArea) throws IOException {
-      final Path path = Paths.get(fileArea.getPath());
-      long cursor = fileArea.getPosition();
-      long bytesToSend = fileArea.getCount();
-      while (bytesToSend > 0) {
-        final long size = Math.min(bytesToSend, DataFrameEncoder.LENGTH_MAX);
-        final FileRegion fileRegion = new DefaultFileRegion(FileChannel.open(path), cursor, size);
-        writeDataFrame(fileRegion, size);
-        cursor += size;
-        bytesToSend -= size;
-      }
-      return this;
-    }
-
-    @Override
-    public synchronized void close() throws IOException {
-      if (closed) {
-        return;
-      }
-      if (newSubStream) {
-        // to emit a frame with new sub-stream flag
-        writeDataFrame(null, 0);
-      }
-      closed = true;
-    }
-
-    /**
-     * Writes a data frame, from {@link ByteBuf}.
-     * @param byteBuf {@link ByteBuf} to write.
-     */
-    public void writeByteBuf(final ByteBuf byteBuf) throws IOException {
-      if (byteBuf.readableBytes() > 0) {
-        writeDataFrame(byteBuf, byteBuf.readableBytes());
-      }
-    }
-
-    /**
-     * Writes a data frame.
-     * @param body        the body or {@code null}
-     * @param length      the length of the body, in bytes
-     * @throws IOException when an exception has been set or this stream was closed
-     */
-    private synchronized void writeDataFrame(final Object body, final long length) throws IOException {
-      ensureNoException();
-      if (closed) {
-        throw new IOException("Stream already closed.");
-      }
-      channel.writeAndFlush(DataFrameEncoder.DataFrame.newInstance(getContextId(), body, length, newSubStream))
-          .addListener(getChannelWriteListener());
-      newSubStream = false;
-    }
-  }
-=======
->>>>>>> c5b5be31
 }