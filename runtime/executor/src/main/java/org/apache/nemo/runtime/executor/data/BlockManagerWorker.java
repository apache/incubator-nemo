--- conflicted
+++ resolved
@@ -345,12 +345,8 @@
           final Optional<Block> optionalBlock = getBlockStore(blockStore).readBlock(blockId);
           if (optionalBlock.isPresent()) {
             if (DataStoreProperty.Value.LocalFileStore.equals(blockStore)
-<<<<<<< HEAD
                 || DataStoreProperty.Value.GlusterFileStore.equals(blockStore)
                 || DataStoreProperty.Value.CrailFileStore.equals(blockStore)) {
-=======
-              || DataStoreProperty.Value.GlusterFileStore.equals(blockStore)) {
->>>>>>> b8a11ce7
               final List<FileArea> fileAreas = ((FileBlock) optionalBlock.get()).asFileAreas(keyRange);
               for (final FileArea fileArea : fileAreas) {
                 try (ByteOutputContext.ByteOutputStream os = outputContext.newOutputStream()) {
