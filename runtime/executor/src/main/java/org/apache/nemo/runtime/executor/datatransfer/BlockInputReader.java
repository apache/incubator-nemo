/*
 * Licensed to the Apache Software Foundation (ASF) under one
 * or more contributor license agreements.  See the NOTICE file
 * distributed with this work for additional information
 * regarding copyright ownership.  The ASF licenses this file
 * to you under the Apache License, Version 2.0 (the
 * "License"); you may not use this file except in compliance
 * with the License.  You may obtain a copy of the License at
 *
 *   http://www.apache.org/licenses/LICENSE-2.0
 *
 * Unless required by applicable law or agreed to in writing,
 * software distributed under the License is distributed on an
 * "AS IS" BASIS, WITHOUT WARRANTIES OR CONDITIONS OF ANY
 * KIND, either express or implied.  See the License for the
 * specific language governing permissions and limitations
 * under the License.
 */
package org.apache.nemo.runtime.executor.datatransfer;

import org.apache.nemo.common.HashRange;
import org.apache.nemo.common.KeyRange;
import org.apache.nemo.common.exception.BlockFetchException;
import org.apache.nemo.common.exception.UnsupportedCommPatternException;
import org.apache.nemo.common.ir.edge.executionproperty.CommunicationPatternProperty;
import org.apache.nemo.common.ir.edge.executionproperty.DuplicateEdgeGroupProperty;
import org.apache.nemo.common.ir.edge.executionproperty.DuplicateEdgeGroupPropertyValue;
import org.apache.nemo.common.ir.executionproperty.EdgeExecutionProperty;
import org.apache.nemo.common.ir.executionproperty.ExecutionPropertyMap;
import org.apache.nemo.common.ir.vertex.IRVertex;
import org.apache.nemo.runtime.common.RuntimeIdManager;
import org.apache.nemo.runtime.common.plan.RuntimeEdge;
import org.apache.nemo.runtime.common.plan.StageEdge;
import org.apache.nemo.runtime.executor.data.BlockManagerWorker;
import org.apache.nemo.runtime.executor.data.DataUtil;

import java.util.ArrayList;
import java.util.Collections;
import java.util.List;
import java.util.Optional;
import java.util.concurrent.CompletableFuture;
import java.util.function.Predicate;

/**
 * Represents the input data transfer to a task.
 */
public final class BlockInputReader implements InputReader {
  private final BlockManagerWorker blockManagerWorker;

  private final int dstTaskIndex;

  /**
   * Attributes that specify how we should read the input.
   */
  private final IRVertex srcVertex;
  private final RuntimeEdge runtimeEdge;

  BlockInputReader(final int dstTaskIndex,
                   final IRVertex srcVertex,
                   final RuntimeEdge runtimeEdge,
                   final BlockManagerWorker blockManagerWorker) {
    this.dstTaskIndex = dstTaskIndex;
    this.srcVertex = srcVertex;
    this.runtimeEdge = runtimeEdge;
    this.blockManagerWorker = blockManagerWorker;
  }

  @Override
  public List<CompletableFuture<DataUtil.IteratorWithNumBytes>> read() {
    final Optional<CommunicationPatternProperty.Value> comValue =
      runtimeEdge.getPropertyValue(CommunicationPatternProperty.class);

    if (comValue.get().equals(CommunicationPatternProperty.Value.ONE_TO_ONE)) {
      return Collections.singletonList(readOneToOne());
<<<<<<< HEAD
    } else if (comValue.get().equals(CommunicationPatternProperty.Value.BroadCast)) {
      return readBroadcast((index) -> true);
    } else if (comValue.get().equals(CommunicationPatternProperty.Value.Shuffle)) {
      return readDataInRange((index) -> true);
    } else {
      throw new UnsupportedCommPatternException(new Exception("Communication pattern not supported"));
    }
  }

  @Override
  public CompletableFuture<DataUtil.IteratorWithNumBytes> retry(final int desiredIndex) {
    final Optional<CommunicationPatternProperty.Value> comValue =
      runtimeEdge.getPropertyValue(CommunicationPatternProperty.class);

    if (comValue.get().equals(CommunicationPatternProperty.Value.OneToOne)) {
      return readOneToOne();
    } else if (comValue.get().equals(CommunicationPatternProperty.Value.BroadCast)) {
      return checkSingleElement(readBroadcast((index) -> index == desiredIndex));
    } else if (comValue.get().equals(CommunicationPatternProperty.Value.Shuffle)) {
      return checkSingleElement(readDataInRange((index) -> index == desiredIndex));
=======
    } else if (comValue.get().equals(CommunicationPatternProperty.Value.BROADCAST)) {
      return readBroadcast();
    } else if (comValue.get().equals(CommunicationPatternProperty.Value.SHUFFLE)) {
      return readDataInRange();
>>>>>>> b5e518f6
    } else {
      throw new UnsupportedCommPatternException(new Exception("Communication pattern not supported"));
    }
  }

  @Override
  public IRVertex getSrcIrVertex() {
    return srcVertex;
  }

  @Override
  public ExecutionPropertyMap<EdgeExecutionProperty> getProperties() {
    return runtimeEdge.getExecutionProperties();
  }

  private CompletableFuture<DataUtil.IteratorWithNumBytes> checkSingleElement(
    final List<CompletableFuture<DataUtil.IteratorWithNumBytes>> list) {
    if (list.size() != 1) {
      throw new IllegalArgumentException(list.toString());
    }
    return list.get(0);
  }

  /**
   * See {@link RuntimeIdManager#generateBlockIdWildcard(String, int)} for information on block wildcards.
   *
   * @param producerTaskIndex to use.
   * @return wildcard block id that corresponds to "ANY" task attempt of the task index.
   */
  private String generateWildCardBlockId(final int producerTaskIndex) {
    final Optional<DuplicateEdgeGroupPropertyValue> duplicateDataProperty =
      runtimeEdge.getPropertyValue(DuplicateEdgeGroupProperty.class);
    if (!duplicateDataProperty.isPresent() || duplicateDataProperty.get().getGroupSize() <= 1) {
      return RuntimeIdManager.generateBlockIdWildcard(runtimeEdge.getId(), producerTaskIndex);
    }
    final String duplicateEdgeId = duplicateDataProperty.get().getRepresentativeEdgeId();
    return RuntimeIdManager.generateBlockIdWildcard(duplicateEdgeId, producerTaskIndex);
  }

  private CompletableFuture<DataUtil.IteratorWithNumBytes> readOneToOne() {
    final String blockIdWildcard = generateWildCardBlockId(dstTaskIndex);
    return blockManagerWorker.readBlock(
      blockIdWildcard, runtimeEdge.getId(), runtimeEdge.getExecutionProperties(), HashRange.all());
  }

  private List<CompletableFuture<DataUtil.IteratorWithNumBytes>> readBroadcast(final Predicate<Integer> predicate) {
    final int numSrcTasks = InputReader.getSourceParallelism(this);
    final List<CompletableFuture<DataUtil.IteratorWithNumBytes>> futures = new ArrayList<>();
    for (int srcTaskIdx = 0; srcTaskIdx < numSrcTasks; srcTaskIdx++) {
      if (predicate.test(srcTaskIdx)) {
        final String blockIdWildcard = generateWildCardBlockId(srcTaskIdx);
        futures.add(blockManagerWorker.readBlock(
          blockIdWildcard, runtimeEdge.getId(), runtimeEdge.getExecutionProperties(), HashRange.all()));
      }
    }

    return futures;
  }

  /**
   * Read data in the assigned range of hash value.
   *
   * @return the list of the completable future of the data.
   */
  private List<CompletableFuture<DataUtil.IteratorWithNumBytes>> readDataInRange(final Predicate<Integer> predicate) {
    assert (runtimeEdge instanceof StageEdge);
    final List<KeyRange> keyRangeList = ((StageEdge) runtimeEdge).getKeyRanges();
    final KeyRange hashRangeToRead = keyRangeList.get(dstTaskIndex);
    if (hashRangeToRead == null) {
      throw new BlockFetchException(
        new Throwable("The hash range to read is not assigned to " + dstTaskIndex + "'th task"));
    }
    final int numSrcTasks = InputReader.getSourceParallelism(this);
    final List<CompletableFuture<DataUtil.IteratorWithNumBytes>> futures = new ArrayList<>();
    for (int srcTaskIdx = 0; srcTaskIdx < numSrcTasks; srcTaskIdx++) {
      if (predicate.test(srcTaskIdx)) {
        final String blockIdWildcard = generateWildCardBlockId(srcTaskIdx);
        futures.add(blockManagerWorker.readBlock(
          blockIdWildcard, runtimeEdge.getId(), runtimeEdge.getExecutionProperties(), hashRangeToRead));
      }
    }

    return futures;
  }
}<|MERGE_RESOLUTION|>--- conflicted
+++ resolved
@@ -72,10 +72,9 @@
 
     if (comValue.get().equals(CommunicationPatternProperty.Value.ONE_TO_ONE)) {
       return Collections.singletonList(readOneToOne());
-<<<<<<< HEAD
-    } else if (comValue.get().equals(CommunicationPatternProperty.Value.BroadCast)) {
+    } else if (comValue.get().equals(CommunicationPatternProperty.Value.BROADCAST)) {
       return readBroadcast((index) -> true);
-    } else if (comValue.get().equals(CommunicationPatternProperty.Value.Shuffle)) {
+    } else if (comValue.get().equals(CommunicationPatternProperty.Value.SHUFFLE)) {
       return readDataInRange((index) -> true);
     } else {
       throw new UnsupportedCommPatternException(new Exception("Communication pattern not supported"));
@@ -87,18 +86,12 @@
     final Optional<CommunicationPatternProperty.Value> comValue =
       runtimeEdge.getPropertyValue(CommunicationPatternProperty.class);
 
-    if (comValue.get().equals(CommunicationPatternProperty.Value.OneToOne)) {
+    if (comValue.get().equals(CommunicationPatternProperty.Value.ONE_TO_ONE)) {
       return readOneToOne();
-    } else if (comValue.get().equals(CommunicationPatternProperty.Value.BroadCast)) {
+    } else if (comValue.get().equals(CommunicationPatternProperty.Value.BROADCAST)) {
       return checkSingleElement(readBroadcast((index) -> index == desiredIndex));
-    } else if (comValue.get().equals(CommunicationPatternProperty.Value.Shuffle)) {
+    } else if (comValue.get().equals(CommunicationPatternProperty.Value.SHUFFLE)) {
       return checkSingleElement(readDataInRange((index) -> index == desiredIndex));
-=======
-    } else if (comValue.get().equals(CommunicationPatternProperty.Value.BROADCAST)) {
-      return readBroadcast();
-    } else if (comValue.get().equals(CommunicationPatternProperty.Value.SHUFFLE)) {
-      return readDataInRange();
->>>>>>> b5e518f6
     } else {
       throw new UnsupportedCommPatternException(new Exception("Communication pattern not supported"));
     }
