--- conflicted
+++ resolved
@@ -34,11 +34,7 @@
   private static final int SERVER_WORKER_NUM_THREADS = 10;
   private static final String CLASS_NAME = NettyServerTransport.class.getName();
   private static final String ADDRESS = "172.31.6.35";
-<<<<<<< HEAD
-  private static final String PUBLIC_ADDRESS = "54.250.247.241";
-=======
   private static final String PUBLIC_ADDRESS = "13.231.166.176";
->>>>>>> 4973141e
   private static final int PORT = 20332;
 
   private final ChannelGroup serverChannelGroup = new DefaultChannelGroup(GlobalEventExecutor.INSTANCE);
@@ -52,7 +48,8 @@
 
   public static final NettyServerTransport INSTANCE = new NettyServerTransport();
 
-  private final int poolSize = 200;
+  //private final int poolSize = 200;
+  private final int poolSize = 5;
   private final AtomicBoolean initialized = new AtomicBoolean(false);
 
   private final List<Channel> channelPool;
