/*
 * Licensed to the Apache Software Foundation (ASF) under one
 * or more contributor license agreements.  See the NOTICE file
 * distributed with this work for additional information
 * regarding copyright ownership.  The ASF licenses this file
 * to you under the Apache License, Version 2.0 (the
 * "License"); you may not use this file except in compliance
 * with the License.  You may obtain a copy of the License at
 *
 *   http://www.apache.org/licenses/LICENSE-2.0
 *
 * Unless required by applicable law or agreed to in writing,
 * software distributed under the License is distributed on an
 * "AS IS" BASIS, WITHOUT WARRANTIES OR CONDITIONS OF ANY
 * KIND, either express or implied.  See the License for the
 * specific language governing permissions and limitations
 * under the License.
 */
package org.apache.nemo.runtime.executor.datatransfer;

<<<<<<< HEAD
import io.netty.buffer.ByteBufOutputStream;
import io.netty.channel.Channel;
import org.apache.nemo.common.DirectByteArrayOutputStream;
import org.apache.nemo.common.coder.EncoderFactory;
=======
>>>>>>> c5b5be31
import org.apache.nemo.common.ir.edge.executionproperty.CommunicationPatternProperty;
import org.apache.nemo.common.punctuation.Watermark;
import org.apache.nemo.runtime.common.RuntimeIdManager;
import org.apache.nemo.runtime.common.plan.RuntimeEdge;
import org.apache.nemo.runtime.executor.bytetransfer.ByteOutputContext;
import org.apache.nemo.runtime.executor.data.PipeManagerWorker;
import org.apache.nemo.runtime.executor.data.partitioner.Partitioner;
import org.apache.nemo.runtime.executor.data.streamchainer.Serializer;
import org.slf4j.Logger;
import org.slf4j.LoggerFactory;

import java.io.IOException;
import java.util.Collections;
import java.util.List;
import java.util.Optional;

/**
 * Represents the output data transfer from a task.
 */
public final class PipeOutputWriter implements OutputWriter {
  private static final Logger LOG = LoggerFactory.getLogger(OutputWriter.class.getName());

  private final String srcTaskId;
  private final int srcTaskIndex;
  private final PipeManagerWorker pipeManagerWorker;

  private final Partitioner partitioner;
  private final RuntimeEdge runtimeEdge;

  private boolean initialized;
  private Serializer serializer;
  private List<ByteOutputContext> pipes;

  /**
   * Constructor.
   *
   * @param hashRangeMultiplier the {@link org.apache.nemo.conf.JobConf.HashRangeMultiplier}.
   * @param srcTaskId           the id of the source task.
   * @param runtimeEdge         the {@link RuntimeEdge}.
   * @param pipeManagerWorker   the pipe manager.
   */
  PipeOutputWriter(final int hashRangeMultiplier,
                   final String srcTaskId,
                   final RuntimeEdge runtimeEdge,
                   final PipeManagerWorker pipeManagerWorker) {
    this.initialized = false;
    this.srcTaskId = srcTaskId;
    this.pipeManagerWorker = pipeManagerWorker;
    this.pipeManagerWorker.notifyMaster(runtimeEdge.getId(), RuntimeIdManager.getIndexFromTaskId(srcTaskId));
    this.partitioner = OutputWriter.getPartitioner(runtimeEdge, hashRangeMultiplier);
    this.runtimeEdge = runtimeEdge;
    this.srcTaskIndex = RuntimeIdManager.getIndexFromTaskId(srcTaskId);
  }

  private void writeData(final Object element, final List<ByteOutputContext> pipeList) {
    pipeList.forEach(pipe -> {
<<<<<<< HEAD
      try (final ByteOutputContext.ByteOutputStream pipeToWriteTo = pipe.newOutputStream()) {
        final Channel channel = pipe.getChannel();
        final ByteBufOutputStream byteBufOutputStream = new ByteBufOutputStream(channel.alloc().ioBuffer());
        final OutputStream wrapped =
          DataUtil.buildOutputStream(byteBufOutputStream, serializer.getEncodeStreamChainers());
        final EncoderFactory.Encoder encoder = serializer.getEncoderFactory().create(wrapped);
        encoder.encode(element);
        wrapped.close();

        // Write
        //pipeToWriteTo.write(byteBufOutputStream.buffer(), 0, byteBufOutputStream.);
        pipeToWriteTo.writeByteBuf(byteBufOutputStream.buffer());
      } catch (IOException e) {
        throw new RuntimeException(e); // For now we crash the executor on IOException
      }
=======
      pipe.writeElement(element, serializer);
>>>>>>> c5b5be31
    });
  }

  /**
   * Writes output element.
   * @param element the element to write.
   */
  @Override
  public void write(final Object element) {
    if (!initialized) {
      doInitialize();
    }

    writeData(element, getPipeToWrite(element));
  }

  @Override
  public void writeWatermark(final Watermark watermark) {
    if (!initialized) {
      doInitialize();
    }

    final WatermarkWithIndex watermarkWithIndex = new WatermarkWithIndex(watermark, srcTaskIndex);
    writeData(watermarkWithIndex, pipes);
  }

  @Override
  public Optional<Long> getWrittenBytes() {
    return Optional.empty();
  }

  @Override
  public void close() {
    if (!initialized) {
      // In order to "wire-up" with the receivers waiting for us.:w
      doInitialize();
    }

    pipes.forEach(pipe -> {
      try {
        pipe.close();
      } catch (IOException e) {
        throw new RuntimeException(e);
      }
    });
  }

  private void doInitialize() {
    LOG.info("Start - doInitialize() {}", runtimeEdge);
    initialized = true;

    // Blocking call
    this.pipes = pipeManagerWorker.getOutputContexts(runtimeEdge, RuntimeIdManager.getIndexFromTaskId(srcTaskId));
    this.serializer = pipeManagerWorker.getSerializer(runtimeEdge.getId());
    LOG.info("Finish - doInitialize() {}", runtimeEdge);
  }

  private List<ByteOutputContext> getPipeToWrite(final Object element) {
    final CommunicationPatternProperty.Value comm =
      (CommunicationPatternProperty.Value) runtimeEdge.getPropertyValue(CommunicationPatternProperty.class).get();
    if (comm.equals(CommunicationPatternProperty.Value.OneToOne)) {
      return Collections.singletonList(pipes.get(0));
    } else if (comm.equals(CommunicationPatternProperty.Value.BroadCast)) {
      return pipes;
    } else {
      return Collections.singletonList(pipes.get((int) partitioner.partition(element)));
    }
  }
}<|MERGE_RESOLUTION|>--- conflicted
+++ resolved
@@ -18,13 +18,6 @@
  */
 package org.apache.nemo.runtime.executor.datatransfer;
 
-<<<<<<< HEAD
-import io.netty.buffer.ByteBufOutputStream;
-import io.netty.channel.Channel;
-import org.apache.nemo.common.DirectByteArrayOutputStream;
-import org.apache.nemo.common.coder.EncoderFactory;
-=======
->>>>>>> c5b5be31
 import org.apache.nemo.common.ir.edge.executionproperty.CommunicationPatternProperty;
 import org.apache.nemo.common.punctuation.Watermark;
 import org.apache.nemo.runtime.common.RuntimeIdManager;
@@ -81,25 +74,7 @@
 
   private void writeData(final Object element, final List<ByteOutputContext> pipeList) {
     pipeList.forEach(pipe -> {
-<<<<<<< HEAD
-      try (final ByteOutputContext.ByteOutputStream pipeToWriteTo = pipe.newOutputStream()) {
-        final Channel channel = pipe.getChannel();
-        final ByteBufOutputStream byteBufOutputStream = new ByteBufOutputStream(channel.alloc().ioBuffer());
-        final OutputStream wrapped =
-          DataUtil.buildOutputStream(byteBufOutputStream, serializer.getEncodeStreamChainers());
-        final EncoderFactory.Encoder encoder = serializer.getEncoderFactory().create(wrapped);
-        encoder.encode(element);
-        wrapped.close();
-
-        // Write
-        //pipeToWriteTo.write(byteBufOutputStream.buffer(), 0, byteBufOutputStream.);
-        pipeToWriteTo.writeByteBuf(byteBufOutputStream.buffer());
-      } catch (IOException e) {
-        throw new RuntimeException(e); // For now we crash the executor on IOException
-      }
-=======
       pipe.writeElement(element, serializer);
->>>>>>> c5b5be31
     });
   }
 
