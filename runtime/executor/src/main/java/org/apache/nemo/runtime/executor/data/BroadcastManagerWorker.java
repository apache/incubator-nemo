--- conflicted
+++ resolved
@@ -18,11 +18,6 @@
  */
 package org.apache.nemo.runtime.executor.data;
 
-<<<<<<< HEAD
-
-import org.apache.nemo.runtime.executor.datatransfer.InputReader;
-import org.apache.reef.tang.annotations.DefaultImplementation;
-=======
 import com.google.common.cache.CacheBuilder;
 import com.google.common.cache.CacheLoader;
 import com.google.common.cache.LoadingCache;
@@ -37,40 +32,16 @@
 import org.apache.reef.tang.annotations.Parameter;
 import org.slf4j.Logger;
 import org.slf4j.LoggerFactory;
->>>>>>> 45c8206c
 
+import javax.inject.Inject;
 import java.io.Serializable;
-<<<<<<< HEAD
-=======
 import java.util.concurrent.CompletableFuture;
 import java.util.concurrent.ExecutionException;
 import java.util.concurrent.TimeUnit;
->>>>>>> 45c8206c
 
 /**
  * Used by tasks to get/fetch (probably remote) broadcast variables.
  */
-<<<<<<< HEAD
-@DefaultImplementation(DefaultBroadcastManagerWorkerImpl.class)
-public interface BroadcastManagerWorker {
-
-
-  /**
-   * When the broadcast variable can be read by an input reader.
-   * (i.e., the variable is expressed as an IREdge, and reside in a executor as a block)
-   *
-   * @param id of the broadcast variable.
-   * @param inputReader the {@link InputReader} to register.
-   */
-  void registerInputReader(Serializable id,
-                                  InputReader inputReader);
-
-  default Object get(final Serializable id) {
-    return get(id, null);
-  }
-
-  /**
-=======
 @ThreadSafe
 public final class BroadcastManagerWorker {
   private static final Logger LOG = LoggerFactory.getLogger(BroadcastManagerWorker.class.getName());
@@ -115,11 +86,26 @@
         });
   }
 
+
   /**
->>>>>>> 45c8206c
    * Get the variable with the id.
    * @param id of the variable.
    * @return the variable.
    */
-  Object get(Serializable id, Object key);
+  public Object get(final Serializable id)  {
+    LOG.info("get {}", id);
+    try {
+      return idToVariableCache.get(id);
+    } catch (ExecutionException e) {
+      // TODO #207: Handle broadcast variable fetch exceptions
+      throw new IllegalStateException(e);
+    }
+  }
+
+  /**
+   * @return the static reference for those that do not use TANG and cannot access the singleton object.
+   */
+  public static BroadcastManagerWorker getStaticReference() {
+    return staticReference;
+  }
 }