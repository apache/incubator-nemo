--- conflicted
+++ resolved
@@ -195,12 +195,8 @@
       // Source read
       if (irVertex instanceof SourceVertex) {
         // Source vertex read
-<<<<<<< HEAD
         nonBroadcastDataFetcherList.add(new SourceVertexDataFetcher(
-          (SourceVertex) irVertex, sourceReader.get(), vertexHarness));
-=======
-        nonBroadcastDataFetcherList.add(new SourceVertexDataFetcher(irVertex, sourceReader.get(), outputCollector));
->>>>>>> 5c030232
+          (SourceVertex) irVertex, sourceReader.get(), outputCollector));
       }
 
       // Parent-task read (broadcasts)
@@ -249,7 +245,7 @@
     outputCollector.emit(dataElement);
   }
 
-  private void processWatermark(final VertexHarness vertexHarness, final Watermark watermark) {
+  private void processWatermark(final OutputCollector outputCollector, final Watermark watermark) {
     // TODO #231: Add onWatermark() method to Transform and
     // TODO #231: fowards watermark to Transforms and OutputWriters
   }
@@ -339,10 +335,10 @@
             break;
           } else if (element instanceof Watermark) {
             // Watermark
-            processWatermark(dataFetcher.getChild(), (Watermark) element);
+            processWatermark(dataFetcher.getOutputCollector(), (Watermark) element);
           } else {
-            // Data element
-            processElement(dataFetcher.getChild(), element);
+            // Process data element
+            processElement(dataFetcher.getOutputCollector(), element);
           }
         } catch (IOException e) {
           // IOException means that this task should be retried.
@@ -351,12 +347,6 @@
           LOG.error("{} Execution Failed (Recoverable: input read failure)! Exception: {}", taskId, e);
           return false;
         }
-<<<<<<< HEAD
-=======
-
-        // Successfully fetched an element
-        processElement(dataFetcher.getOutputCollector(), element);
->>>>>>> 5c030232
       }
 
       // Remove the finished fetcher from the list
