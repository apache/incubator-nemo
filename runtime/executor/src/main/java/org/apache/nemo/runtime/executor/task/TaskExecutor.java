/*
 * Copyright (C) 2018 Seoul National University
 *
 * Licensed under the Apache License, Version 2.0 (the "License");
 * you may not use this file except in compliance with the License.
 * You may obtain a copy of the License at
 *
 *         http://www.apache.org/licenses/LICENSE-2.0
 *
 * Unless required by applicable law or agreed to in writing, software
 * distributed under the License is distributed on an "AS IS" BASIS,
 * WITHOUT WARRANTIES OR CONDITIONS OF ANY KIND, either express or implied.
 * See the License for the specific language governing permissions and
 * limitations under the License.
 */
package org.apache.nemo.runtime.executor.task;

import com.google.common.collect.Lists;
import org.apache.nemo.common.Pair;
import org.apache.nemo.common.dag.DAG;
import org.apache.nemo.common.ir.OutputCollector;
import org.apache.nemo.common.ir.Readable;
import org.apache.nemo.common.ir.edge.executionproperty.AdditionalOutputTagProperty;
import org.apache.nemo.common.ir.edge.executionproperty.BroadcastVariableIdProperty;
import org.apache.nemo.common.ir.vertex.*;
import org.apache.nemo.common.ir.vertex.transform.AggregateMetricTransform;
import org.apache.nemo.common.ir.vertex.transform.Transform;
import org.apache.nemo.runtime.common.RuntimeIdManager;
import org.apache.nemo.runtime.common.comm.ControlMessage;
import org.apache.nemo.runtime.common.message.MessageEnvironment;
import org.apache.nemo.runtime.common.message.PersistentConnectionToMasterMap;
import org.apache.nemo.runtime.common.plan.Task;
import org.apache.nemo.runtime.common.plan.StageEdge;
import org.apache.nemo.runtime.common.plan.RuntimeEdge;
import org.apache.nemo.runtime.common.state.TaskState;
import org.apache.nemo.runtime.executor.MetricMessageSender;
import org.apache.nemo.runtime.executor.TaskStateManager;
import org.apache.nemo.runtime.executor.TransformContextImpl;
import org.apache.nemo.runtime.executor.data.BroadcastManagerWorker;
import org.apache.nemo.runtime.executor.datatransfer.*;

import java.io.IOException;
import java.util.*;
import java.util.stream.Collectors;

import org.apache.commons.lang3.SerializationUtils;
import org.apache.commons.lang3.exception.ExceptionUtils;
import org.apache.nemo.runtime.executor.datatransfer.DynOptDataOutputCollector;
import org.apache.nemo.runtime.executor.datatransfer.OutputCollectorImpl;
import org.slf4j.Logger;
import org.slf4j.LoggerFactory;

import javax.annotation.concurrent.NotThreadSafe;

/**
 * Executes a task.
 * Should be accessed by a single thread.
 */
@NotThreadSafe
public final class TaskExecutor {
  private static final Logger LOG = LoggerFactory.getLogger(TaskExecutor.class.getName());
  private static final int NONE_FINISHED = -1;

  // Essential information
  private boolean isExecuted;
  private final String taskId;
  private final TaskStateManager taskStateManager;
  private final List<DataFetcher> nonBroadcastDataFetchers;
  private final BroadcastManagerWorker broadcastManagerWorker;
  private final List<VertexHarness> sortedHarnesses;

  // Metrics information
  private long boundedSourceReadTime = 0;
  private long serializedReadBytes = 0;
  private long encodedReadBytes = 0;
  private final MetricMessageSender metricMessageSender;

  // Dynamic optimization
  private String idOfVertexPutOnHold;

  private final PersistentConnectionToMasterMap persistentConnectionToMasterMap;

  /**
   * Constructor.
   *
   * @param task                   Task with information needed during execution.
   * @param irVertexDag            A DAG of vertices.
   * @param taskStateManager       State manager for this Task.
   * @param intermediateDataIOFactory    For reading from/writing to data to other tasks.
   * @param broadcastManagerWorker For broadcasts.
   * @param metricMessageSender    For sending metric with execution stats to Master.
   */
  public TaskExecutor(final Task task,
                      final DAG<IRVertex, RuntimeEdge<IRVertex>> irVertexDag,
                      final TaskStateManager taskStateManager,
                      final IntermediateDataIOFactory intermediateDataIOFactory,
                      final BroadcastManagerWorker broadcastManagerWorker,
                      final MetricMessageSender metricMessageSender,
                      final PersistentConnectionToMasterMap persistentConnectionToMasterMap) {
    // Essential information
    this.isExecuted = false;
    this.taskId = task.getTaskId();
    this.taskStateManager = taskStateManager;
    this.broadcastManagerWorker = broadcastManagerWorker;

    // Metric sender
    this.metricMessageSender = metricMessageSender;

    // Dynamic optimization
    // Assigning null is very bad, but we are keeping this for now
    this.idOfVertexPutOnHold = null;

    this.persistentConnectionToMasterMap = persistentConnectionToMasterMap;

    // Prepare data structures
    final Pair<List<DataFetcher>, List<VertexHarness>> pair = prepare(task, irVertexDag, intermediateDataIOFactory);
    this.nonBroadcastDataFetchers = pair.left();
    this.sortedHarnesses = pair.right();
  }

  /**
   * Converts the DAG of vertices into pointer-based DAG of vertex harnesses.
   * This conversion is necessary for constructing concrete data channels for each vertex's inputs and outputs.
   * <p>
   * - Source vertex read: Explicitly handled (SourceVertexDataFetcher)
   * - Sink vertex write: Implicitly handled within the vertex
   * <p>
   * - Parent-task read: Explicitly handled (ParentTaskDataFetcher)
   * - Children-task write: Explicitly handled (VertexHarness)
   * <p>
   * - Intra-task read: Implicitly handled when performing Intra-task writes
   * - Intra-task write: Explicitly handled (VertexHarness)
   * <p>
   * For element-wise data processing, we traverse vertex harnesses from the roots to the leaves for each element.
   * This means that overheads associated with jumping from one harness to the other should be minimal.
   * For example, we should never perform an expensive hash operation to traverse the harnesses.
   *
   * @param task        task.
   * @param irVertexDag dag.
   * @return fetchers and harnesses.
   */
  private Pair<List<DataFetcher>, List<VertexHarness>> prepare(final Task task,
                                                               final DAG<IRVertex, RuntimeEdge<IRVertex>> irVertexDag,
                                                               final IntermediateDataIOFactory intermediateDataIOFactory) {
    final int taskIndex = RuntimeIdManager.getIndexFromTaskId(task.getTaskId());

    // Traverse in a reverse-topological order to ensure that each visited vertex's children vertices exist.
    final List<IRVertex> reverseTopologicallySorted = Lists.reverse(irVertexDag.getTopologicalSort());

    // Create a harness for each vertex
    final List<DataFetcher> nonBroadcastDataFetcherList = new ArrayList<>();
    final Map<String, VertexHarness> vertexIdToHarness = new HashMap<>();
    reverseTopologicallySorted.forEach(irVertex -> {
      final Optional<Readable> sourceReader = getSourceVertexReader(irVertex, task.getIrVertexIdToReadable());
      if (sourceReader.isPresent() != irVertex instanceof SourceVertex) {
        throw new IllegalStateException(irVertex.toString());
      }

<<<<<<< HEAD
      // Prepare data WRITE
      // Child-task writes
      final Map<String, String> additionalOutputMap =
          getAdditionalOutputMap(irVertex, task.getTaskOutgoingEdges(), irVertexDag);

      final List<Boolean> isToAdditionalTagOutputs = children.stream()
          .map(harness -> harness.getIRVertex().getId())
          .map(additionalOutputMap::containsValue)
          .collect(Collectors.toList());

      // Handle writes
      // Main output children task writes
      final List<OutputWriter> mainChildrenTaskWriters = getMainChildrenTaskWriters(
        irVertex, task.getTaskOutgoingEdges(), intermediateDataIOFactory, additionalOutputMap);
      final Map<String, OutputWriter> additionalChildrenTaskWriters = getAdditionalChildrenTaskWriters(
        irVertex, task.getTaskOutgoingEdges(), intermediateDataIOFactory, additionalOutputMap);
      // Intra-task writes
      final List<String> additionalOutputVertices = new ArrayList<>(additionalOutputMap.values());
      final Set<String> mainChildren =
          getMainOutputVertices(irVertex, irVertexDag, task.getTaskOutgoingEdges(), additionalOutputVertices);
      final OutputCollectorImpl oci = new OutputCollectorImpl(mainChildren, additionalOutputMap);
=======
      // Additional outputs
      final Map<String, List<OperatorVertex>> internalAdditionalOutputMap =
        getInternalAdditionalOutputMap(irVertex, irVertexDag);
      final Map<String, List<OutputWriter>> externalAdditionalOutputMap =
        getExternalAdditionalOutputMap(irVertex, task.getTaskOutgoingEdges(), dataTransferFactory);

      // Main outputs
      final List<OperatorVertex> internalMainOutputs = getInternalMainOutputs(irVertex, irVertexDag);
      final List<OutputWriter> externalMainOutputs =
        getExternalMainOutputs(irVertex, task.getTaskOutgoingEdges(), dataTransferFactory);

      final OutputCollector outputCollector;

      if (irVertex instanceof OperatorVertex
        && ((OperatorVertex) irVertex).getTransform() instanceof AggregateMetricTransform) {
        outputCollector = new DynOptDataOutputCollector(
          irVertex, persistentConnectionToMasterMap, this);
      } else {
        outputCollector = new OutputCollectorImpl(
          irVertex, internalMainOutputs, internalAdditionalOutputMap,
          externalMainOutputs, externalAdditionalOutputMap);
      }
>>>>>>> 251440ad

      // Create VERTEX HARNESS
      final VertexHarness vertexHarness = new VertexHarness(
        irVertex, outputCollector, new TransformContextImpl(broadcastManagerWorker),
        externalMainOutputs, externalAdditionalOutputMap);

      prepareTransform(vertexHarness);
      vertexIdToHarness.put(irVertex.getId(), vertexHarness);

      // Prepare data READ
      // Source read
      if (irVertex instanceof SourceVertex) {
        // Source vertex read
        nonBroadcastDataFetcherList.add(new SourceVertexDataFetcher(irVertex, sourceReader.get(), vertexHarness));
      }

      // Parent-task read (broadcasts)
      final List<StageEdge> inEdgesForThisVertex = task.getTaskIncomingEdges()
        .stream()
        .filter(inEdge -> inEdge.getDstIRVertex().getId().equals(irVertex.getId()))
        .collect(Collectors.toList());
      final List<StageEdge> broadcastInEdges = inEdgesForThisVertex
        .stream()
        .filter(stageEdge -> stageEdge.getPropertyValue(BroadcastVariableIdProperty.class).isPresent())
        .collect(Collectors.toList());
      final List<InputReader> broadcastReaders =
        getParentTaskReaders(taskIndex, broadcastInEdges, intermediateDataIOFactory);
      if (broadcastInEdges.size() != broadcastReaders.size()) {
        throw new IllegalStateException(broadcastInEdges.toString() + ", " + broadcastReaders.toString());
      }
      for (int i = 0; i < broadcastInEdges.size(); i++) {
        final StageEdge inEdge = broadcastInEdges.get(i);
        broadcastManagerWorker.registerInputReader(
          inEdge.getPropertyValue(BroadcastVariableIdProperty.class)
            .orElseThrow(() -> new IllegalStateException(inEdge.toString())),
          broadcastReaders.get(i));
      }
      // Parent-task read (non-broadcasts)
      final List<StageEdge> nonBroadcastInEdges = new ArrayList<>(inEdgesForThisVertex);
      nonBroadcastInEdges.removeAll(broadcastInEdges);
      final List<InputReader> nonBroadcastReaders =
        getParentTaskReaders(taskIndex, nonBroadcastInEdges, intermediateDataIOFactory);
      nonBroadcastReaders.forEach(parentTaskReader -> nonBroadcastDataFetcherList.add(
        new ParentTaskDataFetcher(parentTaskReader.getSrcIrVertex(), parentTaskReader, vertexHarness)));
    });

    final List<VertexHarness> sortedHarnessList = irVertexDag.getTopologicalSort()
      .stream()
      .map(vertex -> vertexIdToHarness.get(vertex.getId()))
      .collect(Collectors.toList());

    return Pair.of(nonBroadcastDataFetcherList, sortedHarnessList);
  }

  /**
   * Process a data element down the DAG dependency.
   *
   * @param vertexHarness VertexHarness of a vertex to execute.
   * @param dataElement   input data element to process.
   */
  private void processElement(final VertexHarness vertexHarness, final Object dataElement) {
    final IRVertex irVertex = vertexHarness.getIRVertex();
    final OutputCollector outputCollector = vertexHarness.getOutputCollector();

<<<<<<< HEAD
    LOG.info("process {} for {}", vertexHarness.getIRVertex().getId(), dataElement);

=======
    // TODO #XXX: optimize processElement (do not check instanceof for each data element)
>>>>>>> 251440ad
    if (irVertex instanceof SourceVertex) {
      outputCollector.emit(dataElement);
    } else if (irVertex instanceof OperatorVertex) {
      final Transform transform = ((OperatorVertex) irVertex).getTransform();
      transform.onData(dataElement);
    } else {
      throw new UnsupportedOperationException("This type of IRVertex is not supported");
    }
<<<<<<< HEAD

    LOG.info("process done {} for {}", vertexHarness.getIRVertex().getId(), dataElement);

    // Given a single input element, a vertex can produce many output elements.
    // Here, we recursively process all of the main output elements.
    outputCollector.iterateMain().forEach(element ->
      handleMainOutputElement(vertexHarness, element)); // Recursion
    outputCollector.clearMain();

    // Recursively process all of the additional output elements.
    vertexHarness.getAdditionalTagOutputChildren().keySet().forEach(tag -> {
      outputCollector.iterateTag(tag).forEach(element ->
        handleAdditionalOutputElement(vertexHarness, element, tag)); // Recursion
      outputCollector.clearTag(tag);
    });
=======
>>>>>>> 251440ad
  }

  /**
   * Execute a task, while handling unrecoverable errors and exceptions.
   */
  public void execute() {
    try {
      doExecute();
    } catch (Throwable throwable) {
      // ANY uncaught throwable is reported to the master
      taskStateManager.onTaskStateChanged(TaskState.State.FAILED, Optional.empty(), Optional.empty());
      LOG.error(ExceptionUtils.getStackTrace(throwable));
    }
  }

  /**
   * The task is executed in the following two phases.
   * - Phase 1: Consume task-external input data (non-broadcasts)
   * - Phase 2: Finalize task-internal states and data elements
   */
  private void doExecute() {
    // Housekeeping stuff
    if (isExecuted) {
      throw new RuntimeException("Task {" + taskId + "} execution called again");
    }
    LOG.info("{} started", taskId);
    taskStateManager.onTaskStateChanged(TaskState.State.EXECUTING, Optional.empty(), Optional.empty());

    // Phase 1: Consume task-external input data. (non-broadcasts)
    if (!handleDataFetchers(nonBroadcastDataFetchers)) {
      return;
    }

    metricMessageSender.send("TaskMetric", taskId,
      "boundedSourceReadTime", SerializationUtils.serialize(boundedSourceReadTime));
    metricMessageSender.send("TaskMetric", taskId,
      "serializedReadBytes", SerializationUtils.serialize(serializedReadBytes));
    metricMessageSender.send("TaskMetric", taskId,
      "encodedReadBytes", SerializationUtils.serialize(encodedReadBytes));

    // Phase 2: Finalize task-internal states and elements
    for (final VertexHarness vertexHarness : sortedHarnesses) {
      finalizeVertex(vertexHarness);
    }

    if (idOfVertexPutOnHold == null) {
      taskStateManager.onTaskStateChanged(TaskState.State.COMPLETE, Optional.empty(), Optional.empty());
      LOG.info("{} completed", taskId);
    } else {
      taskStateManager.onTaskStateChanged(TaskState.State.ON_HOLD,
        Optional.of(idOfVertexPutOnHold),
        Optional.empty());
      LOG.info("{} on hold", taskId);
    }
  }

  private void finalizeVertex(final VertexHarness vertexHarness) {
    closeTransform(vertexHarness);
<<<<<<< HEAD

    final OutputCollectorImpl outputCollector = vertexHarness.getOutputCollector();
    final IRVertex v = vertexHarness.getIRVertex();
    if (v instanceof OperatorVertex
      && ((OperatorVertex) v).getTransform() instanceof AggregateMetricTransform) {
      // send aggregated dynamic optimization data to master
      final Object aggregatedDynOptData = outputCollector.iterateMain().iterator().next();
      sendDynOptData(aggregatedDynOptData);
      // set the id of this vertex to mark the corresponding stage as put on hold
      setIRVertexPutOnHold(v);
    } else {
      // handle main outputs
      outputCollector.iterateMain().forEach(element -> {
        handleMainOutputElement(vertexHarness, element);
      }); // Recursion
      outputCollector.clearMain();

      // handle intra-task additional tagged outputs
      vertexHarness.getAdditionalTagOutputChildren().keySet().forEach(tag -> {
        outputCollector.iterateTag(tag).forEach(
          element -> handleAdditionalOutputElement(vertexHarness, element, tag)); // Recursion
        outputCollector.clearTag(tag);
      });

      // handle inter-task additional tagged outputs
      vertexHarness.getTagToAdditionalChildrenId().keySet().forEach(tag -> {
        outputCollector.iterateTag(tag).forEach(
          element -> handleAdditionalOutputElement(vertexHarness, element, tag)); // Recursion
        outputCollector.clearTag(tag);
      });

      finalizeOutputWriters(vertexHarness);
    }
  }

  private void handleMainOutputElement(final VertexHarness harness, final Object element) {
    LOG.info("handle output {} for {}", harness.getIRVertex().getId(), element);
    // writes to children tasks
    harness.getWritersToMainChildrenTasks().forEach(outputWriter -> outputWriter.write(element));
    // process elements in the next vertices within a task
    harness.getMainTagChildren().forEach(child -> processElementRecursively(child, element));
  }

  private void handleAdditionalOutputElement(final VertexHarness harness, final Object element, final String tag) {
    // writes to additional children tasks
    harness.getWritersToAdditionalChildrenTasks().entrySet().stream()
      .filter(kv -> kv.getKey().equals(tag))
      .forEach(kv -> kv.getValue().write(element));
    // process elements in the next vertices within a task
    harness.getAdditionalTagOutputChildren().entrySet().stream()
      .filter(kv -> kv.getKey().equals(tag))
      .forEach(kv -> processElementRecursively(kv.getValue(), element));
=======
    finalizeOutputWriters(vertexHarness);
>>>>>>> 251440ad
  }

  /**
   * @param fetchers to handle.
   * @return false if IOException.
   */
  private boolean handleDataFetchers(final List<DataFetcher> fetchers) {
    final List<DataFetcher> availableFetchers = new ArrayList<>(fetchers);
    while (!availableFetchers.isEmpty()) { // empty means we've consumed all task-external input data
      // For this looping of available fetchers.
      int finishedFetcherIndex = NONE_FINISHED;
      for (int i = 0; i < availableFetchers.size(); i++) {
        final DataFetcher dataFetcher = availableFetchers.get(i);

        LOG.info("Fetching from {}", dataFetcher.getDataSource().getId());

        final Object element;
        try {
          element = dataFetcher.fetchDataElement();
          LOG.info("Fetched {}", element);
        } catch (NoSuchElementException e) {
          LOG.info("No such element {}", dataFetcher.getDataSource().getId());
          // We've consumed all the data from this data fetcher.
          if (dataFetcher instanceof SourceVertexDataFetcher) {
            boundedSourceReadTime += ((SourceVertexDataFetcher) dataFetcher).getBoundedSourceReadTime();
          } else if (dataFetcher instanceof ParentTaskDataFetcher) {
            serializedReadBytes += ((ParentTaskDataFetcher) dataFetcher).getSerializedBytes();
            encodedReadBytes += ((ParentTaskDataFetcher) dataFetcher).getEncodedBytes();
          }
          finishedFetcherIndex = i;
          break;
        } catch (IOException e) {
          // IOException means that this task should be retried.
          taskStateManager.onTaskStateChanged(TaskState.State.SHOULD_RETRY,
            Optional.empty(), Optional.of(TaskState.RecoverableTaskFailureCause.INPUT_READ_FAILURE));
          LOG.error("{} Execution Failed (Recoverable: input read failure)! Exception: {}", taskId, e);
          return false;
        }

        // Successfully fetched an element
        processElement(dataFetcher.getChild(), element);
      }

      // Remove the finished fetcher from the list
      if (finishedFetcherIndex != NONE_FINISHED) {
        availableFetchers.remove(finishedFetcherIndex);
      }
    }
    return true;
  }

  ////////////////////////////////////////////// Helper methods for setting up initial data structures
  private Map<String, List<OutputWriter>> getExternalAdditionalOutputMap(
    final IRVertex irVertex,
    final List<StageEdge> outEdgesToChildrenTasks,
    final DataTransferFactory dataTransferFactory) {
    // Add all inter-task additional tags to additional output map.
    final Map<String, List<OutputWriter>> map = new HashMap<>();

    outEdgesToChildrenTasks
      .stream()
      .filter(edge -> edge.getSrcIRVertex().getId().equals(irVertex.getId()))
      .filter(edge -> edge.getPropertyValue(AdditionalOutputTagProperty.class).isPresent())
      .map(edge ->
        Pair.of(edge.getPropertyValue(AdditionalOutputTagProperty.class).get(),
          dataTransferFactory.createWriter(taskId, edge.getDstIRVertex(), edge)))
      .forEach(pair -> {
        map.putIfAbsent(pair.left(), new ArrayList<>());
        map.get(pair.left()).add(pair.right());
      });

    return map;
  }

  private Map<String, List<OperatorVertex>> getInternalAdditionalOutputMap(
    final IRVertex irVertex,
    final DAG<IRVertex, RuntimeEdge<IRVertex>> irVertexDag) {
    // Add all intra-task additional tags to additional output map.
    final Map<String, List<OperatorVertex>> map = new HashMap<>();

<<<<<<< HEAD
  private List<InputReader> getParentTaskReaders(final int taskIndex,
                                                 final List<StageEdge> inEdgesFromParentTasks,
                                                 final IntermediateDataIOFactory intermediateDataIOFactory) {
    return inEdgesFromParentTasks
      .stream()
      .map(inEdgeForThisVertex -> intermediateDataIOFactory
        .createReader(taskIndex, inEdgeForThisVertex.getSrcIRVertex(), inEdgeForThisVertex))
      .collect(Collectors.toList());
=======
    irVertexDag.getOutgoingEdgesOf(irVertex.getId())
      .stream()
      .filter(edge -> edge.getPropertyValue(AdditionalOutputTagProperty.class).isPresent())
      .map(edge ->
        Pair.of(edge.getPropertyValue(AdditionalOutputTagProperty.class).get(), (OperatorVertex) edge.getDst()))
      .forEach(pair -> {
        map.putIfAbsent(pair.left(), new ArrayList<>());
        map.get(pair.left()).add(pair.right());
      });

    return map;
>>>>>>> 251440ad
  }

  private List<OperatorVertex> getInternalMainOutputs(final IRVertex irVertex,
                                                     final DAG<IRVertex, RuntimeEdge<IRVertex>> irVertexDag) {
    return irVertexDag.getOutgoingEdgesOf(irVertex.getId())
      .stream()
      .filter(edge -> !edge.getPropertyValue(AdditionalOutputTagProperty.class).isPresent())
      .map(edge -> (OperatorVertex) edge.getDst())
      .collect(Collectors.toList());
  }

  /**
   * Return inter-task OutputWriters, for single output or output associated with main tag.
   *
   * @param irVertex                source irVertex
   * @param outEdgesToChildrenTasks outgoing edges to child tasks
<<<<<<< HEAD
   * @param intermediateDataIOFactory     intermediateDataIOFactory
   * @param taggedOutputs           tag to vertex id map
   * @return OutputWriters for main children tasks
   */
  private List<OutputWriter> getMainChildrenTaskWriters(final IRVertex irVertex,
                                                        final List<StageEdge> outEdgesToChildrenTasks,
                                                        final IntermediateDataIOFactory intermediateDataIOFactory,
                                                        final Map<String, String> taggedOutputs) {
    return outEdgesToChildrenTasks
      .stream()
      .filter(outEdge -> outEdge.getSrcIRVertex().getId().equals(irVertex.getId()))
      .filter(outEdge -> !taggedOutputs.containsValue(outEdge.getDstIRVertex().getId()))
      .map(outEdgeForThisVertex -> intermediateDataIOFactory
=======
   * @param dataTransferFactory     dataTransferFactory
   * @return OutputWriters for main children tasks
   */
  private List<OutputWriter> getExternalMainOutputs(final IRVertex irVertex,
                                                   final List<StageEdge> outEdgesToChildrenTasks,
                                                   final DataTransferFactory dataTransferFactory) {
    return outEdgesToChildrenTasks
      .stream()
      .filter(edge -> edge.getSrcIRVertex().getId().equals(irVertex.getId()))
      .filter(edge -> !edge.getPropertyValue(AdditionalOutputTagProperty.class).isPresent())
      .map(outEdgeForThisVertex -> dataTransferFactory
>>>>>>> 251440ad
        .createWriter(taskId, outEdgeForThisVertex.getDstIRVertex(), outEdgeForThisVertex))
      .collect(Collectors.toList());
  }

<<<<<<< HEAD
  /**
   * Return inter-task OutputWriters associated with additional output tags.
   *
   * @param irVertex                source irVertex
   * @param outEdgesToChildrenTasks outgoing edges to child tasks
   * @param intermediateDataIOFactory     intermediateDataIOFactory
   * @param taggedOutputs           tag to vertex id map
   * @return additional tag to OutputWriters map.
   */
  private Map<String, OutputWriter> getAdditionalChildrenTaskWriters(final IRVertex irVertex,
                                                                     final List<StageEdge> outEdgesToChildrenTasks,
                                                                     final IntermediateDataIOFactory intermediateDataIOFactory,
                                                                     final Map<String, String> taggedOutputs) {
    final Map<String, OutputWriter> additionalChildrenTaskWriters = new HashMap<>();

    outEdgesToChildrenTasks
        .stream()
        .filter(outEdge -> outEdge.getSrcIRVertex().getId().equals(irVertex.getId()))
        .filter(outEdge -> taggedOutputs.containsValue(outEdge.getDstIRVertex().getId()))
        .forEach(outEdgeForThisVertex -> {
          final String tag = taggedOutputs.entrySet().stream()
            .filter(e -> e.getValue().equals(outEdgeForThisVertex.getDstIRVertex().getId()))
            .findAny().orElseThrow(() -> new RuntimeException("Unexpected error while finding tag"))
            .getKey();
          additionalChildrenTaskWriters.put(tag,
              intermediateDataIOFactory.createWriter(taskId, outEdgeForThisVertex.getDstIRVertex(), outEdgeForThisVertex));
        });

    return additionalChildrenTaskWriters;
=======

  private Optional<Readable> getSourceVertexReader(final IRVertex irVertex,
                                                   final Map<String, Readable> irVertexIdToReadable) {
    if (irVertex instanceof SourceVertex) {
      final Readable readable = irVertexIdToReadable.get(irVertex.getId());
      if (readable == null) {
        throw new IllegalStateException(irVertex.toString());
      }
      return Optional.of(readable);
    } else {
      return Optional.empty();
    }
>>>>>>> 251440ad
  }

  private List<InputReader> getParentTaskReaders(final int taskIndex,
                                                 final List<StageEdge> inEdgesFromParentTasks,
                                                 final DataTransferFactory dataTransferFactory) {
    return inEdgesFromParentTasks
      .stream()
      .map(inEdgeForThisVertex -> dataTransferFactory
        .createReader(taskIndex, inEdgeForThisVertex.getSrcIRVertex(), inEdgeForThisVertex))
      .collect(Collectors.toList());
  }

  ////////////////////////////////////////////// Transform-specific helper methods

  private void prepareTransform(final VertexHarness vertexHarness) {
    final IRVertex irVertex = vertexHarness.getIRVertex();
    final Transform transform;
    if (irVertex instanceof OperatorVertex) {
      transform = ((OperatorVertex) irVertex).getTransform();
      transform.prepare(vertexHarness.getContext(), vertexHarness.getOutputCollector());
    }
  }

  private void closeTransform(final VertexHarness vertexHarness) {
    final IRVertex irVertex = vertexHarness.getIRVertex();
    final Transform transform;
    if (irVertex instanceof OperatorVertex) {
      transform = ((OperatorVertex) irVertex).getTransform();
      transform.close();
    }

    vertexHarness.getContext().getSerializedData().ifPresent(data ->
      persistentConnectionToMasterMap.getMessageSender(MessageEnvironment.RUNTIME_MASTER_MESSAGE_LISTENER_ID).send(
        ControlMessage.Message.newBuilder()
          .setId(RuntimeIdManager.generateMessageId())
          .setListenerId(MessageEnvironment.RUNTIME_MASTER_MESSAGE_LISTENER_ID)
          .setType(ControlMessage.MessageType.ExecutorDataCollected)
          .setDataCollected(ControlMessage.DataCollectMessage.newBuilder().setData(data).build())
          .build()));
  }

  ////////////////////////////////////////////// Misc

  public void setIRVertexPutOnHold(final IRVertex irVertex) {
    idOfVertexPutOnHold = irVertex.getId();
  }

  /**
   * Finalize the output write of this vertex.
   * As element-wise output write is done and the block is in memory,
   * flush the block into the designated data store and commit it.
   *
   * @param vertexHarness harness.
   */
  private void finalizeOutputWriters(final VertexHarness vertexHarness) {
    final List<Long> writtenBytesList = new ArrayList<>();

    // finalize OutputWriters for main children
    vertexHarness.getWritersToMainChildrenTasks().forEach(outputWriter -> {
      outputWriter.close();
      final Optional<Long> writtenBytes = outputWriter.getWrittenBytes();
      writtenBytes.ifPresent(writtenBytesList::add);
    });

    // finalize OutputWriters for additional tagged children
    vertexHarness.getWritersToAdditionalChildrenTasks().values().forEach(outputWriters -> {
      outputWriters.forEach(outputWriter -> {
        outputWriter.close();
        final Optional<Long> writtenBytes = outputWriter.getWrittenBytes();
        writtenBytes.ifPresent(writtenBytesList::add);
      });
    });

    long totalWrittenBytes = 0;
    for (final Long writtenBytes : writtenBytesList) {
      totalWrittenBytes += writtenBytes;
    }

    // TODO #236: Decouple metric collection and sending logic
    metricMessageSender.send("TaskMetric", taskId,
      "writtenBytes", SerializationUtils.serialize(totalWrittenBytes));
  }
}<|MERGE_RESOLUTION|>--- conflicted
+++ resolved
@@ -137,11 +137,13 @@
    *
    * @param task        task.
    * @param irVertexDag dag.
+   * @param intermediateDataIOFactory intermediate IO.
    * @return fetchers and harnesses.
    */
-  private Pair<List<DataFetcher>, List<VertexHarness>> prepare(final Task task,
-                                                               final DAG<IRVertex, RuntimeEdge<IRVertex>> irVertexDag,
-                                                               final IntermediateDataIOFactory intermediateDataIOFactory) {
+  private Pair<List<DataFetcher>, List<VertexHarness>> prepare(
+    final Task task,
+    final DAG<IRVertex, RuntimeEdge<IRVertex>> irVertexDag,
+    final IntermediateDataIOFactory intermediateDataIOFactory) {
     final int taskIndex = RuntimeIdManager.getIndexFromTaskId(task.getTaskId());
 
     // Traverse in a reverse-topological order to ensure that each visited vertex's children vertices exist.
@@ -156,39 +158,16 @@
         throw new IllegalStateException(irVertex.toString());
       }
 
-<<<<<<< HEAD
-      // Prepare data WRITE
-      // Child-task writes
-      final Map<String, String> additionalOutputMap =
-          getAdditionalOutputMap(irVertex, task.getTaskOutgoingEdges(), irVertexDag);
-
-      final List<Boolean> isToAdditionalTagOutputs = children.stream()
-          .map(harness -> harness.getIRVertex().getId())
-          .map(additionalOutputMap::containsValue)
-          .collect(Collectors.toList());
-
-      // Handle writes
-      // Main output children task writes
-      final List<OutputWriter> mainChildrenTaskWriters = getMainChildrenTaskWriters(
-        irVertex, task.getTaskOutgoingEdges(), intermediateDataIOFactory, additionalOutputMap);
-      final Map<String, OutputWriter> additionalChildrenTaskWriters = getAdditionalChildrenTaskWriters(
-        irVertex, task.getTaskOutgoingEdges(), intermediateDataIOFactory, additionalOutputMap);
-      // Intra-task writes
-      final List<String> additionalOutputVertices = new ArrayList<>(additionalOutputMap.values());
-      final Set<String> mainChildren =
-          getMainOutputVertices(irVertex, irVertexDag, task.getTaskOutgoingEdges(), additionalOutputVertices);
-      final OutputCollectorImpl oci = new OutputCollectorImpl(mainChildren, additionalOutputMap);
-=======
       // Additional outputs
       final Map<String, List<OperatorVertex>> internalAdditionalOutputMap =
         getInternalAdditionalOutputMap(irVertex, irVertexDag);
       final Map<String, List<OutputWriter>> externalAdditionalOutputMap =
-        getExternalAdditionalOutputMap(irVertex, task.getTaskOutgoingEdges(), dataTransferFactory);
+        getExternalAdditionalOutputMap(irVertex, task.getTaskOutgoingEdges(), intermediateDataIOFactory);
 
       // Main outputs
       final List<OperatorVertex> internalMainOutputs = getInternalMainOutputs(irVertex, irVertexDag);
       final List<OutputWriter> externalMainOutputs =
-        getExternalMainOutputs(irVertex, task.getTaskOutgoingEdges(), dataTransferFactory);
+        getExternalMainOutputs(irVertex, task.getTaskOutgoingEdges(), intermediateDataIOFactory);
 
       final OutputCollector outputCollector;
 
@@ -201,7 +180,6 @@
           irVertex, internalMainOutputs, internalAdditionalOutputMap,
           externalMainOutputs, externalAdditionalOutputMap);
       }
->>>>>>> 251440ad
 
       // Create VERTEX HARNESS
       final VertexHarness vertexHarness = new VertexHarness(
@@ -266,12 +244,7 @@
     final IRVertex irVertex = vertexHarness.getIRVertex();
     final OutputCollector outputCollector = vertexHarness.getOutputCollector();
 
-<<<<<<< HEAD
-    LOG.info("process {} for {}", vertexHarness.getIRVertex().getId(), dataElement);
-
-=======
     // TODO #XXX: optimize processElement (do not check instanceof for each data element)
->>>>>>> 251440ad
     if (irVertex instanceof SourceVertex) {
       outputCollector.emit(dataElement);
     } else if (irVertex instanceof OperatorVertex) {
@@ -280,24 +253,6 @@
     } else {
       throw new UnsupportedOperationException("This type of IRVertex is not supported");
     }
-<<<<<<< HEAD
-
-    LOG.info("process done {} for {}", vertexHarness.getIRVertex().getId(), dataElement);
-
-    // Given a single input element, a vertex can produce many output elements.
-    // Here, we recursively process all of the main output elements.
-    outputCollector.iterateMain().forEach(element ->
-      handleMainOutputElement(vertexHarness, element)); // Recursion
-    outputCollector.clearMain();
-
-    // Recursively process all of the additional output elements.
-    vertexHarness.getAdditionalTagOutputChildren().keySet().forEach(tag -> {
-      outputCollector.iterateTag(tag).forEach(element ->
-        handleAdditionalOutputElement(vertexHarness, element, tag)); // Recursion
-      outputCollector.clearTag(tag);
-    });
-=======
->>>>>>> 251440ad
   }
 
   /**
@@ -356,62 +311,7 @@
 
   private void finalizeVertex(final VertexHarness vertexHarness) {
     closeTransform(vertexHarness);
-<<<<<<< HEAD
-
-    final OutputCollectorImpl outputCollector = vertexHarness.getOutputCollector();
-    final IRVertex v = vertexHarness.getIRVertex();
-    if (v instanceof OperatorVertex
-      && ((OperatorVertex) v).getTransform() instanceof AggregateMetricTransform) {
-      // send aggregated dynamic optimization data to master
-      final Object aggregatedDynOptData = outputCollector.iterateMain().iterator().next();
-      sendDynOptData(aggregatedDynOptData);
-      // set the id of this vertex to mark the corresponding stage as put on hold
-      setIRVertexPutOnHold(v);
-    } else {
-      // handle main outputs
-      outputCollector.iterateMain().forEach(element -> {
-        handleMainOutputElement(vertexHarness, element);
-      }); // Recursion
-      outputCollector.clearMain();
-
-      // handle intra-task additional tagged outputs
-      vertexHarness.getAdditionalTagOutputChildren().keySet().forEach(tag -> {
-        outputCollector.iterateTag(tag).forEach(
-          element -> handleAdditionalOutputElement(vertexHarness, element, tag)); // Recursion
-        outputCollector.clearTag(tag);
-      });
-
-      // handle inter-task additional tagged outputs
-      vertexHarness.getTagToAdditionalChildrenId().keySet().forEach(tag -> {
-        outputCollector.iterateTag(tag).forEach(
-          element -> handleAdditionalOutputElement(vertexHarness, element, tag)); // Recursion
-        outputCollector.clearTag(tag);
-      });
-
-      finalizeOutputWriters(vertexHarness);
-    }
-  }
-
-  private void handleMainOutputElement(final VertexHarness harness, final Object element) {
-    LOG.info("handle output {} for {}", harness.getIRVertex().getId(), element);
-    // writes to children tasks
-    harness.getWritersToMainChildrenTasks().forEach(outputWriter -> outputWriter.write(element));
-    // process elements in the next vertices within a task
-    harness.getMainTagChildren().forEach(child -> processElementRecursively(child, element));
-  }
-
-  private void handleAdditionalOutputElement(final VertexHarness harness, final Object element, final String tag) {
-    // writes to additional children tasks
-    harness.getWritersToAdditionalChildrenTasks().entrySet().stream()
-      .filter(kv -> kv.getKey().equals(tag))
-      .forEach(kv -> kv.getValue().write(element));
-    // process elements in the next vertices within a task
-    harness.getAdditionalTagOutputChildren().entrySet().stream()
-      .filter(kv -> kv.getKey().equals(tag))
-      .forEach(kv -> processElementRecursively(kv.getValue(), element));
-=======
     finalizeOutputWriters(vertexHarness);
->>>>>>> 251440ad
   }
 
   /**
@@ -467,7 +367,7 @@
   private Map<String, List<OutputWriter>> getExternalAdditionalOutputMap(
     final IRVertex irVertex,
     final List<StageEdge> outEdgesToChildrenTasks,
-    final DataTransferFactory dataTransferFactory) {
+    final IntermediateDataIOFactory intermediateDataIOFactory) {
     // Add all inter-task additional tags to additional output map.
     final Map<String, List<OutputWriter>> map = new HashMap<>();
 
@@ -477,7 +377,7 @@
       .filter(edge -> edge.getPropertyValue(AdditionalOutputTagProperty.class).isPresent())
       .map(edge ->
         Pair.of(edge.getPropertyValue(AdditionalOutputTagProperty.class).get(),
-          dataTransferFactory.createWriter(taskId, edge.getDstIRVertex(), edge)))
+          intermediateDataIOFactory.createWriter(taskId, edge.getDstIRVertex(), edge)))
       .forEach(pair -> {
         map.putIfAbsent(pair.left(), new ArrayList<>());
         map.get(pair.left()).add(pair.right());
@@ -492,16 +392,6 @@
     // Add all intra-task additional tags to additional output map.
     final Map<String, List<OperatorVertex>> map = new HashMap<>();
 
-<<<<<<< HEAD
-  private List<InputReader> getParentTaskReaders(final int taskIndex,
-                                                 final List<StageEdge> inEdgesFromParentTasks,
-                                                 final IntermediateDataIOFactory intermediateDataIOFactory) {
-    return inEdgesFromParentTasks
-      .stream()
-      .map(inEdgeForThisVertex -> intermediateDataIOFactory
-        .createReader(taskIndex, inEdgeForThisVertex.getSrcIRVertex(), inEdgeForThisVertex))
-      .collect(Collectors.toList());
-=======
     irVertexDag.getOutgoingEdgesOf(irVertex.getId())
       .stream()
       .filter(edge -> edge.getPropertyValue(AdditionalOutputTagProperty.class).isPresent())
@@ -513,11 +403,10 @@
       });
 
     return map;
->>>>>>> 251440ad
   }
 
   private List<OperatorVertex> getInternalMainOutputs(final IRVertex irVertex,
-                                                     final DAG<IRVertex, RuntimeEdge<IRVertex>> irVertexDag) {
+                                                      final DAG<IRVertex, RuntimeEdge<IRVertex>> irVertexDag) {
     return irVertexDag.getOutgoingEdgesOf(irVertex.getId())
       .stream()
       .filter(edge -> !edge.getPropertyValue(AdditionalOutputTagProperty.class).isPresent())
@@ -530,68 +419,21 @@
    *
    * @param irVertex                source irVertex
    * @param outEdgesToChildrenTasks outgoing edges to child tasks
-<<<<<<< HEAD
    * @param intermediateDataIOFactory     intermediateDataIOFactory
-   * @param taggedOutputs           tag to vertex id map
    * @return OutputWriters for main children tasks
    */
-  private List<OutputWriter> getMainChildrenTaskWriters(final IRVertex irVertex,
-                                                        final List<StageEdge> outEdgesToChildrenTasks,
-                                                        final IntermediateDataIOFactory intermediateDataIOFactory,
-                                                        final Map<String, String> taggedOutputs) {
-    return outEdgesToChildrenTasks
-      .stream()
-      .filter(outEdge -> outEdge.getSrcIRVertex().getId().equals(irVertex.getId()))
-      .filter(outEdge -> !taggedOutputs.containsValue(outEdge.getDstIRVertex().getId()))
-      .map(outEdgeForThisVertex -> intermediateDataIOFactory
-=======
-   * @param dataTransferFactory     dataTransferFactory
-   * @return OutputWriters for main children tasks
-   */
   private List<OutputWriter> getExternalMainOutputs(final IRVertex irVertex,
-                                                   final List<StageEdge> outEdgesToChildrenTasks,
-                                                   final DataTransferFactory dataTransferFactory) {
+                                                    final List<StageEdge> outEdgesToChildrenTasks,
+                                                    final IntermediateDataIOFactory intermediateDataIOFactory) {
     return outEdgesToChildrenTasks
       .stream()
       .filter(edge -> edge.getSrcIRVertex().getId().equals(irVertex.getId()))
       .filter(edge -> !edge.getPropertyValue(AdditionalOutputTagProperty.class).isPresent())
-      .map(outEdgeForThisVertex -> dataTransferFactory
->>>>>>> 251440ad
+      .map(outEdgeForThisVertex -> intermediateDataIOFactory
         .createWriter(taskId, outEdgeForThisVertex.getDstIRVertex(), outEdgeForThisVertex))
       .collect(Collectors.toList());
   }
 
-<<<<<<< HEAD
-  /**
-   * Return inter-task OutputWriters associated with additional output tags.
-   *
-   * @param irVertex                source irVertex
-   * @param outEdgesToChildrenTasks outgoing edges to child tasks
-   * @param intermediateDataIOFactory     intermediateDataIOFactory
-   * @param taggedOutputs           tag to vertex id map
-   * @return additional tag to OutputWriters map.
-   */
-  private Map<String, OutputWriter> getAdditionalChildrenTaskWriters(final IRVertex irVertex,
-                                                                     final List<StageEdge> outEdgesToChildrenTasks,
-                                                                     final IntermediateDataIOFactory intermediateDataIOFactory,
-                                                                     final Map<String, String> taggedOutputs) {
-    final Map<String, OutputWriter> additionalChildrenTaskWriters = new HashMap<>();
-
-    outEdgesToChildrenTasks
-        .stream()
-        .filter(outEdge -> outEdge.getSrcIRVertex().getId().equals(irVertex.getId()))
-        .filter(outEdge -> taggedOutputs.containsValue(outEdge.getDstIRVertex().getId()))
-        .forEach(outEdgeForThisVertex -> {
-          final String tag = taggedOutputs.entrySet().stream()
-            .filter(e -> e.getValue().equals(outEdgeForThisVertex.getDstIRVertex().getId()))
-            .findAny().orElseThrow(() -> new RuntimeException("Unexpected error while finding tag"))
-            .getKey();
-          additionalChildrenTaskWriters.put(tag,
-              intermediateDataIOFactory.createWriter(taskId, outEdgeForThisVertex.getDstIRVertex(), outEdgeForThisVertex));
-        });
-
-    return additionalChildrenTaskWriters;
-=======
 
   private Optional<Readable> getSourceVertexReader(final IRVertex irVertex,
                                                    final Map<String, Readable> irVertexIdToReadable) {
@@ -604,15 +446,14 @@
     } else {
       return Optional.empty();
     }
->>>>>>> 251440ad
   }
 
   private List<InputReader> getParentTaskReaders(final int taskIndex,
                                                  final List<StageEdge> inEdgesFromParentTasks,
-                                                 final DataTransferFactory dataTransferFactory) {
+                                                 final IntermediateDataIOFactory intermediateDataIOFactory) {
     return inEdgesFromParentTasks
       .stream()
-      .map(inEdgeForThisVertex -> dataTransferFactory
+      .map(inEdgeForThisVertex -> intermediateDataIOFactory
         .createReader(taskIndex, inEdgeForThisVertex.getSrcIRVertex(), inEdgeForThisVertex))
       .collect(Collectors.toList());
   }
