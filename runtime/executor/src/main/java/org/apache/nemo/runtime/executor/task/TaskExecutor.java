/*
 * Licensed to the Apache Software Foundation (ASF) under one
 * or more contributor license agreements.  See the NOTICE file
 * distributed with this work for additional information
 * regarding copyright ownership.  The ASF licenses this file
 * to you under the Apache License, Version 2.0 (the
 * "License"); you may not use this file except in compliance
 * with the License.  You may obtain a copy of the License at
 *
 *   http://www.apache.org/licenses/LICENSE-2.0
 *
 * Unless required by applicable law or agreed to in writing,
 * software distributed under the License is distributed on an
 * "AS IS" BASIS, WITHOUT WARRANTIES OR CONDITIONS OF ANY
 * KIND, either express or implied.  See the License for the
 * specific language governing permissions and limitations
 * under the License.
 */
package org.apache.nemo.runtime.executor.task;

import com.google.common.collect.Lists;
import org.apache.commons.lang3.SerializationUtils;
import org.apache.commons.lang3.exception.ExceptionUtils;
import org.apache.nemo.common.Pair;
import org.apache.nemo.common.dag.DAG;
import org.apache.nemo.common.dag.Edge;
import org.apache.nemo.common.ir.OutputCollector;
import org.apache.nemo.common.ir.Readable;
import org.apache.nemo.common.ir.edge.executionproperty.AdditionalOutputTagProperty;
import org.apache.nemo.common.ir.vertex.IRVertex;
import org.apache.nemo.common.ir.vertex.OperatorVertex;
import org.apache.nemo.common.ir.vertex.SourceVertex;
import org.apache.nemo.common.ir.vertex.transform.MessageAggregatorTransform;
import org.apache.nemo.common.ir.vertex.transform.Transform;
import org.apache.nemo.common.punctuation.Finishmark;
import org.apache.nemo.common.punctuation.Watermark;
import org.apache.nemo.runtime.common.RuntimeIdManager;
import org.apache.nemo.runtime.common.comm.ControlMessage;
import org.apache.nemo.runtime.common.message.MessageEnvironment;
import org.apache.nemo.runtime.common.message.PersistentConnectionToMasterMap;
import org.apache.nemo.runtime.common.plan.RuntimeEdge;
import org.apache.nemo.runtime.common.plan.StageEdge;
import org.apache.nemo.runtime.common.plan.Task;
import org.apache.nemo.runtime.common.state.TaskState;
import org.apache.nemo.runtime.executor.MetricMessageSender;
import org.apache.nemo.runtime.executor.TaskStateManager;
import org.apache.nemo.runtime.executor.TransformContextImpl;
import org.apache.nemo.runtime.executor.data.BroadcastManagerWorker;
import org.apache.nemo.runtime.executor.datatransfer.*;
import org.slf4j.Logger;
import org.slf4j.LoggerFactory;

import javax.annotation.concurrent.NotThreadSafe;
import java.io.IOException;
import java.util.*;
import java.util.stream.Collectors;

/**
 * Executes a task.
 * Should be accessed by a single thread.
 */
@NotThreadSafe
public final class TaskExecutor {
  private static final Logger LOG = LoggerFactory.getLogger(TaskExecutor.class.getName());
  private static final String TASK_METRIC_ID = "TaskMetric";

  // Essential information
  private boolean isExecuted;
  private final String taskId;
  private final TaskStateManager taskStateManager;
  private final List<DataFetcher> dataFetchers;
  private final BroadcastManagerWorker broadcastManagerWorker;
  private final List<VertexHarness> sortedHarnesses;

  // Metrics information
  private long boundedSourceReadTime = 0;
  private long serializedReadBytes = 0;
  private long encodedReadBytes = 0;
  private long timeSinceLastExecution;
  private final MetricMessageSender metricMessageSender;

  // Dynamic optimization
  private String idOfVertexPutOnHold;

  private final PersistentConnectionToMasterMap persistentConnectionToMasterMap;

  /**
   * Constructor.
   *
   * @param task                            Task with information needed during execution.
   * @param irVertexDag                     A DAG of vertices.
   * @param taskStateManager                State manager for this Task.
   * @param intermediateDataIOFactory       For reading from/writing to data to other tasks.
   * @param broadcastManagerWorker          For broadcasts.
   * @param metricMessageSender             For sending metric with execution stats to the master.
   * @param persistentConnectionToMasterMap For sending messages to the master.
   */
  public TaskExecutor(final Task task,
                      final DAG<IRVertex, RuntimeEdge<IRVertex>> irVertexDag,
                      final TaskStateManager taskStateManager,
                      final IntermediateDataIOFactory intermediateDataIOFactory,
                      final BroadcastManagerWorker broadcastManagerWorker,
                      final MetricMessageSender metricMessageSender,
                      final PersistentConnectionToMasterMap persistentConnectionToMasterMap) {
    // Essential information
    this.isExecuted = false;
    this.taskId = task.getTaskId();
    this.taskStateManager = taskStateManager;
    this.broadcastManagerWorker = broadcastManagerWorker;

    // Metric sender
    this.metricMessageSender = metricMessageSender;

    // Dynamic optimization
    // Assigning null is very bad, but we are keeping this for now
    this.idOfVertexPutOnHold = null;

    this.persistentConnectionToMasterMap = persistentConnectionToMasterMap;

    // Prepare data structures
    final Pair<List<DataFetcher>, List<VertexHarness>> pair = prepare(task, irVertexDag, intermediateDataIOFactory);
    this.dataFetchers = pair.left();
    this.sortedHarnesses = pair.right();
<<<<<<< HEAD

=======
>>>>>>> e64d0d03
    this.timeSinceLastExecution = System.currentTimeMillis();
  }

  // Get all of the intra-task edges + inter-task edges
  private List<Edge> getAllIncomingEdges(
    final Task task,
    final DAG<IRVertex, RuntimeEdge<IRVertex>> irVertexDag,
    final IRVertex childVertex) {
    final List<Edge> edges = new ArrayList<>();
    edges.addAll(irVertexDag.getIncomingEdgesOf(childVertex));
    final List<StageEdge> taskEdges = task.getTaskIncomingEdges().stream()
      .filter(edge -> edge.getDstIRVertex().getId().equals(childVertex.getId()))
      .collect(Collectors.toList());
    edges.addAll(taskEdges);
    return edges;
  }


  /**
   * Converts the DAG of vertices into pointer-based DAG of vertex harnesses.
   * This conversion is necessary for constructing concrete data channels for each vertex's inputs and outputs.
   * <p>
   * - Source vertex read: Explicitly handled (SourceVertexDataFetcher)
   * - Sink vertex write: Implicitly handled within the vertex
   * <p>
   * - Parent-task read: Explicitly handled (ParentTaskDataFetcher)
   * - Children-task write: Explicitly handled (VertexHarness)
   * <p>
   * - Intra-task read: Implicitly handled when performing Intra-task writes
   * - Intra-task write: Explicitly handled (VertexHarness)
   * <p>
   * For element-wise data processing, we traverse vertex harnesses from the roots to the leaves for each element.
   * This means that overheads associated with jumping from one harness to the other should be minimal.
   * For example, we should never perform an expensive hash operation to traverse the harnesses.
   *
   * @param task                      task.
   * @param irVertexDag               dag.
   * @param intermediateDataIOFactory intermediate IO.
   * @return fetchers and harnesses.
   */
  private Pair<List<DataFetcher>, List<VertexHarness>> prepare(
    final Task task,
    final DAG<IRVertex, RuntimeEdge<IRVertex>> irVertexDag,
    final IntermediateDataIOFactory intermediateDataIOFactory) {
    final int taskIndex = RuntimeIdManager.getIndexFromTaskId(task.getTaskId());

    // Traverse in a reverse-topological order to ensure that each visited vertex's children vertices exist.
    final List<IRVertex> reverseTopologicallySorted = Lists.reverse(irVertexDag.getTopologicalSort());

    // Build a map for edge as a key and edge index as a value
    // This variable is used for creating NextIntraTaskOperatorInfo
    // in {@link this#getInternalMainOutputs and this#internalMainOutputs}
    final Map<Edge, Integer> edgeIndexMap = new HashMap<>();
    reverseTopologicallySorted.forEach(childVertex -> {
      final List<Edge> edges = getAllIncomingEdges(task, irVertexDag, childVertex);
      for (int edgeIndex = 0; edgeIndex < edges.size(); edgeIndex++) {
        final Edge edge = edges.get(edgeIndex);
        edgeIndexMap.putIfAbsent(edge, edgeIndex);
      }
    });

    // Build a map for InputWatermarkManager for each operator vertex
    // This variable is used for creating NextIntraTaskOperatorInfo
    // in {@link this#getInternalMainOutputs and this#internalMainOutputs}
    final Map<IRVertex, InputWatermarkManager> operatorWatermarkManagerMap = new HashMap<>();
    reverseTopologicallySorted.forEach(childVertex -> {
      if (childVertex instanceof OperatorVertex) {
        final List<Edge> edges = getAllIncomingEdges(task, irVertexDag, childVertex);
        if (edges.size() == 1) {
          operatorWatermarkManagerMap.putIfAbsent(childVertex,
            new SingleInputWatermarkManager(
              new OperatorWatermarkCollector((OperatorVertex) childVertex)));
        } else {
          operatorWatermarkManagerMap.putIfAbsent(childVertex,
            new MultiInputWatermarkManager(edges.size(),
              new OperatorWatermarkCollector((OperatorVertex) childVertex)));
        }
      }
    });

    // Create a harness for each vertex
    final List<DataFetcher> dataFetcherList = new ArrayList<>();
    final Map<String, VertexHarness> vertexIdToHarness = new HashMap<>();

    reverseTopologicallySorted.forEach(irVertex -> {
      final Optional<Readable> sourceReader = getSourceVertexReader(irVertex, task.getIrVertexIdToReadable());
      if (sourceReader.isPresent() != irVertex instanceof SourceVertex) {
        throw new IllegalStateException(irVertex.toString());
      }

      // Additional outputs
      final Map<String, List<NextIntraTaskOperatorInfo>> internalAdditionalOutputMap =
        getInternalOutputMap(irVertex, irVertexDag, edgeIndexMap, operatorWatermarkManagerMap);
      final Map<String, List<OutputWriter>> externalAdditionalOutputMap =
        getExternalAdditionalOutputMap(irVertex, task.getTaskOutgoingEdges(), intermediateDataIOFactory);

      // Main outputs
      final List<NextIntraTaskOperatorInfo> internalMainOutputs;
      if (internalAdditionalOutputMap.containsKey(AdditionalOutputTagProperty.getMainOutputTag())) {
        internalMainOutputs = internalAdditionalOutputMap.remove(AdditionalOutputTagProperty.getMainOutputTag());
      } else {
        internalMainOutputs = new ArrayList<>();
      }
      final List<OutputWriter> externalMainOutputs =
        getExternalMainOutputs(irVertex, task.getTaskOutgoingEdges(), intermediateDataIOFactory);

      final OutputCollector outputCollector;

      if (irVertex instanceof OperatorVertex
        && ((OperatorVertex) irVertex).getTransform() instanceof MessageAggregatorTransform) {
        outputCollector = new RunTimeMessageOutputCollector(
          taskId, irVertex, persistentConnectionToMasterMap, this);
      } else {
        outputCollector = new OperatorVertexOutputCollector(
          irVertex, internalMainOutputs, internalAdditionalOutputMap,
          externalMainOutputs, externalAdditionalOutputMap);
      }

      // Create VERTEX HARNESS
      final VertexHarness vertexHarness = new VertexHarness(
        irVertex, outputCollector, new TransformContextImpl(broadcastManagerWorker),
        externalMainOutputs, externalAdditionalOutputMap);

      prepareTransform(vertexHarness);
      vertexIdToHarness.put(irVertex.getId(), vertexHarness);

      // Prepare data READ
      // Source read
      if (irVertex instanceof SourceVertex) {
        // Source vertex read
        dataFetcherList.add(new SourceVertexDataFetcher(
          (SourceVertex) irVertex,
          sourceReader.get(),
          outputCollector));
      }

      // Parent-task read
      // TODO #285: Cache broadcasted data
      task.getTaskIncomingEdges()
        .stream()
        .filter(inEdge -> inEdge.getDstIRVertex().getId().equals(irVertex.getId())) // edge to this vertex
        .map(incomingEdge ->
          Pair.of(incomingEdge, intermediateDataIOFactory
            .createReader(task.getTaskId(), incomingEdge.getSrcIRVertex(), incomingEdge)))
        .forEach(pair -> {
          if (irVertex instanceof OperatorVertex) {
            final StageEdge edge = pair.left();
            final int edgeIndex = edgeIndexMap.get(edge);
            final InputWatermarkManager watermarkManager = operatorWatermarkManagerMap.get(irVertex);
            final InputReader parentTaskReader = pair.right();
            final OutputCollector dataFetcherOutputCollector =
              new DataFetcherOutputCollector((OperatorVertex) irVertex, edgeIndex, watermarkManager);

            if (parentTaskReader instanceof PipeInputReader) {
              dataFetcherList.add(
                new MultiThreadParentTaskDataFetcher(
                  parentTaskReader.getSrcIrVertex(),
                  parentTaskReader,
                  dataFetcherOutputCollector));
            } else {
              dataFetcherList.add(
                new ParentTaskDataFetcher(
                  parentTaskReader.getSrcIrVertex(),
                  parentTaskReader,
                  dataFetcherOutputCollector));
            }
          }
        });
    });

    final List<VertexHarness> sortedHarnessList = irVertexDag.getTopologicalSort()
      .stream()
      .map(vertex -> vertexIdToHarness.get(vertex.getId()))
      .collect(Collectors.toList());

    return Pair.of(dataFetcherList, sortedHarnessList);
  }

  /**
   * Process a data element down the DAG dependency.
   */
  private void processElement(final OutputCollector outputCollector, final Object dataElement) {
    outputCollector.emit(dataElement);
  }

  private void processWatermark(final OutputCollector outputCollector,
                                final Watermark watermark) {
    outputCollector.emitWatermark(watermark);
  }

  /**
   * Execute a task, while handling unrecoverable errors and exceptions.
   */
  public void execute() {
    try {
      doExecute();
    } catch (Throwable throwable) {
      // ANY uncaught throwable is reported to the master
      taskStateManager.onTaskStateChanged(TaskState.State.FAILED, Optional.empty(), Optional.empty());
      LOG.error(ExceptionUtils.getStackTrace(throwable));
    }
  }

  /**
   * The task is executed in the following two phases.
   * - Phase 1: Consume task-external input data
   * - Phase 2: Finalize task-internal states and data elements
   */
  private void doExecute() {
    // Housekeeping stuff
    if (isExecuted) {
      throw new RuntimeException("Task {" + taskId + "} execution called again");
    }
    LOG.info("{} started", taskId);
    taskStateManager.onTaskStateChanged(TaskState.State.EXECUTING, Optional.empty(), Optional.empty());
    final long executionStartTime = System.currentTimeMillis();
    metricMessageSender.send(TASK_METRIC_ID, taskId, "schedulingOverhead",
      SerializationUtils.serialize(executionStartTime - timeSinceLastExecution));

    // Phase 1: Consume task-external input data.
    if (!handleDataFetchers(dataFetchers)) {
      return;
    }

    metricMessageSender.send(TASK_METRIC_ID, taskId, "boundedSourceReadTime",
      SerializationUtils.serialize(boundedSourceReadTime));
    metricMessageSender.send(TASK_METRIC_ID, taskId, "serializedReadBytes",
      SerializationUtils.serialize(serializedReadBytes));
    metricMessageSender.send(TASK_METRIC_ID, taskId, "encodedReadBytes",
      SerializationUtils.serialize(encodedReadBytes));

    // Phase 2: Finalize task-internal states and elements
    for (final VertexHarness vertexHarness : sortedHarnesses) {
      finalizeVertex(vertexHarness);
    }
<<<<<<< HEAD

=======
>>>>>>> e64d0d03
    metricMessageSender.send(TASK_METRIC_ID, taskId, "taskDuration",
      SerializationUtils.serialize(System.currentTimeMillis() - executionStartTime));
    this.timeSinceLastExecution = System.currentTimeMillis();
    if (idOfVertexPutOnHold == null) {
      taskStateManager.onTaskStateChanged(TaskState.State.COMPLETE, Optional.empty(), Optional.empty());
      LOG.info("{} completed", taskId);
    } else {
      taskStateManager.onTaskStateChanged(TaskState.State.ON_HOLD,
        Optional.of(idOfVertexPutOnHold),
        Optional.empty());
      LOG.info("{} on hold", taskId);
    }
  }

  private void finalizeVertex(final VertexHarness vertexHarness) {
    closeTransform(vertexHarness);
    finalizeOutputWriters(vertexHarness);
  }

  /**
   * Process an event generated from the dataFetcher.
   * If the event is an instance of Finishmark, we remove the dataFetcher from the current list.
   *
   * @param event       event
   * @param dataFetcher current data fetcher
   */
  private void onEventFromDataFetcher(final Object event,
                                      final DataFetcher dataFetcher) {
    if (event instanceof Finishmark) {
      // We've consumed all the data from this data fetcher.
      if (dataFetcher instanceof SourceVertexDataFetcher) {
        boundedSourceReadTime += ((SourceVertexDataFetcher) dataFetcher).getBoundedSourceReadTime();
      } else if (dataFetcher instanceof ParentTaskDataFetcher) {
        serializedReadBytes += ((ParentTaskDataFetcher) dataFetcher).getSerializedBytes();
        encodedReadBytes += ((ParentTaskDataFetcher) dataFetcher).getEncodedBytes();
      } else if (dataFetcher instanceof MultiThreadParentTaskDataFetcher) {
        serializedReadBytes += ((MultiThreadParentTaskDataFetcher) dataFetcher).getSerializedBytes();
        encodedReadBytes += ((MultiThreadParentTaskDataFetcher) dataFetcher).getEncodedBytes();
      }
    } else if (event instanceof Watermark) {
      // Watermark
      processWatermark(dataFetcher.getOutputCollector(), (Watermark) event);
    } else {
      // Process data element
      processElement(dataFetcher.getOutputCollector(), event);
    }
  }

  /**
   * Check if it is time to poll pending fetchers' data.
   *
   * @param pollingPeriod polling period
   * @param currentTime   current time
   * @param prevTime      prev time
   */
  private boolean isPollingTime(final long pollingPeriod,
                                final long currentTime,
                                final long prevTime) {
    return (currentTime - prevTime) >= pollingPeriod;
  }

  /**
   * This retrieves data from data fetchers and process them.
   * It maintains two lists:
   * -- availableFetchers: maintain data fetchers that currently have data elements to retreive
   * -- pendingFetchers: maintain data fetchers that currently do not have available elements.
   * This can become available in the future, and therefore we check the pending fetchers every pollingInterval.
   * <p>
   * If a data fetcher finishes, we remove it from the two lists.
   * If a data fetcher has no available element, we move the data fetcher to pendingFetchers
   * If a pending data fetcher has element, we move it to availableFetchers
   * If there are no available fetchers but pending fetchers, sleep for pollingPeriod
   * and retry fetching data from the pendingFetchers.
   *
   * @param fetchers to handle.
   * @return false if IOException.
   */
  private boolean handleDataFetchers(final List<DataFetcher> fetchers) {
    final List<DataFetcher> availableFetchers = new LinkedList<>(fetchers);
    final List<DataFetcher> pendingFetchers = new LinkedList<>();

    // Polling interval.
    final long pollingInterval = 100; // ms

    // Previous polling time
    long prevPollingTime = System.currentTimeMillis();

    // empty means we've consumed all task-external input data
    while (!availableFetchers.isEmpty() || !pendingFetchers.isEmpty()) {
      // We first fetch data from available data fetchers
      final Iterator<DataFetcher> availableIterator = availableFetchers.iterator();

      while (availableIterator.hasNext()) {
        final DataFetcher dataFetcher = availableIterator.next();
        try {
          final Object element = dataFetcher.fetchDataElement();
          onEventFromDataFetcher(element, dataFetcher);
          if (element instanceof Finishmark) {
            availableIterator.remove();
          }
        } catch (final NoSuchElementException e) {
          // No element in current data fetcher, fetch data from next fetcher
          // move current data fetcher to pending.
          availableIterator.remove();
          pendingFetchers.add(dataFetcher);
        } catch (final IOException e) {
          // IOException means that this task should be retried.
          taskStateManager.onTaskStateChanged(TaskState.State.SHOULD_RETRY,
            Optional.empty(), Optional.of(TaskState.RecoverableTaskFailureCause.INPUT_READ_FAILURE));
          LOG.error("{} Execution Failed (Recoverable: input read failure)! Exception: {}", taskId, e);
          return false;
        }
      }

      final Iterator<DataFetcher> pendingIterator = pendingFetchers.iterator();
      final long currentTime = System.currentTimeMillis();


      if (isPollingTime(pollingInterval, currentTime, prevPollingTime)) {
        // We check pending data every polling interval
        prevPollingTime = currentTime;

        while (pendingIterator.hasNext()) {
          final DataFetcher dataFetcher = pendingIterator.next();
          try {
            final Object element = dataFetcher.fetchDataElement();
            onEventFromDataFetcher(element, dataFetcher);

            // We processed data. This means the data fetcher is now available.
            // Add current data fetcher to available
            pendingIterator.remove();
            if (!(element instanceof Finishmark)) {
              availableFetchers.add(dataFetcher);
            }

          } catch (final NoSuchElementException e) {
            // The current data fetcher is still pending.. try next data fetcher
          } catch (final IOException e) {
            // IOException means that this task should be retried.
            taskStateManager.onTaskStateChanged(TaskState.State.SHOULD_RETRY,
              Optional.empty(), Optional.of(TaskState.RecoverableTaskFailureCause.INPUT_READ_FAILURE));
            LOG.error("{} Execution Failed (Recoverable: input read failure)! Exception: {}", taskId, e);
            return false;
          }
        }
      }

      // If there are no available fetchers,
      // Sleep and retry fetching element from pending fetchers every polling interval
      if (availableFetchers.isEmpty() && !pendingFetchers.isEmpty()) {
        try {
          Thread.sleep(pollingInterval);
        } catch (InterruptedException e) {
          Thread.currentThread().interrupt();
          e.printStackTrace();
          throw new RuntimeException(e);
        }
      }
    }

    // Close all data fetchers
    fetchers.forEach(fetcher -> {
      try {
        fetcher.close();
      } catch (final Exception e) {
        e.printStackTrace();
        throw new RuntimeException(e);
      }
    });

    return true;
  }

  ////////////////////////////////////////////// Helper methods for setting up initial data structures
  private Map<String, List<OutputWriter>> getExternalAdditionalOutputMap(
    final IRVertex irVertex,
    final List<StageEdge> outEdgesToChildrenTasks,
    final IntermediateDataIOFactory intermediateDataIOFactory) {
    // Add all inter-task additional tags to additional output map.
    final Map<String, List<OutputWriter>> map = new HashMap<>();

    outEdgesToChildrenTasks
      .stream()
      .filter(edge -> edge.getSrcIRVertex().getId().equals(irVertex.getId()))
      .filter(edge -> edge.getPropertyValue(AdditionalOutputTagProperty.class).isPresent())
      .map(edge ->
        Pair.of(edge.getPropertyValue(AdditionalOutputTagProperty.class).get(),
          intermediateDataIOFactory.createWriter(taskId, edge)))
      .forEach(pair -> {
        map.putIfAbsent(pair.left(), new ArrayList<>());
        map.get(pair.left()).add(pair.right());
      });

    return map;
  }

  /**
   * Return a map of Internal Outputs associated with their output tag.
   * If an edge has no output tag, its info are added to the mainOutputTag.
   *
   * @param irVertex                    source irVertex
   * @param irVertexDag                 DAG of IRVertex and RuntimeEdge
   * @param edgeIndexMap                Map of edge and index
   * @param operatorWatermarkManagerMap Map of irVertex and InputWatermarkManager
   * @return The map of output tag to the list of next intra-task operator information.
   */
  private Map<String, List<NextIntraTaskOperatorInfo>> getInternalOutputMap(
    final IRVertex irVertex,
    final DAG<IRVertex, RuntimeEdge<IRVertex>> irVertexDag,
    final Map<Edge, Integer> edgeIndexMap,
    final Map<IRVertex, InputWatermarkManager> operatorWatermarkManagerMap) {
    // Add all intra-task tags to additional output map.
    final Map<String, List<NextIntraTaskOperatorInfo>> map = new HashMap<>();

    irVertexDag.getOutgoingEdgesOf(irVertex.getId())
      .stream()
      .map(edge -> {
        final boolean isPresent = edge.getPropertyValue(AdditionalOutputTagProperty.class).isPresent();
        final String outputTag;
        if (isPresent) {
          outputTag = edge.getPropertyValue(AdditionalOutputTagProperty.class).get();
        } else {
          outputTag = AdditionalOutputTagProperty.getMainOutputTag();
        }
        final int index = edgeIndexMap.get(edge);
        final OperatorVertex nextOperator = (OperatorVertex) edge.getDst();
        final InputWatermarkManager inputWatermarkManager = operatorWatermarkManagerMap.get(nextOperator);
        return Pair.of(outputTag, new NextIntraTaskOperatorInfo(index, nextOperator, inputWatermarkManager));
      })
      .forEach(pair -> {
        map.putIfAbsent(pair.left(), new ArrayList<>());
        map.get(pair.left()).add(pair.right());
      });

    return map;
  }

  /**
   * Return inter-task OutputWriters, for single output or output associated with main tag.
   *
   * @param irVertex                  source irVertex
   * @param outEdgesToChildrenTasks   outgoing edges to child tasks
   * @param intermediateDataIOFactory intermediateDataIOFactory
   * @return OutputWriters for main children tasks
   */
  private List<OutputWriter> getExternalMainOutputs(final IRVertex irVertex,
                                                    final List<StageEdge> outEdgesToChildrenTasks,
                                                    final IntermediateDataIOFactory intermediateDataIOFactory) {
    return outEdgesToChildrenTasks
      .stream()
      .filter(edge -> edge.getSrcIRVertex().getId().equals(irVertex.getId()))
      .filter(edge -> !edge.getPropertyValue(AdditionalOutputTagProperty.class).isPresent())
      .map(outEdgeForThisVertex -> intermediateDataIOFactory
        .createWriter(taskId, outEdgeForThisVertex))
      .collect(Collectors.toList());
  }


  private Optional<Readable> getSourceVertexReader(final IRVertex irVertex,
                                                   final Map<String, Readable> irVertexIdToReadable) {
    if (irVertex instanceof SourceVertex) {
      final Readable readable = irVertexIdToReadable.get(irVertex.getId());
      if (readable == null) {
        throw new IllegalStateException(irVertex.toString());
      }
      return Optional.of(readable);
    } else {
      return Optional.empty();
    }
  }

  private List<InputReader> getParentTaskReaders(final String dstTaskId,
                                                 final List<StageEdge> inEdgesFromParentTasks,
                                                 final IntermediateDataIOFactory intermediateDataIOFactory) {
    return inEdgesFromParentTasks
      .stream()
      .map(inEdgeForThisVertex -> intermediateDataIOFactory
        .createReader(dstTaskId, inEdgeForThisVertex.getSrcIRVertex(), inEdgeForThisVertex))
      .collect(Collectors.toList());
  }

  ////////////////////////////////////////////// Transform-specific helper methods

  private void prepareTransform(final VertexHarness vertexHarness) {
    final IRVertex irVertex = vertexHarness.getIRVertex();
    final Transform transform;
    if (irVertex instanceof OperatorVertex) {
      transform = ((OperatorVertex) irVertex).getTransform();
      transform.prepare(vertexHarness.getContext(), vertexHarness.getOutputCollector());
    }
  }

  private void closeTransform(final VertexHarness vertexHarness) {
    final IRVertex irVertex = vertexHarness.getIRVertex();
    final Transform transform;
    if (irVertex instanceof OperatorVertex) {
      transform = ((OperatorVertex) irVertex).getTransform();
      transform.close();
    }

    vertexHarness.getContext().getSerializedData().ifPresent(data ->
      persistentConnectionToMasterMap.getMessageSender(MessageEnvironment.RUNTIME_MASTER_MESSAGE_LISTENER_ID).send(
        ControlMessage.Message.newBuilder()
          .setId(RuntimeIdManager.generateMessageId())
          .setListenerId(MessageEnvironment.RUNTIME_MASTER_MESSAGE_LISTENER_ID)
          .setType(ControlMessage.MessageType.ExecutorDataCollected)
          .setDataCollected(ControlMessage.DataCollectMessage.newBuilder().setData(data).build())
          .build()));
  }

  ////////////////////////////////////////////// Misc

  public void setIRVertexPutOnHold(final IRVertex irVertex) {
    idOfVertexPutOnHold = irVertex.getId();
  }

  /**
   * Finalize the output write of this vertex.
   * As element-wise output write is done and the block is in memory,
   * flush the block into the designated data store and commit it.
   *
   * @param vertexHarness harness.
   */
  private void finalizeOutputWriters(final VertexHarness vertexHarness) {
    final List<Long> writtenBytesList = new ArrayList<>();

    // finalize OutputWriters for main children
    vertexHarness.getWritersToMainChildrenTasks().forEach(outputWriter -> {
      outputWriter.close();
      final Optional<Long> writtenBytes = outputWriter.getWrittenBytes();
      writtenBytes.ifPresent(writtenBytesList::add);
    });

    // finalize OutputWriters for additional tagged children
    vertexHarness.getWritersToAdditionalChildrenTasks().values().forEach(outputWriters ->
      outputWriters.forEach(outputWriter -> {
        outputWriter.close();
        final Optional<Long> writtenBytes = outputWriter.getWrittenBytes();
        writtenBytes.ifPresent(writtenBytesList::add);
      })
    );

    long totalWrittenBytes = 0;
    for (final Long writtenBytes : writtenBytesList) {
      totalWrittenBytes += writtenBytes;
    }

    // TODO #236: Decouple metric collection and sending logic
<<<<<<< HEAD
    metricMessageSender.send(TASK_METRIC_ID, taskId, "writtenBytes",
=======
    metricMessageSender.send(TASK_METRIC_ID, taskId, "taskOutputBytes",
>>>>>>> e64d0d03
      SerializationUtils.serialize(totalWrittenBytes));
  }
}<|MERGE_RESOLUTION|>--- conflicted
+++ resolved
@@ -121,10 +121,7 @@
     final Pair<List<DataFetcher>, List<VertexHarness>> pair = prepare(task, irVertexDag, intermediateDataIOFactory);
     this.dataFetchers = pair.left();
     this.sortedHarnesses = pair.right();
-<<<<<<< HEAD
-
-=======
->>>>>>> e64d0d03
+
     this.timeSinceLastExecution = System.currentTimeMillis();
   }
 
@@ -360,10 +357,7 @@
     for (final VertexHarness vertexHarness : sortedHarnesses) {
       finalizeVertex(vertexHarness);
     }
-<<<<<<< HEAD
-
-=======
->>>>>>> e64d0d03
+
     metricMessageSender.send(TASK_METRIC_ID, taskId, "taskDuration",
       SerializationUtils.serialize(System.currentTimeMillis() - executionStartTime));
     this.timeSinceLastExecution = System.currentTimeMillis();
@@ -712,11 +706,7 @@
     }
 
     // TODO #236: Decouple metric collection and sending logic
-<<<<<<< HEAD
-    metricMessageSender.send(TASK_METRIC_ID, taskId, "writtenBytes",
-=======
     metricMessageSender.send(TASK_METRIC_ID, taskId, "taskOutputBytes",
->>>>>>> e64d0d03
       SerializationUtils.serialize(totalWrittenBytes));
   }
 }