--- conflicted
+++ resolved
@@ -55,12 +55,7 @@
 import javax.inject.Inject;
 import java.util.ArrayList;
 import java.util.List;
-<<<<<<< HEAD
-import java.util.concurrent.ExecutorService;
-import java.util.concurrent.Executors;
-=======
 import java.util.concurrent.*;
->>>>>>> 5b242ea5
 
 /**
  * Executor.
@@ -93,11 +88,7 @@
 
   private final MetricMessageSender metricMessageSender;
 
-<<<<<<< HEAD
-  private static final List<TaskExecutor> TASK_EXECUTOR_LIST = new ArrayList<>();
-=======
   private final List<TaskExecutor> taskExecutorList = new ArrayList<>();
->>>>>>> 5b242ea5
 
   @Inject
   private Executor(@Parameter(JobConf.ExecutorId.class) final String executorId,
@@ -177,13 +168,8 @@
           e.getPropertyValue(DecompressionProperty.class).orElse(null))));
 
       final TaskExecutor executor = new TaskExecutor(task, irDag, taskStateManager, intermediateDataIOFactory,
-<<<<<<< HEAD
-        broadcastManagerWorker, metricMessageSender, persistentConnectionToMasterMap);
-      TASK_EXECUTOR_LIST.add(executor);
-=======
         broadcastManagerWorker, metricMessageSender, persistentConnectionToMasterMap, latencyMarkSendPeriod);
       taskExecutorList.add(executor);
->>>>>>> 5b242ea5
       executor.execute();
     } catch (final Exception e) {
       persistentConnectionToMasterMap.getMessageSender(MessageEnvironment.RUNTIME_MASTER_MESSAGE_LISTENER_ID).send(
