/*
 * Copyright (C) 2018 Seoul National University
 *
 * Licensed under the Apache License, Version 2.0 (the "License");
 * you may not use this file except in compliance with the License.
 * You may obtain a copy of the License at
 *
 *         http://www.apache.org/licenses/LICENSE-2.0
 *
 * Unless required by applicable law or agreed to in writing, software
 * distributed under the License is distributed on an "AS IS" BASIS,
 * WITHOUT WARRANTIES OR CONDITIONS OF ANY KIND, either express or implied.
 * See the License for the specific language governing permissions and
 * limitations under the License.
 */
package edu.snu.nemo.runtime.executor.task;

import edu.snu.nemo.common.Pair;
import edu.snu.nemo.common.ir.OutputCollector;
import edu.snu.nemo.common.dag.DAG;
import edu.snu.nemo.common.dag.DAGBuilder;
import edu.snu.nemo.common.ir.Readable;
<<<<<<< HEAD
import edu.snu.nemo.common.ir.edge.IREdge;
import edu.snu.nemo.common.ir.edge.executionproperty.AdditionalOutputTagProperty;
import edu.snu.nemo.common.ir.edge.executionproperty.DataCommunicationPatternProperty;
import edu.snu.nemo.common.ir.edge.executionproperty.InterTaskDataStoreProperty;
=======
import edu.snu.nemo.common.ir.edge.executionproperty.DataStoreProperty;
>>>>>>> e93facc3
import edu.snu.nemo.common.ir.executionproperty.VertexExecutionProperty;
import edu.snu.nemo.common.ir.vertex.InMemorySourceVertex;
import edu.snu.nemo.common.ir.vertex.OperatorVertex;
import edu.snu.nemo.common.ir.vertex.transform.Transform;
import edu.snu.nemo.common.ir.executionproperty.ExecutionPropertyMap;
import edu.snu.nemo.common.ir.vertex.IRVertex;
import edu.snu.nemo.runtime.common.RuntimeIdGenerator;
import edu.snu.nemo.runtime.common.message.PersistentConnectionToMasterMap;
import edu.snu.nemo.runtime.common.plan.Stage;
import edu.snu.nemo.runtime.common.plan.Task;
import edu.snu.nemo.runtime.common.plan.StageEdge;
import edu.snu.nemo.runtime.common.plan.RuntimeEdge;
import edu.snu.nemo.runtime.executor.MetricMessageSender;
import edu.snu.nemo.runtime.executor.TaskStateManager;
import edu.snu.nemo.runtime.executor.data.DataUtil;
import edu.snu.nemo.runtime.executor.datatransfer.DataTransferFactory;
import edu.snu.nemo.runtime.executor.datatransfer.InputReader;
import edu.snu.nemo.runtime.executor.datatransfer.OutputWriter;
import org.junit.Before;
import org.junit.Test;
import org.junit.runner.RunWith;
import org.mockito.invocation.InvocationOnMock;
import org.mockito.stubbing.Answer;
import org.powermock.core.classloader.annotations.PrepareForTest;
import org.powermock.modules.junit4.PowerMockRunner;

import java.io.IOException;
import java.util.*;
import java.util.concurrent.CompletableFuture;
import java.util.concurrent.atomic.AtomicInteger;
import java.util.stream.Collectors;
import java.util.stream.IntStream;

import static org.junit.Assert.assertTrue;
import static org.mockito.ArgumentMatchers.anyInt;
import static org.mockito.ArgumentMatchers.anyString;
import static org.mockito.Matchers.any;
import static org.mockito.Mockito.*;

/**
 * Tests {@link TaskExecutor}.
 */
@RunWith(PowerMockRunner.class)
@PrepareForTest({InputReader.class, OutputWriter.class, DataTransferFactory.class,
    TaskStateManager.class, StageEdge.class, PersistentConnectionToMasterMap.class, Stage.class, IREdge.class})
public final class TaskExecutorTest {
  private static final int DATA_SIZE = 100;
  private static final ExecutionPropertyMap<VertexExecutionProperty> TASK_EXECUTION_PROPERTY_MAP
      = new ExecutionPropertyMap<>("TASK_EXECUTION_PROPERTY_MAP");
  private static final int SOURCE_PARALLELISM = 5;
  private List<Integer> elements;
  private Map<String, List> vertexIdToOutputData;
  private DataTransferFactory dataTransferFactory;
  private TaskStateManager taskStateManager;
  private MetricMessageSender metricMessageSender;
  private PersistentConnectionToMasterMap persistentConnectionToMasterMap;
  private AtomicInteger stageId;

  private String generateTaskId() {
    return RuntimeIdGenerator.generateTaskId(0,
        RuntimeIdGenerator.generateStageId(stageId.getAndIncrement()));
  }

  @Before
  public void setUp() throws Exception {
    elements = getRangedNumList(0, DATA_SIZE);
    stageId = new AtomicInteger(1);

    // Mock a TaskStateManager. It accumulates the state change into a list.
    taskStateManager = mock(TaskStateManager.class);

    // Mock a DataTransferFactory.
    vertexIdToOutputData = new HashMap<>();
    dataTransferFactory = mock(DataTransferFactory.class);
    when(dataTransferFactory.createReader(anyInt(), any(), any())).then(new ParentTaskReaderAnswer());
    when(dataTransferFactory.createWriter(any(), anyInt(), any(), any())).then(new ChildTaskWriterAnswer());

    // Mock a MetricMessageSender.
    metricMessageSender = mock(MetricMessageSender.class);
    doNothing().when(metricMessageSender).send(anyString(), anyString(), anyString(), any());
    doNothing().when(metricMessageSender).close();

    persistentConnectionToMasterMap = mock(PersistentConnectionToMasterMap.class);
  }

  private boolean checkEqualElements(final List<Integer> left, final List<Integer> right) {
    Collections.sort(left);
    Collections.sort(right);
    return left.equals(right);
  }

  /**
   * Test source vertex data fetching.
   */
  @Test(timeout=5000)
  public void testSourceVertexDataFetching() throws Exception {
    final IRVertex sourceIRVertex = new InMemorySourceVertex<>(elements);

    final Readable readable = new Readable() {
      @Override
      public Iterable read() throws IOException {
        return elements;
      }
      @Override
      public List<String> getLocations() {
        throw new UnsupportedOperationException();
      }
    };
    final Map<String, Readable> vertexIdToReadable = new HashMap<>();
    vertexIdToReadable.put(sourceIRVertex.getId(), readable);

    final DAG<IRVertex, RuntimeEdge<IRVertex>> taskDag =
        new DAGBuilder<IRVertex, RuntimeEdge<IRVertex>>()
            .addVertex(sourceIRVertex)
            .buildWithoutSourceSinkCheck();

    final Task task =
        new Task(
            "testSourceVertexDataFetching",
            generateTaskId(),
            0,
            TASK_EXECUTION_PROPERTY_MAP,
            new byte[0],
            Collections.emptyList(),
            Collections.singletonList(mockStageEdgeFrom(sourceIRVertex)),
            vertexIdToReadable);

    // Execute the task.
    final TaskExecutor taskExecutor = new TaskExecutor(
        task, taskDag, taskStateManager, dataTransferFactory, metricMessageSender, persistentConnectionToMasterMap);
    taskExecutor.execute();

    // Check the output.
    assertTrue(checkEqualElements(elements, vertexIdToOutputData.get(sourceIRVertex.getId())));
  }

  /**
   * Test parent task data fetching.
   */
  @Test(timeout=5000)
  public void testParentTaskDataFetching() throws Exception {
    final IRVertex vertex = new OperatorVertex(new RelayTransform());

    final DAG<IRVertex, RuntimeEdge<IRVertex>> taskDag = new DAGBuilder<IRVertex, RuntimeEdge<IRVertex>>()
        .addVertex(vertex)
        .buildWithoutSourceSinkCheck();

    final Task task = new Task(
        "testSourceVertexDataFetching",
        generateTaskId(),
        0,
        TASK_EXECUTION_PROPERTY_MAP,
        new byte[0],
        Collections.singletonList(mockStageEdgeTo(vertex)),
        Collections.singletonList(mockStageEdgeFrom(vertex)),
        Collections.emptyMap());

    // Execute the task.
    final TaskExecutor taskExecutor = new TaskExecutor(
        task, taskDag, taskStateManager, dataTransferFactory, metricMessageSender, persistentConnectionToMasterMap);
    taskExecutor.execute();

    // Check the output.
    assertTrue(checkEqualElements(elements, vertexIdToOutputData.get(vertex.getId())));
  }

  /**
   * The DAG of the task to test will looks like:
   * parent task -> task (vertex 1 -> task 2) -> child task
   *
   * The output data from task 1 will be split according to source parallelism through {@link ParentTaskReaderAnswer}.
   * Because of this, task 1 will process multiple partitions and emit data in multiple times also.
   * On the other hand, task 2 will receive the output data once and produce a single output.
   */
  @Test(timeout=5000)
  public void testTwoOperators() throws Exception {
    final IRVertex operatorIRVertex1 = new OperatorVertex(new RelayTransform());
    final IRVertex operatorIRVertex2 = new OperatorVertex(new RelayTransform());

    final DAG<IRVertex, RuntimeEdge<IRVertex>> taskDag = new DAGBuilder<IRVertex, RuntimeEdge<IRVertex>>()
        .addVertex(operatorIRVertex1)
        .addVertex(operatorIRVertex2)
        .connectVertices(createEdge(operatorIRVertex1, operatorIRVertex2, false))
        .buildWithoutSourceSinkCheck();

    final Task task = new Task(
        "testSourceVertexDataFetching",
        generateTaskId(),
        0,
        TASK_EXECUTION_PROPERTY_MAP,
        new byte[0],
        Collections.singletonList(mockStageEdgeTo(operatorIRVertex1)),
        Collections.singletonList(mockStageEdgeFrom(operatorIRVertex2)),
        Collections.emptyMap());

    // Execute the task.
    final TaskExecutor taskExecutor = new TaskExecutor(
        task, taskDag, taskStateManager, dataTransferFactory, metricMessageSender, persistentConnectionToMasterMap);
    taskExecutor.execute();

    // Check the output.
    assertTrue(checkEqualElements(elements, vertexIdToOutputData.get(operatorIRVertex2.getId())));
  }

  @Test(timeout=5000)
  public void testTwoOperatorsWithSideInput() throws Exception {
    final Object tag = new Object();
    final Transform singleListTransform = new CreateSingleListTransform();
    final IRVertex operatorIRVertex1 = new OperatorVertex(singleListTransform);
    final IRVertex operatorIRVertex2 = new OperatorVertex(new SideInputPairTransform(singleListTransform.getTag()));

    final DAG<IRVertex, RuntimeEdge<IRVertex>> taskDag = new DAGBuilder<IRVertex, RuntimeEdge<IRVertex>>()
        .addVertex(operatorIRVertex1)
        .addVertex(operatorIRVertex2)
        .connectVertices(createEdge(operatorIRVertex1, operatorIRVertex2, true))
        .buildWithoutSourceSinkCheck();

    final Task task = new Task(
        "testSourceVertexDataFetching",
        generateTaskId(),
        0,
        TASK_EXECUTION_PROPERTY_MAP,
        new byte[0],
        Arrays.asList(mockStageEdgeTo(operatorIRVertex1), mockStageEdgeTo(operatorIRVertex2)),
        Collections.singletonList(mockStageEdgeFrom(operatorIRVertex2)),
        Collections.emptyMap());

    // Execute the task.
    final TaskExecutor taskExecutor = new TaskExecutor(
        task, taskDag, taskStateManager, dataTransferFactory, metricMessageSender, persistentConnectionToMasterMap);
    taskExecutor.execute();

    // Check the output.
    final List<Pair<List<Integer>, Integer>> pairs = vertexIdToOutputData.get(operatorIRVertex2.getId());
    final List<Integer> values = pairs.stream().map(Pair::right).collect(Collectors.toList());
    assertTrue(checkEqualElements(elements, values));
    assertTrue(pairs.stream().map(Pair::left).allMatch(sideInput -> checkEqualElements(sideInput, values)));
  }

  /**
   * The DAG of the task to test looks like:
   * parent vertex 1 --+-- vertex 2 (main tag)
   *                   +-- vertex 3 (additional tag 1)
   *                   +-- vertex 4 (additional tag 2)
   *
   * emit(element) and emit(dstVertexId, element) used together. emit(element) routes results to main output children,
   * and emit(dstVertexId, element) routes results to corresponding additional output children.
   */
  @Test(timeout = 5000)
  public void testAdditionalOutputs() throws Exception {
    final IRVertex routerVertex = new OperatorVertex(new RoutingTransform());
    final IRVertex mainVertex= new OperatorVertex(new RelayTransform());
    final IRVertex bonusVertex1 = new OperatorVertex(new RelayTransform());
    final IRVertex bonusVertex2 = new OperatorVertex(new RelayTransform());

    final RuntimeEdge<IRVertex> edge1 = createEdge(routerVertex, mainVertex, false, "edge-1");
    final RuntimeEdge<IRVertex> edge2 = createEdge(routerVertex, bonusVertex1, false, "edge-2");
    final RuntimeEdge<IRVertex> edge3 = createEdge(routerVertex, bonusVertex2, false, "edge-3");

    edge2.getExecutionProperties().put(AdditionalOutputTagProperty.of("bonus1"));
    edge3.getExecutionProperties().put(AdditionalOutputTagProperty.of("bonus2"));

    final DAG<IRVertex, RuntimeEdge<IRVertex>> taskDag = new DAGBuilder<IRVertex, RuntimeEdge<IRVertex>>()
        .addVertex(routerVertex)
        .addVertex(mainVertex)
        .addVertex(bonusVertex1)
        .addVertex(bonusVertex2)
        .connectVertices(edge1)
        .connectVertices(edge2)
        .connectVertices(edge3)
        .buildWithoutSourceSinkCheck();

    final Task task = new Task(
        "testAdditionalOutputs",
        generateTaskId(),
        0,
        TASK_EXECUTION_PROPERTY_MAP,
        new byte[0],
        Collections.singletonList(mockStageEdgeTo(routerVertex)),
        Arrays.asList(mockStageEdgeFrom(mainVertex),
            mockStageEdgeFrom(bonusVertex1),
            mockStageEdgeFrom(bonusVertex2)),
        Collections.emptyMap());

    // Execute the task.
    final TaskExecutor taskExecutor = new TaskExecutor(
        task, taskDag, taskStateManager, dataTransferFactory, metricMessageSender, persistentConnectionToMasterMap);
    taskExecutor.execute();

    // Check the output.
    final List<Integer> mainOutputs = vertexIdToOutputData.get(mainVertex.getId());
    final List<Integer> bonusOutputs1 = vertexIdToOutputData.get(bonusVertex1.getId());
    final List<Integer> bonusOutputs2 = vertexIdToOutputData.get(bonusVertex1.getId());
    List<Integer> even = elements.stream().filter(i -> i % 2 == 0).collect(Collectors.toList());
    List<Integer> odd = elements.stream().filter(i -> i % 2 != 0).collect(Collectors.toList());
    assertTrue(checkEqualElements(even, mainOutputs));
    assertTrue(checkEqualElements(odd, bonusOutputs1));
    assertTrue(checkEqualElements(odd, bonusOutputs2));
  }

  private RuntimeEdge<IRVertex> createEdge(final IRVertex src,
                                           final IRVertex dst,
                                           final boolean isSideInput) {
    final String runtimeIREdgeId = "Runtime edge between operator tasks";
    ExecutionPropertyMap edgeProperties = new ExecutionPropertyMap(runtimeIREdgeId);
    edgeProperties.put(DataStoreProperty.of(DataStoreProperty.Value.MemoryStore));
    return new RuntimeEdge<>(runtimeIREdgeId, edgeProperties, src, dst, isSideInput);

  }

  private RuntimeEdge<IRVertex> createEdge(final IRVertex src,
                                           final IRVertex dst,
                                           final boolean isSideInput,
                                           final String runtimeIREdgeId) {
    ExecutionPropertyMap edgeProperties = new ExecutionPropertyMap(runtimeIREdgeId);
    edgeProperties.put(DataStoreProperty.of(DataStoreProperty.Value.MemoryStore));
    return new RuntimeEdge<>(runtimeIREdgeId, edgeProperties, src, dst, isSideInput);

  }

  private StageEdge mockStageEdgeFrom(final IRVertex irVertex) {
    return new StageEdge("runtime incoming edge id",
        ExecutionPropertyMap.of(mock(IREdge.class), DataCommunicationPatternProperty.Value.OneToOne),
        irVertex,
        new OperatorVertex(new RelayTransform()),
        mock(Stage.class),
        mock(Stage.class),
        false);
  }

  private StageEdge mockStageEdgeTo(final IRVertex irVertex) {
    return new StageEdge("runtime outgoing edge id",
        ExecutionPropertyMap.of(mock(IREdge.class), DataCommunicationPatternProperty.Value.OneToOne),
        new OperatorVertex(new RelayTransform()),
        irVertex,
        mock(Stage.class),
        mock(Stage.class),
        false);
  }

  /**
   * Represents the answer return an inter-stage {@link InputReader},
   * which will have multiple iterable according to the source parallelism.
   */
  private class ParentTaskReaderAnswer implements Answer<InputReader> {
    @Override
    public InputReader answer(final InvocationOnMock invocationOnMock) throws Throwable {
      final List<CompletableFuture<DataUtil.IteratorWithNumBytes>> inputFutures = new ArrayList<>(SOURCE_PARALLELISM);
      final int elementsPerSource = DATA_SIZE / SOURCE_PARALLELISM;
      for (int i = 0; i < SOURCE_PARALLELISM; i++) {
        inputFutures.add(CompletableFuture.completedFuture(
            DataUtil.IteratorWithNumBytes.of(elements.subList(i * elementsPerSource, (i + 1) * elementsPerSource)
                .iterator())));
      }
      final InputReader inputReader = mock(InputReader.class);
      when(inputReader.read()).thenReturn(inputFutures);
      when(inputReader.isSideInputReader()).thenReturn(false);
      when(inputReader.getSourceParallelism()).thenReturn(SOURCE_PARALLELISM);
      return inputReader;
    }
  }

  /**
   * Represents the answer return a {@link OutputWriter},
   * which will stores the data to the map between task id and output data.
   */
  private class ChildTaskWriterAnswer implements Answer<OutputWriter> {
    @Override
    public OutputWriter answer(final InvocationOnMock invocationOnMock) throws Throwable {
      final Object[] args = invocationOnMock.getArguments();
      final IRVertex vertex = (IRVertex) args[0];
      final OutputWriter outputWriter = mock(OutputWriter.class);
      doAnswer(new Answer() {
        @Override
        public Object answer(final InvocationOnMock invocationOnMock) throws Throwable {
          final Object[] args = invocationOnMock.getArguments();
          final Object dataToWrite = args[0];
          vertexIdToOutputData.computeIfAbsent(vertex.getId(), emptyTaskId -> new ArrayList<>());
          vertexIdToOutputData.get(vertex.getId()).add(dataToWrite);
          return null;
        }
      }).when(outputWriter).write(any());
      return outputWriter;
    }
  }

  /**
   * Simple identity function for testing.
   * @param <T> input/output type.
   */
  private class RelayTransform<T> implements Transform<T, T> {
    private OutputCollector<T> outputCollector;

    @Override
    public void prepare(final Context context, final OutputCollector<T> outputCollector) {
      this.outputCollector = outputCollector;
    }

    @Override
    public void onData(final Object element) {
      outputCollector.emit((T) element);
    }

    @Override
    public void close() {
      // Do nothing.
    }
  }

  /**
   * Creates a view.
   * @param <T> input type.
   */
  private class CreateSingleListTransform<T> implements Transform<T, List<T>> {
    private List<T> list;
    private OutputCollector<List<T>> outputCollector;
    private final Object tag = new Object();

    @Override
    public void prepare(final Context context, final OutputCollector<List<T>> outputCollector) {
      this.list = new ArrayList<>();
      this.outputCollector = outputCollector;
    }

    @Override
    public void onData(final Object element) {
      list.add((T) element);
    }

    @Override
    public void close() {
      outputCollector.emit(list);
    }

    @Override
    public Object getTag() {
      return tag;
    }
  }

  /**
   * Pairs data element with a side input.
   * @param <T> input/output type.
   */
  private class SideInputPairTransform<T> implements Transform<T, T> {
    private final Object sideInputTag;
    private Context context;
    private OutputCollector<T> outputCollector;

    public SideInputPairTransform(final Object sideInputTag) {
      this.sideInputTag = sideInputTag;
    }

    @Override
    public void prepare(final Context context, final OutputCollector<T> outputCollector) {
      this.context = context;
      this.outputCollector = outputCollector;
    }

    @Override
    public void onData(final Object element) {
      final Object sideInput = context.getSideInputs().get(sideInputTag);
      outputCollector.emit((T) Pair.of(sideInput, element));
    }

    @Override
    public void close() {
      // Do nothing.
    }
  }

  /**
   * Simple conditional identity function for testing additional outputs.
   */
  private class RoutingTransform implements Transform<Integer, Integer> {
    private OutputCollector<Integer> outputCollector;
    private Map<String, String> tagToVertex;

    @Override
    public void prepare(final Context context, OutputCollector<Integer> outputCollector) {
      this.outputCollector = outputCollector;
      this.tagToVertex = context.getAdditionalTagOutputs();
    }

    @Override
    public void onData(final Integer element) {
      final int i = element;
      if (i % 2 == 0) {
        // route to all main outputs. Invoked if user calls c.output(element)
        outputCollector.emit(i);
      } else {
        // route to all additional outputs. Invoked if user calls c.output(tupleTag, element)
        tagToVertex.values().forEach(vertex -> outputCollector.emit(vertex, i));
      }
    }

    @Override
    public void close() {
      // Do nothing.
    }
  }

  /**
   * Gets a list of integer pair elements in range.
   * @param start value of the range (inclusive).
   * @param end   value of the range (exclusive).
   * @return the list of elements.
   */
  private List<Integer> getRangedNumList(final int start, final int end) {
    final List<Integer> numList = new ArrayList<>(end - start);
    IntStream.range(start, end).forEach(number -> numList.add(number));
    return numList;
  }
}<|MERGE_RESOLUTION|>--- conflicted
+++ resolved
@@ -20,14 +20,10 @@
 import edu.snu.nemo.common.dag.DAG;
 import edu.snu.nemo.common.dag.DAGBuilder;
 import edu.snu.nemo.common.ir.Readable;
-<<<<<<< HEAD
 import edu.snu.nemo.common.ir.edge.IREdge;
 import edu.snu.nemo.common.ir.edge.executionproperty.AdditionalOutputTagProperty;
-import edu.snu.nemo.common.ir.edge.executionproperty.DataCommunicationPatternProperty;
-import edu.snu.nemo.common.ir.edge.executionproperty.InterTaskDataStoreProperty;
-=======
+import edu.snu.nemo.common.ir.edge.executionproperty.CommunicationPatternProperty;
 import edu.snu.nemo.common.ir.edge.executionproperty.DataStoreProperty;
->>>>>>> e93facc3
 import edu.snu.nemo.common.ir.executionproperty.VertexExecutionProperty;
 import edu.snu.nemo.common.ir.vertex.InMemorySourceVertex;
 import edu.snu.nemo.common.ir.vertex.OperatorVertex;
@@ -350,7 +346,7 @@
 
   private StageEdge mockStageEdgeFrom(final IRVertex irVertex) {
     return new StageEdge("runtime incoming edge id",
-        ExecutionPropertyMap.of(mock(IREdge.class), DataCommunicationPatternProperty.Value.OneToOne),
+        ExecutionPropertyMap.of(mock(IREdge.class), CommunicationPatternProperty.Value.OneToOne),
         irVertex,
         new OperatorVertex(new RelayTransform()),
         mock(Stage.class),
@@ -360,7 +356,7 @@
 
   private StageEdge mockStageEdgeTo(final IRVertex irVertex) {
     return new StageEdge("runtime outgoing edge id",
-        ExecutionPropertyMap.of(mock(IREdge.class), DataCommunicationPatternProperty.Value.OneToOne),
+        ExecutionPropertyMap.of(mock(IREdge.class), CommunicationPatternProperty.Value.OneToOne),
         new OperatorVertex(new RelayTransform()),
         irVertex,
         mock(Stage.class),
