--- conflicted
+++ resolved
@@ -93,15 +93,9 @@
    */
   private static PhysicalPlan convertIRToPhysical(final DAG<IRVertex, IREdge> irDAG,
                                                   final Policy policy) throws Exception {
-<<<<<<< HEAD
-    final DAG<IRVertex, IREdge> optimized = CompiletimeOptimizer.optimize(irDAG, policy, EMPTY_DAG_DIRECTORY);
-    final DAG<Stage, StageEdge> physicalDAG = optimized.convert(PLAN_GENERATOR);
-    return new PhysicalPlan("TestPlan", irDAG, physicalDAG);
-=======
     final DAG<IRVertex, IREdge> optimized = policy.runCompileTimeOptimization(irDAG, EMPTY_DAG_DIRECTORY);
     final DAG<Stage, StageEdge> physicalDAG = PLAN_GENERATOR.apply(optimized);
-    return new PhysicalPlan("TestPlan", physicalDAG);
->>>>>>> 1122f320
+    return new PhysicalPlan("TestPlan", irDAG, physicalDAG);
   }
 
   /**
