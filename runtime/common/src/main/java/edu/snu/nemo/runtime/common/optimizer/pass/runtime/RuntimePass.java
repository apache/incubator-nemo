--- conflicted
+++ resolved
@@ -17,13 +17,9 @@
 
 import edu.snu.nemo.common.dag.DAG;
 import edu.snu.nemo.common.eventhandler.RuntimeEventHandler;
-<<<<<<< HEAD
 import edu.snu.nemo.common.ir.edge.IREdge;
 import edu.snu.nemo.common.ir.vertex.IRVertex;
-=======
 import edu.snu.nemo.common.pass.Pass;
-import edu.snu.nemo.runtime.common.plan.PhysicalPlan;
->>>>>>> 1122f320
 
 import java.util.Set;
 import java.util.function.BiFunction;
@@ -34,11 +30,8 @@
  * after dynamic optimization.
  * @param <T> type of the metric data used for dynamic optimization.
  */
-<<<<<<< HEAD
-public interface RuntimePass<T> extends BiFunction<DAG<IRVertex, IREdge>, T, DAG<IRVertex, IREdge>>, Serializable {
-=======
-public abstract class RuntimePass<T> extends Pass implements BiFunction<PhysicalPlan, T, PhysicalPlan> {
->>>>>>> 1122f320
+public abstract class RuntimePass<T> extends Pass
+    implements BiFunction<DAG<IRVertex, IREdge>, T, DAG<IRVertex, IREdge>> {
   /**
    * @return the set of event handlers used with the runtime pass.
    */
