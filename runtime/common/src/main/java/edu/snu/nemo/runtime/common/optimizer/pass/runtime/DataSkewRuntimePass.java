--- conflicted
+++ resolved
@@ -20,12 +20,6 @@
 import edu.snu.nemo.common.dag.DAG;
 import edu.snu.nemo.common.eventhandler.RuntimeEventHandler;
 
-<<<<<<< HEAD
-import edu.snu.nemo.common.ir.edge.IREdge;
-import edu.snu.nemo.common.ir.edge.executionproperty.DataSkewMetricProperty;
-import edu.snu.nemo.common.ir.vertex.IRVertex;
-=======
->>>>>>> 1fc97916
 import edu.snu.nemo.common.ir.vertex.executionproperty.ParallelismProperty;
 import edu.snu.nemo.common.KeyRange;
 import edu.snu.nemo.common.HashRange;
@@ -76,16 +70,9 @@
   }
 
   @Override
-<<<<<<< HEAD
-  public DAG<IRVertex, IREdge> apply(final DAG<IRVertex, IREdge> irDAG,
-                                     final Pair<IREdge, Map<Integer, Long>> metricData) {
-    // get edges to optimize
-    final IREdge targetEdge = metricData.left();
-=======
   public PhysicalPlan apply(final PhysicalPlan originalPlan,
                             final Pair<StageEdge, Map<Integer, Long>> metricData) {
     final StageEdge targetEdge = metricData.left();
->>>>>>> 1fc97916
     // Get number of evaluators of the next stage (number of blocks).
     final Integer dstParallelism = targetEdge.getDst().getPropertyValue(ParallelismProperty.class).
         orElseThrow(() -> new RuntimeException("No parallelism on a vertex"));
@@ -108,7 +95,7 @@
       }
     }
 
-    return new PhysicalPlan(originalPlan.getId(), stageDAG);
+    return new PhysicalPlan(originalPlan.getPlanId(), stageDAG);
   }
 
   public List<Integer> identifySkewedKeys(final Map<Integer, Long> keyValToPartitionSizeMap) {
