/*
 * Copyright (C) 2018 Seoul National University
 *
 * Licensed under the Apache License, Version 2.0 (the "License");
 * you may not use this file except in compliance with the License.
 * You may obtain a copy of the License at
 *
 *         http://www.apache.org/licenses/LICENSE-2.0
 *
 * Unless required by applicable law or agreed to in writing, software
 * distributed under the License is distributed on an "AS IS" BASIS,
 * WITHOUT WARRANTIES OR CONDITIONS OF ANY KIND, either express or implied.
 * See the License for the specific language governing permissions and
 * limitations under the License.
 */
package edu.snu.nemo.runtime.common.plan;

import edu.snu.nemo.common.dag.DAG;
import edu.snu.nemo.common.ir.edge.IREdge;
import edu.snu.nemo.common.ir.vertex.IRVertex;

import java.io.Serializable;
import java.util.HashMap;
import java.util.Map;

/**
 * A job's physical plan, to be executed by the Runtime.
 */
public final class PhysicalPlan implements Serializable {
<<<<<<< HEAD
  private final String planId;
=======
  private final String id;
  private final DAG<IRVertex, IREdge> irDAG;
>>>>>>> f49f58f3
  private final DAG<Stage, StageEdge> stageDAG;
  private final Map<String, IRVertex> idToIRVertex;

  /**
   * Constructor.
   *
   * @param planId   the ID of the plan.
   * @param stageDAG the DAG of stages.
   */
<<<<<<< HEAD
  public PhysicalPlan(final String planId,
                      final DAG<Stage, StageEdge> stageDAG) {
    this.planId = planId;
=======
  public PhysicalPlan(final String id,
                      final DAG<IRVertex, IREdge> irDAG,
                      final DAG<Stage, StageEdge> stageDAG) {
    this.id = id;
    this.irDAG = irDAG;
>>>>>>> f49f58f3
    this.stageDAG = stageDAG;

    idToIRVertex = new HashMap<>();
    for (final Stage stage : stageDAG.getVertices()) {
      for (final IRVertex irVertex : stage.getIRDAG().getVertices()) {
        idToIRVertex.put(irVertex.getId(), irVertex);
      }
    }
  }

  /**
   * @return the ID of the plan.
   */
  public String getPlanId() {
    return planId;
  }

  /**
   * @return the DAG of stages.
   */
  public DAG<Stage, StageEdge> getStageDAG() {
    return stageDAG;
  }

  /**
   * @return the map from task to IR vertex.
   */
  public Map<String, IRVertex> getIdToIRVertex() {
    return idToIRVertex;
  }

  /**
   * @return IR DAG.
   */
  public DAG<IRVertex, IREdge> getIrDAG() {
    return irDAG;
  }

  @Override
  public String toString() {
    return stageDAG.toString();
  }
}<|MERGE_RESOLUTION|>--- conflicted
+++ resolved
@@ -27,32 +27,22 @@
  * A job's physical plan, to be executed by the Runtime.
  */
 public final class PhysicalPlan implements Serializable {
-<<<<<<< HEAD
-  private final String planId;
-=======
   private final String id;
   private final DAG<IRVertex, IREdge> irDAG;
->>>>>>> f49f58f3
   private final DAG<Stage, StageEdge> stageDAG;
   private final Map<String, IRVertex> idToIRVertex;
 
   /**
    * Constructor.
    *
-   * @param planId   the ID of the plan.
+   * @param id       the ID of the plan.
    * @param stageDAG the DAG of stages.
    */
-<<<<<<< HEAD
-  public PhysicalPlan(final String planId,
-                      final DAG<Stage, StageEdge> stageDAG) {
-    this.planId = planId;
-=======
   public PhysicalPlan(final String id,
                       final DAG<IRVertex, IREdge> irDAG,
                       final DAG<Stage, StageEdge> stageDAG) {
     this.id = id;
     this.irDAG = irDAG;
->>>>>>> f49f58f3
     this.stageDAG = stageDAG;
 
     idToIRVertex = new HashMap<>();
@@ -67,7 +57,7 @@
    * @return the ID of the plan.
    */
   public String getPlanId() {
-    return planId;
+    return id;
   }
 
   /**
