/*
 * Copyright (C) 2018 Seoul National University
 *
 * Licensed under the Apache License, Version 2.0 (the "License");
 * you may not use this file except in compliance with the License.
 * You may obtain a copy of the License at
 *
 *         http://www.apache.org/licenses/LICENSE-2.0
 *
 * Unless required by applicable law or agreed to in writing, software
 * distributed under the License is distributed on an "AS IS" BASIS,
 * WITHOUT WARRANTIES OR CONDITIONS OF ANY KIND, either express or implied.
 * See the License for the specific language governing permissions and
 * limitations under the License.
 */
package edu.snu.nemo.runtime.common.state;

import edu.snu.nemo.common.StateMachine;

/**
 * Represents the states and their transitions of a stage.
 */
public final class StageState {
  private final StateMachine stateMachine;

  public StageState() {
    stateMachine = buildTaskStateMachine();
  }

  private StateMachine buildTaskStateMachine() {
    final StateMachine.Builder stateMachineBuilder = StateMachine.newBuilder();

    // Add states
    stateMachineBuilder.addState(State.READY, "The stage has been created.");
    stateMachineBuilder.addState(State.EXECUTING, "The stage is executing.");
    stateMachineBuilder.addState(State.COMPLETE, "All of this stage's tasks have completed.");
    stateMachineBuilder.addState(State.FAILED_RECOVERABLE, "Stage failed, but is recoverable.");

<<<<<<< HEAD
    // From READY
    stateMachineBuilder.addTransition(State.READY, State.EXECUTING, "The stage can now schedule its tasks");

    // From EXECUTING
    stateMachineBuilder.addTransition(State.EXECUTING, State.COMPLETE, "All tasks complete");
    stateMachineBuilder.addTransition(State.EXECUTING, State.FAILED_RECOVERABLE, "Recoverable failure in a task");
=======
    // Add transitions
    stateMachineBuilder.addTransition(State.READY, State.EXECUTING,
        "The stage can now schedule its tasks");
    stateMachineBuilder.addTransition(State.READY, State.FAILED_RECOVERABLE,
        "Recoverable failure");

    stateMachineBuilder.addTransition(State.EXECUTING, State.COMPLETE,
        "All tasks complete");
    stateMachineBuilder.addTransition(State.EXECUTING, State.FAILED_RECOVERABLE,
        "Recoverable failure in a task");
>>>>>>> 3ac27597

    // From COMPLETE
    stateMachineBuilder.addTransition(State.COMPLETE, State.FAILED_RECOVERABLE,
        "Container on which the stage's output is stored failed");

<<<<<<< HEAD
    // From FAILED_RECOVERABLE
    stateMachineBuilder.addTransition(State.FAILED_RECOVERABLE, State.READY, "Recoverable stage failure");
=======
    stateMachineBuilder.addTransition(State.FAILED_RECOVERABLE, State.READY,
        "Recoverable stage failure");
    stateMachineBuilder.addTransition(State.FAILED_RECOVERABLE, State.EXECUTING,
        "Recoverable stage failure");
>>>>>>> 3ac27597

    stateMachineBuilder.setInitialState(State.READY);

    return stateMachineBuilder.build();
  }

  public StateMachine getStateMachine() {
    return stateMachine;
  }

  /**
   * StageState.
   */
  public enum State {
    READY,
    EXECUTING,
    COMPLETE,
    FAILED_RECOVERABLE,
  }

  @Override
  public String toString() {
    final StringBuffer sb = new StringBuffer();
    sb.append(stateMachine.getCurrentState());
    return sb.toString();
  }
}<|MERGE_RESOLUTION|>--- conflicted
+++ resolved
@@ -36,14 +36,6 @@
     stateMachineBuilder.addState(State.COMPLETE, "All of this stage's tasks have completed.");
     stateMachineBuilder.addState(State.FAILED_RECOVERABLE, "Stage failed, but is recoverable.");
 
-<<<<<<< HEAD
-    // From READY
-    stateMachineBuilder.addTransition(State.READY, State.EXECUTING, "The stage can now schedule its tasks");
-
-    // From EXECUTING
-    stateMachineBuilder.addTransition(State.EXECUTING, State.COMPLETE, "All tasks complete");
-    stateMachineBuilder.addTransition(State.EXECUTING, State.FAILED_RECOVERABLE, "Recoverable failure in a task");
-=======
     // Add transitions
     stateMachineBuilder.addTransition(State.READY, State.EXECUTING,
         "The stage can now schedule its tasks");
@@ -54,21 +46,15 @@
         "All tasks complete");
     stateMachineBuilder.addTransition(State.EXECUTING, State.FAILED_RECOVERABLE,
         "Recoverable failure in a task");
->>>>>>> 3ac27597
 
     // From COMPLETE
     stateMachineBuilder.addTransition(State.COMPLETE, State.FAILED_RECOVERABLE,
         "Container on which the stage's output is stored failed");
 
-<<<<<<< HEAD
-    // From FAILED_RECOVERABLE
-    stateMachineBuilder.addTransition(State.FAILED_RECOVERABLE, State.READY, "Recoverable stage failure");
-=======
     stateMachineBuilder.addTransition(State.FAILED_RECOVERABLE, State.READY,
         "Recoverable stage failure");
     stateMachineBuilder.addTransition(State.FAILED_RECOVERABLE, State.EXECUTING,
         "Recoverable stage failure");
->>>>>>> 3ac27597
 
     stateMachineBuilder.setInitialState(State.READY);
 
