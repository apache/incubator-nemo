--- conflicted
+++ resolved
@@ -79,12 +79,8 @@
 
     // Get number of evaluators of the next stage (number of blocks).
     final Integer taskGroupListSize = optimizationEdges.stream().findFirst().orElseThrow(() ->
-<<<<<<< HEAD
         new RuntimeException("optimization edges are empty")).getDst().getTaskGroupList().size();
     LOG.info("Skew: taskGroupListSize {}", taskGroupListSize);
-=======
-        new RuntimeException("optimization edges is empty")).getDst().getTaskGroupIds().size();
->>>>>>> d1cd29b7
 
     // Calculate keyRanges.
     final List<KeyRange> keyRanges = calculateHashRanges(metricData, taskGroupListSize);
@@ -94,18 +90,7 @@
     optimizationEdges.forEach(optimizationEdge -> {
       // Update the information.
       final List<KeyRange> taskGroupIdxToHashRange = new ArrayList<>();
-      IntStream.range(0, taskGroupListSize).forEach(i -> {
-<<<<<<< HEAD
-        // Update the information.
-        final String taskGroupId = taskGroups.get(i).getTaskGroupId();
-        taskGroupIdToHashRangeMap.put(taskGroupId, keyRanges.get(i));
-        //LOG.info("Skew: newly assigned keyrange: {} {} ~ {}",
-        //    taskGroupId, keyRanges.get(i).rangeBeginInclusive(), keyRanges.get(i).rangeEndExclusive());
-=======
-        taskGroupIdxToHashRange.add(keyRanges.get(i));
->>>>>>> d1cd29b7
-      });
-
+      IntStream.range(0, taskGroupListSize).forEach(i -> taskGroupIdxToHashRange.add(keyRanges.get(i)));
       optimizationEdge.setTaskGroupIdxToKeyRange(taskGroupIdxToHashRange);
     });
 
