--- conflicted
+++ resolved
@@ -189,51 +189,7 @@
       final List<IRVertex> stageVertices = stage.getStageInternalDAG().getVertices();
 
       final ExecutionPropertyMap firstVertexProperties = stageVertices.iterator().next().getExecutionProperties();
-<<<<<<< HEAD
-      final Integer stageParallelism =
-          (Integer) firstVertexProperties.get(ExecutionProperty.Key.Parallelism);
-      final String containerType =
-          (String) firstVertexProperties.get(ExecutionProperty.Key.ExecutorPlacement);
-
-      // Begin building a new stage in the physical plan.
-      physicalStageBuilder = new PhysicalStageBuilder(stage.getId(), stageParallelism, stage.getScheduleGroupIndex());
-
-      // (parallelism) number of task groups will be created.
-      IntStream.range(0, stageParallelism).forEach(taskGroupIndex -> {
-
-        final DAGBuilder<Task, RuntimeEdge<Task>> stageInternalDAGBuilder = new DAGBuilder<>();
-        final String taskGroupId = RuntimeIdGenerator.generateTaskGroupId();
-
-        // Iterate over the vertices contained in this stage to convert to tasks.
-        stageVertices.forEach(irVertex -> {
-          final Task newTaskToAdd;
-          if (irVertex instanceof SourceVertex) {
-            final SourceVertex sourceVertex = (SourceVertex) irVertex;
-
-            try {
-              final List<Reader> readers = sourceVertex.getReaders(stageParallelism);
-              if (readers.size() != stageParallelism) {
-                throw new RuntimeException("Actual parallelism differs from the one specified by IR: "
-                    + readers.size() + " and " + stageParallelism);
-              }
-              newTaskToAdd = new BoundedSourceTask<>(RuntimeIdGenerator.generateTaskId(), sourceVertex.getId(),
-                  taskGroupIndex, readers.get(taskGroupIndex), taskGroupId);
-            } catch (Exception e) {
-              throw new PhysicalPlanGenerationException(e);
-            }
-          } else if (irVertex instanceof OperatorVertex) {
-            final OperatorVertex operatorVertex = (OperatorVertex) irVertex;
-            newTaskToAdd = new OperatorTask(RuntimeIdGenerator.generateTaskId(), operatorVertex.getId(),
-                taskGroupIndex, operatorVertex.getTransform(), taskGroupId, operatorVertex.isSmall());
-
-          } else if (irVertex instanceof MetricCollectionBarrierVertex) {
-            final MetricCollectionBarrierVertex metricCollectionBarrierVertex =
-                (MetricCollectionBarrierVertex) irVertex;
-            newTaskToAdd = new MetricCollectionBarrierTask(RuntimeIdGenerator.generateTaskId(),
-                metricCollectionBarrierVertex.getId(), taskGroupIndex, taskGroupId);
-          } else {
-            throw new IllegalVertexOperationException("This vertex type is not supported");
-=======
+
       final int stageParallelism = firstVertexProperties.get(ExecutionProperty.Key.Parallelism);
       final String containerType = firstVertexProperties.get(ExecutionProperty.Key.ExecutorPlacement);
 
@@ -253,7 +209,6 @@
                 sourceVertexId, readables);
           } catch (Exception e) {
             throw new PhysicalPlanGenerationException(e);
->>>>>>> 7227e0f2
           }
         } else if (irVertex instanceof OperatorVertex) {
           final OperatorVertex operatorVertex = (OperatorVertex) irVertex;
