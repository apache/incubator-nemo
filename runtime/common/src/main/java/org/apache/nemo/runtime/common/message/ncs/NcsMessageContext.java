--- conflicted
+++ resolved
@@ -54,10 +54,7 @@
     try {
       connection.open();
       connection.write(replyMessage);
-<<<<<<< HEAD
-=======
       // We do not call connection.close since NCS caches connection.
->>>>>>> 0f9fb6c2
     } catch (final NetworkException e) {
       // TODO #140: Properly classify and handle each RPC failure
       // Not logging the stacktrace here, as it's not very useful.
