/*
 * Licensed to the Apache Software Foundation (ASF) under one
 * or more contributor license agreements.  See the NOTICE file
 * distributed with this work for additional information
 * regarding copyright ownership.  The ASF licenses this file
 * to you under the Apache License, Version 2.0 (the
 * "License"); you may not use this file except in compliance
 * with the License.  You may obtain a copy of the License at
 *
 *   http://www.apache.org/licenses/LICENSE-2.0
 *
 * Unless required by applicable law or agreed to in writing,
 * software distributed under the License is distributed on an
 * "AS IS" BASIS, WITHOUT WARRANTIES OR CONDITIONS OF ANY
 * KIND, either express or implied.  See the License for the
 * specific language governing permissions and limitations
 * under the License.
 */
package org.apache.nemo.runtime.common.metric;

import org.apache.commons.lang3.SerializationUtils;
import org.apache.nemo.runtime.common.state.TaskState;
import org.slf4j.Logger;
import org.slf4j.LoggerFactory;

import java.util.ArrayList;
import java.util.List;

/**
 * Metric class for {@link org.apache.nemo.runtime.common.plan.Task}.
 */
public class TaskMetric implements StateMetric<TaskState.State> {
  private String id;
  private String containerId = "";
  private int scheduleAttempt = -1;
  private List<StateTransitionEvent<TaskState.State>> stateTransitionEvents = new ArrayList<>();
  private long taskDuration = -1;
<<<<<<< HEAD
=======
  private long taskCPUTime = -1;
>>>>>>> e64d0d03
  private long schedulingOverhead = -1;
  private long serializedReadBytes = -1;
  private long encodedReadBytes = -1;
  private long taskOutputBytes = -1;
  private long taskSerializationTime = -1;
  private long taskDeserializationTime = -1;
  private long boundedSourceReadTime = -1;
  private long peakExecutionMemory = -1;
  private int taskSizeRatio = -1;
  private long shuffleReadBytes = -1;
  private long shuffleReadTime = -1;
  private long shuffleWriteBytes = -1;
  private long shuffleWriteTime = -1;

  private static final Logger LOG = LoggerFactory.getLogger(TaskMetric.class.getName());

  public TaskMetric(final String id) {
    this.id = id;
  }

<<<<<<< HEAD
  public final long getTaskDuration() {
    return taskDuration;
  }

  public final void setTaskDuration(final long taskDuration) {
    this.taskDuration = taskDuration;
  }

  public final long getSchedulingOverhead() {
    return schedulingOverhead;
  }

  public final void setSchedulingOverhead(final long schedulingOverhead) {
    this.schedulingOverhead = schedulingOverhead;
  }

=======
  /**
   * Method related to container Id.
   */
  public final String getContainerId() {
    return this.containerId;
  }

  private void setContainerId(final String containerId) {
    this.containerId = containerId;
  }

  /**
   * Method related to schedule attempt.
   */
  public final int getScheduleAttempt() {
    return scheduleAttempt;
  }

  private void setScheduleAttempt(final int scheduleAttempt) {
    this.scheduleAttempt = scheduleAttempt;
  }

  /**
   * Method related to state transition events.
   */
  @Override
  public final List<StateTransitionEvent<TaskState.State>> getStateTransitionEvents() {
    return stateTransitionEvents;
  }

  @Override
  public final void addEvent(final TaskState.State prevState, final TaskState.State newState) {
    stateTransitionEvents.add(new StateTransitionEvent<>(System.currentTimeMillis(), prevState, newState));
  }

  private void addEvent(final StateTransitionEvent<TaskState.State> event) {
    stateTransitionEvents.add(event);
  }

  /**
   * Method related to task duration.
   */
  public final long getTaskDuration() {
    return this.taskDuration;
  }

  private void setTaskDuration(final long taskDuration) {
    this.taskDuration = taskDuration;
  }

  /**
   * Method related to task CPU time.
   */
  public final long getTaskCPUTime() {
    return this.taskCPUTime;
  }

  private void setTaskCPUTime(final long taskCPUTime) {
    this.taskCPUTime = taskCPUTime;
  }

  /**
   * Method related to scheduling overhead.
   */
  public final long getSchedulingOverhead() {
    return this.schedulingOverhead;
  }

  private void setSchedulingOverhead(final long schedulingOverhead) {
    this.schedulingOverhead = schedulingOverhead;
  }

  /**
   * Method related to serialized read bytes.
   * serialized = encoded + compressed
   */
>>>>>>> e64d0d03
  public final long getSerializedReadBytes() {
    return serializedReadBytes;
  }

  private void setSerializedReadBytes(final long serializedReadBytes) {
    this.serializedReadBytes = serializedReadBytes;
  }

  /**
   * Method related to encoded read bytes.
   */
  public final long getEncodedReadBytes() {
    return encodedReadBytes;
  }

  private void setEncodedReadBytes(final long encodedReadBytes) {
    this.encodedReadBytes = encodedReadBytes;
  }

  /**
   * Method related to task output bytes.
   */
  public final long getTaskOutputBytes() {
    return taskOutputBytes;
  }

  private void setTaskOutputBytes(final long taskOutputBytes) {
    this.taskOutputBytes = taskOutputBytes;
  }

  /**
   * Method related to task serialization time.
   */
  public final long getTaskSerializationTime() {
    return taskSerializationTime;
  }

  private void setTaskSerializationTime(final long taskSerializationTime) {
    this.taskSerializationTime = taskSerializationTime;
  }

  /**
   * Method related to task deserialization time.
   */
  public final long getTaskDeserializationTime() {
    return taskDeserializationTime;
  }

  private void setTaskDeserializationTime(final long taskDeserializationTime) {
    this.taskDeserializationTime = taskDeserializationTime;
  }

  /**
   * Method related to bounded source read time.
   */
  public final long getBoundedSourceReadTime() {
    return boundedSourceReadTime;
  }

  private void setBoundedSourceReadTime(final long boundedSourceReadTime) {
    this.boundedSourceReadTime = boundedSourceReadTime;
  }

  /**
   * Method related to peak execution memory.
   */
  public final long getPeakExecutionMemory() {
    return this.peakExecutionMemory;
  }

  private void setPeakExecutionMemory(final long peakExecutionMemory) {
    this.peakExecutionMemory = peakExecutionMemory;
  }

  /**
   * Method related to task size ratio.
   */
  public final int getTaskSizeRatio() {
    return this.taskSizeRatio;
  }

  private void setTaskSizeRatio(final int taskSizeRatio) {
    this.taskSizeRatio = taskSizeRatio;
  }

  /**
   * Method related to shuffle.
   */
  public final long getShuffleReadBytes() {
    return this.shuffleReadBytes;
  }

  private void setShuffleReadBytes(final long shuffleReadBytes) {
    this.shuffleReadBytes = shuffleReadBytes;
  }

  public final long getShuffleReadTime() {
    return this.shuffleReadTime;
  }

  private void setShuffleReadTime(final long shuffleReadTime) {
    this.shuffleReadTime = shuffleReadTime;
  }

  public final long getShuffleWriteBytes() {
    return this.shuffleWriteBytes;
  }

  private void setShuffleWriteBytes(final long shuffleWriteBytes) {
    this.shuffleWriteBytes = shuffleWriteBytes;
  }

  public final long getShuffleWriteTime() {
    return this.shuffleWriteTime;
  }

  private void setShuffleWriteTime(final long shuffleWriteTime) {
    this.shuffleWriteTime = shuffleWriteTime;
  }

  @Override
  public final String getId() {
    return id;
  }

  @Override
  public final boolean processMetricMessage(final String metricField, final byte[] metricValue) {
    LOG.debug("metric {} has just arrived!", metricField);
    switch (metricField) {
      case "taskDuration":
        setTaskDuration(SerializationUtils.deserialize(metricValue));
        break;
      case "schedulingOverhead":
        setSchedulingOverhead(SerializationUtils.deserialize(metricValue));
        break;
      case "serializedReadBytes":
        setSerializedReadBytes(SerializationUtils.deserialize(metricValue));
        break;
      case "encodedReadBytes":
        setEncodedReadBytes(SerializationUtils.deserialize(metricValue));
        break;
      case "boundedSourceReadTime":
        setBoundedSourceReadTime(SerializationUtils.deserialize(metricValue));
        break;
      case "taskOutputBytes":
        setTaskOutputBytes(SerializationUtils.deserialize(metricValue));
        break;
      case "taskDeserializationTime":
        setTaskDeserializationTime(SerializationUtils.deserialize(metricValue));
        break;
      case "stateTransitionEvent":
        final StateTransitionEvent<TaskState.State> newStateTransitionEvent =
          SerializationUtils.deserialize(metricValue);
        addEvent(newStateTransitionEvent);
        break;
      case "scheduleAttempt":
        setScheduleAttempt(SerializationUtils.deserialize(metricValue));
        break;
      case "containerId":
        setContainerId(SerializationUtils.deserialize(metricValue));
        break;
      case "taskCPUTime":
        setTaskCPUTime(SerializationUtils.deserialize(metricValue));
        break;
      case "taskSerializationTime":
        setTaskSerializationTime(SerializationUtils.deserialize(metricValue));
        break;
      case "peakExecutionMemory":
        setPeakExecutionMemory(SerializationUtils.deserialize(metricValue));
        break;
      case "taskSizeRatio":
        setTaskSizeRatio(SerializationUtils.deserialize(metricValue));
        break;
      case "shuffleReadBytes":
        setShuffleReadBytes(SerializationUtils.deserialize(metricValue));
        break;
      case "shuffleReadTime":
        setShuffleReadTime(SerializationUtils.deserialize(metricValue));
        break;
      case "shuffleWriteBytes":
        setShuffleWriteBytes(SerializationUtils.deserialize(metricValue));
        break;
      case "shuffleWriteTime":
        setShuffleWriteTime(SerializationUtils.deserialize(metricValue));
        break;
      default:
        LOG.warn("metricField {} is not supported.", metricField);
        return false;
    }
    return true;
  }
}<|MERGE_RESOLUTION|>--- conflicted
+++ resolved
@@ -35,10 +35,7 @@
   private int scheduleAttempt = -1;
   private List<StateTransitionEvent<TaskState.State>> stateTransitionEvents = new ArrayList<>();
   private long taskDuration = -1;
-<<<<<<< HEAD
-=======
   private long taskCPUTime = -1;
->>>>>>> e64d0d03
   private long schedulingOverhead = -1;
   private long serializedReadBytes = -1;
   private long encodedReadBytes = -1;
@@ -59,24 +56,6 @@
     this.id = id;
   }
 
-<<<<<<< HEAD
-  public final long getTaskDuration() {
-    return taskDuration;
-  }
-
-  public final void setTaskDuration(final long taskDuration) {
-    this.taskDuration = taskDuration;
-  }
-
-  public final long getSchedulingOverhead() {
-    return schedulingOverhead;
-  }
-
-  public final void setSchedulingOverhead(final long schedulingOverhead) {
-    this.schedulingOverhead = schedulingOverhead;
-  }
-
-=======
   /**
    * Method related to container Id.
    */
@@ -153,7 +132,6 @@
    * Method related to serialized read bytes.
    * serialized = encoded + compressed
    */
->>>>>>> e64d0d03
   public final long getSerializedReadBytes() {
     return serializedReadBytes;
   }
