--- conflicted
+++ resolved
@@ -57,6 +57,7 @@
   // BiMap of (1) the Execution Property class INDEX and the value INDEX pair and (2) the Execution Property value.
   private static final HashBiMap<Pair<Integer, Integer>, ExecutionProperty<? extends Serializable>>
     EP_METADATA = HashBiMap.create();
+
   static {
     try {
       Class.forName("org.postgresql.Driver");
@@ -91,12 +92,8 @@
 
         statement.executeUpdate(
           "CREATE TABLE IF NOT EXISTS " + METADATA_TABLE_NAME
-<<<<<<< HEAD
             + " (type TEXT NOT NULL, key INT NOT NULL UNIQUE, value BYTEA NOT NULL, "
             + "created_at TIMESTAMP DEFAULT CURRENT_TIMESTAMP);");
-=======
-            + " (key TEXT NOT NULL UNIQUE, data BYTEA NOT NULL);");
->>>>>>> 55e05f46
 
         final ResultSet rsl = statement.executeQuery(
           "SELECT * FROM " + METADATA_TABLE_NAME + " WHERE type='EP_KEY_METADATA';");
@@ -159,7 +156,6 @@
         }
 
         if (MUST_UPDATE_EP_METADATA.getCount() == 0) {
-<<<<<<< HEAD
           EP_METADATA.forEach((l, r) -> {
             try {
               insertOrUpdateMetadata(c, "EP_METADATA", l.left() * 10000 + l.right(), r);
@@ -168,16 +164,6 @@
             }
           });
           LOG.info("EP Metadata saved to DB.");
-=======
-          try (final PreparedStatement pstmt =
-                 c.prepareStatement("INSERT INTO " + METADATA_TABLE_NAME + "(key, data) "
-                   + "VALUES ('EP_METADATA', ?) ON CONFLICT (key) DO UPDATE SET data = excluded.data;")) {
-            pstmt.setBinaryStream(1,
-              new ByteArrayInputStream(SerializationUtils.serialize(EP_METADATA)));
-            pstmt.executeUpdate();
-            LOG.info("EP Metadata saved to DB.");
-          }
->>>>>>> 55e05f46
         }
       }
     } catch (SQLException e) {
@@ -187,14 +173,15 @@
 
   /**
    * Utility method to save key, value to the metadata table.
-   * @param c the connection to the DB.
-   * @param type the key to write to the DB metadata table.
-   * @param key the key to write to the DB metadata table (integer).
+   *
+   * @param c     the connection to the DB.
+   * @param type  the key to write to the DB metadata table.
+   * @param key   the key to write to the DB metadata table (integer).
    * @param value the value to write to the DB metadata table (object).
    * @throws SQLException SQLException on the way.
    */
   private static void insertOrUpdateMetadata(final Connection c, final String type,
-                                            final Integer key, final Serializable value) throws SQLException {
+                                             final Integer key, final Serializable value) throws SQLException {
     try (final PreparedStatement pstmt = c.prepareStatement(
       "INSERT INTO " + METADATA_TABLE_NAME + " (type, key, value) "
         + "VALUES ('" + type + "', " + key + ", ?) ON CONFLICT (key) DO UPDATE SET value = excluded.value;")) {
@@ -252,6 +239,7 @@
 
   /**
    * Get the EP Key index from the metadata.
+   *
    * @param ep the EP to retrieve the Key index of.
    * @return the Key index.
    */
@@ -270,7 +258,8 @@
   /**
    * Recursive method for getting the parameter type of the execution property.
    * This can be used, for example, to get DecoderFactory, instead of BeamDecoderFactory.
-   * @param epClass execution property class to observe.
+   *
+   * @param epClass    execution property class to observe.
    * @param valueClass the value class of the execution property.
    * @return the parameter type.
    */
@@ -289,8 +278,9 @@
 
   /**
    * Utility method to getting an optional method called 'name' for the class.
-   * @param clazz class to get the method of.
-   * @param name the name of the method.
+   *
+   * @param clazz      class to get the method of.
+   * @param name       the name of the method.
    * @param valueTypes the value types of the method.
    * @return optional of the method. It returns Optional.empty() if the method could not be found.
    */
@@ -306,6 +296,7 @@
 
   /**
    * Inverse method of the #getEpKeyIndex method.
+   *
    * @param index the index of the EP Key.
    * @return the class of the execution property (EP), as well as the type of the value of the EP.
    */
@@ -359,19 +350,16 @@
   }
 
   /**
-<<<<<<< HEAD
+   * <<<<<<< HEAD
    * Helper method to do the opposite of the #valueToIndex method.
    * It receives the split, and the direction of the tweak value (which show the target index value),
    * and returns the actual value which the execution property uses.
-   * @param split the split value, from which to start from.
-   * @param tweak the tweak value, to which we should tweak the split value.
+   *
+   * @param split      the split value, from which to start from.
+   * @param tweak      the tweak value, to which we should tweak the split value.
    * @param epKeyIndex the EP Key index to retrieve information from.
-   * @return the value object reflecting the split and the tweak values.
-=======
-   * Finds the project root path.
-   *
    * @return the project root path.
->>>>>>> 55e05f46
+   * >>>>>>> master
    */
   static Serializable indexToValue(final Double split, final Double tweak, final Integer epKeyIndex) {
     final Class<? extends Serializable> targetObjectClass = getEpPairFromKeyIndex(epKeyIndex).right();
@@ -430,18 +418,15 @@
   }
 
   /**
-<<<<<<< HEAD
+   * <<<<<<< HEAD
    * Receives the pair of execution property and value classes, and returns the optimized value of the EP.
+   *
    * @param epKeyIndex the EP Key index to retrieve the new EP from.
-   * @param split the split point.
-   * @param tweak the direction in which to tweak the execution property value.
-   * @return the tweaked execution property.
-=======
-   * Helper method to recursively find the LICENSE file.
-   *
-   * @param path the path to search for.
+   * @param split      the split point.
+   * @param tweak      the direction in which to tweak the execution property value.
+   * @param path       the path to search for.
    * @return the path containing the LICENSE file.
->>>>>>> 55e05f46
+   * >>>>>>> master
    */
   public static ExecutionProperty<? extends Serializable> pairAndValueToEP(
     final Integer epKeyIndex,
