--- conflicted
+++ resolved
@@ -58,12 +58,8 @@
   @Inject
   private UserApplicationRunner(@Parameter(JobConf.DAGDirectory.class) final String dagDirectory,
                                 @Parameter(JobConf.OptimizationPolicy.class) final String optimizationPolicy,
-<<<<<<< HEAD
-                                @Parameter(JobConf.MaxScheduleAttempt.class) final int maxScheduleAttempt,
+                                @Parameter(JobConf.MaxTaskAttempt.class) final int maxScheduleAttempt,
                                 final NemoBackend backend,
-=======
-                                @Parameter(JobConf.MaxTaskAttempt.class) final int maxScheduleAttempt,
->>>>>>> 0af03833
                                 final PubSubEventHandlerWrapper pubSubEventHandlerWrapper,
                                 final Injector injector,
                                 final RuntimeMaster runtimeMaster) {
