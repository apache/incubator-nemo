--- conflicted
+++ resolved
@@ -109,14 +109,10 @@
         planStateManager.storeJSON("final");
       }
 
-<<<<<<< HEAD
+      final long endTime = System.currentTimeMillis();
       LOG.info("{} is complete, with final status {}!", physicalPlan.getPlanId(), state);
-=======
-      final long endTime = System.currentTimeMillis();
-      LOG.info("{} is complete!", physicalPlan.getPlanId());
       MetricStore.getStore().getOrCreateMetric(JobMetric.class, physicalPlan.getPlanId())
         .setJobDuration(endTime - startTime);
->>>>>>> 4dd3ef0a
     } catch (final Exception e) {
       throw new RuntimeException(e);
     }
