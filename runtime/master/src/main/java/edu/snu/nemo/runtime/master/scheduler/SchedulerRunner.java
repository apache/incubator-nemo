--- conflicted
+++ resolved
@@ -131,11 +131,6 @@
           } else {
             LOG.debug("Failed to schedule {}", schedulableTaskGroup.getTaskGroupId());
           }
-<<<<<<< HEAD
-        } catch (final Exception e) {
-          LOG.error("Exception while running SchedulerThread iteration", e);
-          throw e;
-=======
         }
 
         LOG.debug("Examined {} TaskGroups, scheduled {} TaskGroups",
@@ -145,7 +140,6 @@
           // Immediately run next iteration to check whether there is another schedulable stage
           LOG.debug("Trying to schedule next Stage in the ScheduleGroup (if any)...");
           mustCheckSchedulingAvailabilityOrSchedulerTerminated.signal();
->>>>>>> f03ed05a
         }
       }
       jobStateManagers.values().forEach(jobStateManager -> {
