/*
 * Copyright (C) 2018 Seoul National University
 *
 * Licensed under the Apache License, Version 2.0 (the "License");
 * you may not use this file except in compliance with the License.
 * You may obtain a copy of the License at
 *
 *         http://www.apache.org/licenses/LICENSE-2.0
 *
 * Unless required by applicable law or agreed to in writing, software
 * distributed under the License is distributed on an "AS IS" BASIS,
 * WITHOUT WARRANTIES OR CONDITIONS OF ANY KIND, either express or implied.
 * See the License for the specific language governing permissions and
 * limitations under the License.
 */
package edu.snu.nemo.runtime.master.resource;

import com.google.protobuf.ByteString;
import edu.snu.nemo.runtime.common.RuntimeIdGenerator;
import edu.snu.nemo.runtime.common.comm.ControlMessage;
import edu.snu.nemo.runtime.common.message.MessageEnvironment;
import edu.snu.nemo.runtime.common.message.MessageSender;
import edu.snu.nemo.runtime.common.plan.Task;
import org.apache.commons.lang3.SerializationUtils;
import org.apache.reef.driver.context.ActiveContext;

import javax.annotation.concurrent.NotThreadSafe;
import java.util.*;
import java.util.concurrent.ExecutorService;
import java.util.stream.Collectors;

/**
 * (WARNING) This class is not thread-safe, and thus should only be accessed through ExecutorRegistry.
 *
 * Contains information/state regarding an executor.
 * Such information may include:
 *    a) The executor's resource type.
 *    b) The executor's capacity (ex. number of cores).
 *    c) Tasks scheduled/launched for the executor.
 *    d) Name of the physical node which hosts this executor.
 *    e) (Please add other information as we implement more features).
 */
@NotThreadSafe
public final class ExecutorRepresenter {

  private final String executorId;
  private final ResourceSpecification resourceSpecification;
  private final Set<Task> runningTasks;
  private final Map<Task, Integer> runningTaskToAttempt;
  private final Set<Task> completeTasks;
  private final Set<Task> failedTasks;
  private final MessageSender<ControlMessage.Message> messageSender;
  private final ActiveContext activeContext;
  private final ExecutorService serializationExecutorService;
  private final String nodeName;

  /**
   * Creates a reference to the specified executor.
   * @param executorId the executor id
   * @param resourceSpecification specification for the executor
   * @param messageSender provides communication context for this executor
   * @param activeContext context on the corresponding REEF evaluator
   * @param serializationExecutorService provides threads for message serialization
   * @param nodeName physical name of the node where this executor resides
   */
  public ExecutorRepresenter(final String executorId,
                             final ResourceSpecification resourceSpecification,
                             final MessageSender<ControlMessage.Message> messageSender,
                             final ActiveContext activeContext,
                             final ExecutorService serializationExecutorService,
                             final String nodeName) {
    this.executorId = executorId;
    this.resourceSpecification = resourceSpecification;
    this.messageSender = messageSender;
    this.runningTasks = new HashSet<>();
    this.runningTaskToAttempt = new HashMap<>();
    this.completeTasks = new HashSet<>();
    this.failedTasks = new HashSet<>();
    this.activeContext = activeContext;
    this.serializationExecutorService = serializationExecutorService;
    this.nodeName = nodeName;
  }

  /**
   * Marks all Tasks which were running in this executor as failed.
   */
  public Set<String> onExecutorFailed() {
    failedTasks.addAll(runningTasks);
    final Set<String> snapshot = runningTasks.stream()
        .map(Task::getTaskId)
        .collect(Collectors.toSet());
    runningTasks.clear();
    return snapshot;
  }

  /**
   * Marks the Task as running, and sends scheduling message to the executor.
   * @param task
   */
  public void onTaskScheduled(final Task task) {
    runningTasks.add(task);
    runningTaskToAttempt.put(task, task.getAttemptIdx());
    failedTasks.remove(task);

    serializationExecutorService.submit(new Runnable() {
      @Override
      public void run() {
        final byte[] serialized = SerializationUtils.serialize(task);
        sendControlMessage(
            ControlMessage.Message.newBuilder()
                .setId(RuntimeIdGenerator.generateMessageId())
                .setListenerId(MessageEnvironment.EXECUTOR_MESSAGE_LISTENER_ID)
                .setType(ControlMessage.MessageType.ScheduleTask)
                .setScheduleTaskMsg(
                    ControlMessage.ScheduleTaskMsg.newBuilder()
                        .setTask(ByteString.copyFrom(serialized))
                        .build())
                .build());
      }
    });
  }

  /**
   * Sends control message to the executor.
   * @param message Message object to send
   */
  public void sendControlMessage(final ControlMessage.Message message) {
    messageSender.send(message);
  }

  /**
   * Marks the specified Task as completed.
   *
   */
  public void onTaskExecutionComplete(final String taskId) {
    Task completedTask = runningTasks.stream()
        .filter(task -> task.getTaskId().equals(taskId)).findFirst()
        .orElseThrow(() -> new RuntimeException("Completed task not found in its ExecutorRepresenter"));

    runningTasks.remove(completedTask);
    runningTaskToAttempt.remove(completedTask);
    completeTasks.add(completedTask);
  }

  /**
   * Marks the specified Task as failed.
   * @param taskId id of the Task
   */
  public void onTaskExecutionFailed(final String taskId) {
    Task failedTask = runningTasks.stream()
        .filter(task -> task.getTaskId().equals(taskId)).findFirst()
        .orElseThrow(() -> new RuntimeException("Failed task not found in its ExecutorRepresenter"));

    runningTasks.remove(failedTask);
    runningTaskToAttempt.remove(failedTask);
    failedTasks.add(failedTask);
  }

  /**
   * @return how many Tasks can this executor simultaneously run
   */
  public int getExecutorCapacity() {
    return resourceSpecification.getCapacity();
  }

  /**
   * @return the current snapshot of set of Tasks that are running in this executor.
   */
  public Set<Task> getRunningTasks() {
    return Collections.unmodifiableSet(new HashSet<>(runningTasks));
  }

<<<<<<< HEAD
  /**
   * @return the current snapshot of the number of attempt per running tasks.
   */
  public Map<Task, Integer> getRunningTaskToAttempt() {
    return Collections.unmodifiableMap(new HashMap<>(runningTaskToAttempt));
  }

  /**
   * @return the current snapshot of Tasks that have been failed in this executor.
   */
  public Set<Task> getFailedTasks() {
    return Collections.unmodifiableSet(new HashSet<>(failedTasks));
  }

  /**
   * @return set of ids of Tasks that have been completed in this executor
   */
  public Set<Task> getCompleteTasks() {
    return Collections.unmodifiableSet(new HashSet<>(completeTasks));
  }

=======
>>>>>>> 6804b98b
  /**
   * @return the executor id
   */
  public String getExecutorId() {
    return executorId;
  }

  /**
   * @return the container type
   */
  public String getContainerType() {
    return resourceSpecification.getContainerType();
  }

  /**
   * @return physical name of the node where this executor resides
   */
  public String getNodeName() {
    return nodeName;
  }

  /**
   * Shuts down this executor.
   */
  public void shutDown() {
    activeContext.close();
  }

  @Override
  public String toString() {
    final StringBuffer sb = new StringBuffer("ExecutorRepresenter{");
    sb.append("executorId='").append(executorId).append('\'');
    sb.append(", runningTasks=").append(runningTasks);
    sb.append(", failedTasks=").append(failedTasks);
    sb.append('}');
    return sb.toString();
  }
}
<|MERGE_RESOLUTION|>--- conflicted
+++ resolved
@@ -170,30 +170,6 @@
     return Collections.unmodifiableSet(new HashSet<>(runningTasks));
   }
 
-<<<<<<< HEAD
-  /**
-   * @return the current snapshot of the number of attempt per running tasks.
-   */
-  public Map<Task, Integer> getRunningTaskToAttempt() {
-    return Collections.unmodifiableMap(new HashMap<>(runningTaskToAttempt));
-  }
-
-  /**
-   * @return the current snapshot of Tasks that have been failed in this executor.
-   */
-  public Set<Task> getFailedTasks() {
-    return Collections.unmodifiableSet(new HashSet<>(failedTasks));
-  }
-
-  /**
-   * @return set of ids of Tasks that have been completed in this executor
-   */
-  public Set<Task> getCompleteTasks() {
-    return Collections.unmodifiableSet(new HashSet<>(completeTasks));
-  }
-
-=======
->>>>>>> 6804b98b
   /**
    * @return the executor id
    */
