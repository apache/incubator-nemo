--- conflicted
+++ resolved
@@ -57,18 +57,12 @@
   private final SchedulingConstraintRegistry schedulingConstraintRegistry;
   private final SchedulingPolicy schedulingPolicy;
 
-  private PlanStateManager planStateManager;
-
   @Inject
   private TaskDispatcher(final SchedulingConstraintRegistry schedulingConstraintRegistry,
                          final SchedulingPolicy schedulingPolicy,
                          final PendingTaskCollectionPointer pendingTaskCollectionPointer,
-<<<<<<< HEAD
                          final ExecutorRegistry executorRegistry,
                          final PlanStateManager planStateManager) {
-=======
-                         final ExecutorRegistry executorRegistry) {
->>>>>>> 98dbe68f
     this.pendingTaskCollectionPointer = pendingTaskCollectionPointer;
     this.schedulerThread = Executors.newSingleThreadExecutor(runnable ->
         new Thread(runnable, "TaskDispatcher thread"));
@@ -91,10 +85,7 @@
         doScheduleTaskList();
         schedulingIteration.await();
       }
-<<<<<<< HEAD
-=======
-
->>>>>>> 98dbe68f
+
       if (planStateManager.isPlanDone()) {
         LOG.info("{} is complete.", planStateManager.getPlanId());
       } else {
@@ -171,12 +162,7 @@
   /**
    * Run the dispatcher thread.
    */
-<<<<<<< HEAD
   void run() {
-=======
-  void run(final PlanStateManager plan) {
-    this.planStateManager = plan;
->>>>>>> 98dbe68f
     if (!isTerminated && !isSchedulerRunning) {
       schedulerThread.execute(new SchedulerThread());
       schedulerThread.shutdown();
