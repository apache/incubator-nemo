/*
 * Copyright (C) 2017 Seoul National University
 *
 * Licensed under the Apache License, Version 2.0 (the "License");
 * you may not use this file except in compliance with the License.
 * You may obtain a copy of the License at
 *
 *         http://www.apache.org/licenses/LICENSE-2.0
 *
 * Unless required by applicable law or agreed to in writing, software
 * distributed under the License is distributed on an "AS IS" BASIS,
 * WITHOUT WARRANTIES OR CONDITIONS OF ANY KIND, either express or implied.
 * See the License for the specific language governing permissions and
 * limitations under the License.
 */
package edu.snu.nemo.runtime.master;

import edu.snu.nemo.common.Pair;
import edu.snu.nemo.conf.JobConf;
import edu.snu.nemo.common.exception.*;
import edu.snu.nemo.common.ir.vertex.IRVertex;
import edu.snu.nemo.common.ir.vertex.MetricCollectionBarrierVertex;
import edu.snu.nemo.runtime.common.comm.ControlMessage;
import edu.snu.nemo.runtime.common.message.MessageContext;
import edu.snu.nemo.runtime.common.message.MessageEnvironment;
import edu.snu.nemo.runtime.common.message.MessageListener;
import edu.snu.nemo.runtime.common.plan.physical.PhysicalPlan;
import edu.snu.nemo.runtime.common.state.TaskGroupState;
import edu.snu.nemo.runtime.master.resource.ContainerManager;
import edu.snu.nemo.runtime.master.resource.ExecutorRepresenter;
import edu.snu.nemo.runtime.master.resource.ResourceSpecification;
import edu.snu.nemo.runtime.master.scheduler.Scheduler;

import org.apache.commons.lang3.SerializationUtils;
import org.apache.reef.annotations.audience.DriverSide;
import org.apache.reef.driver.context.ActiveContext;
import org.apache.reef.driver.evaluator.AllocatedEvaluator;
import org.apache.reef.tang.Configuration;
import org.apache.reef.tang.annotations.Parameter;
import org.slf4j.Logger;
import org.slf4j.LoggerFactory;

import com.fasterxml.jackson.core.TreeNode;
import com.fasterxml.jackson.databind.ObjectMapper;

import javax.inject.Inject;
import java.util.*;
import java.util.concurrent.*;
import java.util.concurrent.atomic.AtomicInteger;

import static edu.snu.nemo.runtime.common.state.TaskGroupState.State.COMPLETE;
import static edu.snu.nemo.runtime.common.state.TaskGroupState.State.ON_HOLD;

/**
 * (WARNING) Use runtimeMasterThread for all public methods to avoid race conditions.
 *
 * Runtime Master is the central controller of Runtime.
 * Compiler submits an {@link PhysicalPlan} to Runtime Master to execute a job.
 * Runtime Master handles:
 *    a) Scheduling the job with {@link Scheduler}.
 *    b) Managing resources with {@link ContainerManager}.
 *    c) Managing blocks with {@link BlockManagerMaster}.
 *    d) Receiving and sending control messages with {@link MessageEnvironment}.
 *    e) Metric using {@link MetricMessageHandler}.
 */
@DriverSide
public final class RuntimeMaster {
  private static final Logger LOG = LoggerFactory.getLogger(RuntimeMaster.class.getName());
  private static final int DAG_LOGGING_PERIOD = 3000;

  private final ExecutorService runtimeMasterThread;

  private final Scheduler scheduler;
  private final ContainerManager containerManager;
  private final BlockManagerMaster blockManagerMaster;
  private final MetricMessageHandler metricMessageHandler;
  private final MessageEnvironment masterMessageEnvironment;

  // For converting json data. This is a thread safe.
  private final ObjectMapper objectMapper;

  private final String dagDirectory;
  private final Set<IRVertex> irVertices;

  private final AtomicInteger resourceRequestCount;


  @Inject
  public RuntimeMaster(final Scheduler scheduler,
                       final ContainerManager containerManager,
                       final BlockManagerMaster blockManagerMaster,
                       final MetricMessageHandler metricMessageHandler,
                       final MessageEnvironment masterMessageEnvironment,
                       @Parameter(JobConf.DAGDirectory.class) final String dagDirectory) {
    // We would like to use a single thread for runtime master operations
    // since the processing logic in master takes a very short amount of time
    // compared to the job completion times of executed jobs
    // and keeping it single threaded removes the complexity of multi-thread synchronization.
    this.runtimeMasterThread = Executors.newSingleThreadExecutor(runnable -> new Thread(runnable, "RuntimeMaster"));
    this.scheduler = scheduler;
    this.containerManager = containerManager;
    this.blockManagerMaster = blockManagerMaster;
    this.metricMessageHandler = metricMessageHandler;
    this.masterMessageEnvironment = masterMessageEnvironment;
    this.masterMessageEnvironment
        .setupListener(MessageEnvironment.RUNTIME_MASTER_MESSAGE_LISTENER_ID, new MasterControlMessageReceiver());
    this.dagDirectory = dagDirectory;
    this.irVertices = new HashSet<>();
    this.resourceRequestCount = new AtomicInteger(0);
    this.objectMapper = new ObjectMapper();
  }

  /**
   * Submits the {@link PhysicalPlan} to Runtime.
   * @param plan to execute.
   * @param maxScheduleAttempt the max number of times this plan/sub-part of the plan should be attempted.
   */
  public Pair<JobStateManager, ScheduledExecutorService> execute(final PhysicalPlan plan,
                                                                 final int maxScheduleAttempt) {
    final Callable<Pair<JobStateManager, ScheduledExecutorService>> jobExecutionCallable = () -> {
      this.irVertices.addAll(plan.getTaskIRVertexMap().values());
      try {
        final JobStateManager jobStateManager =
            new JobStateManager(plan, blockManagerMaster, metricMessageHandler, maxScheduleAttempt);
        scheduler.scheduleJob(plan, jobStateManager);
        final ScheduledExecutorService dagLoggingExecutor = scheduleDagLogging(jobStateManager);
        return Pair.of(jobStateManager, dagLoggingExecutor);
      } catch (Exception e) {
        throw new RuntimeException(e);
      }
    };

    try {
      return runtimeMasterThread.submit(jobExecutionCallable).get();
    } catch (Exception e) {
      throw new RuntimeException(e);
    }
  }

  public void terminate() {
    runtimeMasterThread.execute(() -> {

      scheduler.terminate();
      try {
        masterMessageEnvironment.close();
      } catch (Exception e) {
        throw new RuntimeException(e);
      }
      metricMessageHandler.terminate();
      containerManager.terminate();

    });

    // Do not shutdown runtimeMasterThread. We need it to clean things up.
  }

  public void requestContainer(final String resourceSpecificationString) {
    final Future<?> containerRequestEventResult = runtimeMasterThread.submit(() -> {
      try {
        final TreeNode jsonRootNode = objectMapper.readTree(resourceSpecificationString);

        for (int i = 0; i < jsonRootNode.size(); i++) {
          final TreeNode resourceNode = jsonRootNode.get(i);
          final ResourceSpecification.Builder builder = ResourceSpecification.newBuilder();
          builder.setContainerType(resourceNode.get("type").traverse().nextTextValue());
          builder.setMemory(resourceNode.get("memory_mb").traverse().getIntValue());
          builder.setCapacity(resourceNode.get("capacity").traverse().getIntValue());
          final int executorNum = resourceNode.path("num").traverse().nextIntValue(1);
          resourceRequestCount.getAndAdd(executorNum);
          containerManager.requestContainer(executorNum, builder.build());
        }
      } catch (final Exception e) {
        throw new ContainerException(e);
      }
    });
    try {
      containerRequestEventResult.get();
    } catch (final Exception e) {
      LOG.error("Exception while requesting for a container: ", e);
      throw new ContainerException(e);
    }
  }

  /**
   * Called when a container is allocated for this runtime.
   * A wrapper function for {@link ContainerManager}.
   * @param executorId to use for the executor to be launched on this container.
   * @param allocatedEvaluator to be used as the container.
   * @param executorConfiguration to use for the executor to be launched on this container.
   */
  public void onContainerAllocated(final String executorId,
                                   final AllocatedEvaluator allocatedEvaluator,
                                   final Configuration executorConfiguration) {
    runtimeMasterThread.execute(() -> {

      containerManager.onContainerAllocated(executorId, allocatedEvaluator, executorConfiguration);

    });
  }

  /**
   * Called when an executor is launched on a container for this runtime.
   * @param activeContext of the launched executor.
   * @return true if all requested executors have been launched, false otherwise.
   */
  public boolean onExecutorLaunched(final ActiveContext activeContext) {
    final Callable<Boolean> processExecutorLaunchedEvent = () -> {
      final Optional<ExecutorRepresenter> executor = containerManager.onContainerLaunched(activeContext);
      if (executor.isPresent()) {
        scheduler.onExecutorAdded(executor.get());
        return (resourceRequestCount.decrementAndGet() == 0);
      } else {
        return false;
      }
    };

    final boolean eventResult;
    try {
      eventResult = runtimeMasterThread.submit(processExecutorLaunchedEvent).get();
    } catch (final Exception e) {
      throw new ContainerException(e);
    }
    return eventResult;
  }

  /**
   * Called when an executor fails due to container failure on this runtime.
   * @param failedExecutorId of the failed executor.
   */
  public void onExecutorFailed(final String failedExecutorId) {
    runtimeMasterThread.execute(() -> {
      LOG.error(failedExecutorId + " executor failed");
      scheduler.onExecutorRemoved(failedExecutorId);
    });
  }

  /**
   * Handler for control messages received by Master.
   */
  public final class MasterControlMessageReceiver implements MessageListener<ControlMessage.Message> {
    @Override
    public void onMessage(final ControlMessage.Message message) {
      runtimeMasterThread.execute(() -> {

        handleControlMessage(message);

      });
    }

    @Override
    public void onMessageWithContext(final ControlMessage.Message message, final MessageContext messageContext) {
      switch (message.getType()) {
      default:
        throw new IllegalMessageException(
            new Exception("This message should not be requested to Master :" + message.getType()));
      }
    }
  }

  private void handleControlMessage(final ControlMessage.Message message) {
    switch (message.getType()) {
    case TaskGroupStateChanged:
      final ControlMessage.TaskGroupStateChangedMsg taskGroupStateChangedMsg
          = message.getTaskGroupStateChangedMsg();

      scheduler.onTaskGroupStateChanged(taskGroupStateChangedMsg.getExecutorId(),
          taskGroupStateChangedMsg.getTaskGroupId(),
          convertTaskGroupState(taskGroupStateChangedMsg.getState()),
          taskGroupStateChangedMsg.getAttemptIdx(),
          taskGroupStateChangedMsg.getTaskPutOnHoldId(),
          convertFailureCause(taskGroupStateChangedMsg.getFailureCause()));
      break;
    case ExecutorFailed:
      // Executor failed due to user code.
      final ControlMessage.ExecutorFailedMsg executorFailedMsg = message.getExecutorFailedMsg();
      final String failedExecutorId = executorFailedMsg.getExecutorId();
      final Exception exception = SerializationUtils.deserialize(executorFailedMsg.getException().toByteArray());
      LOG.error(failedExecutorId + " failed, Stack Trace: ", exception);
      throw new RuntimeException(exception);
    case DataSizeMetric:
      final ControlMessage.DataSizeMetricMsg dataSizeMetricMsg = message.getDataSizeMetricMsg();
      // TODO #511: Refactor metric aggregation for (general) run-rime optimization.
      accumulateBarrierMetric(dataSizeMetricMsg.getPartitionSizeList(),
          dataSizeMetricMsg.getSrcIRVertexId(), dataSizeMetricMsg.getBlockId());
      break;
    case MetricMessageReceived:
      final List<ControlMessage.Metric> metricList = message.getMetricMsg().getMetricList();
      metricList.forEach(metric ->
          metricMessageHandler.onMetricMessageReceived(metric.getMetricKey(), metric.getMetricValue()));
      break;
    default:
      throw new IllegalMessageException(
          new Exception("This message should not be received by Master :" + message.getType()));
    }
  }


  /**
   * Accumulates the metric data for a barrier vertex.
   * TODO #511: Refactor metric aggregation for (general) run-rime optimization.
   * TODO #513: Replace MetricCollectionBarrierVertex with a Customizable IRVertex.
   *
   * @param partitionSizeInfo the size of partitions in a block to accumulate.
   * @param srcVertexId       the ID of the source vertex.
   * @param blockId           the ID of the block.
   */
<<<<<<< HEAD
  private void accumulateBarrierMetric(final List<ControlMessage.PartitionSizeEntry> partitionSizeInfo,
                                       final String srcVertexId,
                                       final String blockId) {
=======
  private void accumulateBarrierMetric(final List<Long> blockSizeInfo,
                                      final String srcVertexId,
                                      final String blockId) {
>>>>>>> 7d8b9c36
    final IRVertex vertexToSendMetricDataTo = irVertices.stream()
        .filter(irVertex -> irVertex.getId().equals(srcVertexId)).findFirst()
        .orElseThrow(() -> new RuntimeException(srcVertexId + " doesn't exist in the submitted Physical Plan"));

    final List<Pair<Integer, Long>> partitionSizes = new ArrayList<>();
    partitionSizeInfo.forEach(partitionSizeEntry -> {
      partitionSizes.add(Pair.of(partitionSizeEntry.getKey(), partitionSizeEntry.getSize()));
    });

    if (vertexToSendMetricDataTo instanceof MetricCollectionBarrierVertex) {
      final MetricCollectionBarrierVertex<Pair<Integer, Long>> metricCollectionBarrierVertex =
          (MetricCollectionBarrierVertex) vertexToSendMetricDataTo;
      metricCollectionBarrierVertex.accumulateMetric(blockId, partitionSizes);
    } else {
      throw new RuntimeException("Something wrong happened at DataSkewCompositePass.");
    }
  }

  // TODO #164: Cleanup Protobuf Usage
  private static TaskGroupState.State convertTaskGroupState(final ControlMessage.TaskGroupStateFromExecutor state) {
    switch (state) {
      case READY:
        return TaskGroupState.State.READY;
      case EXECUTING:
        return TaskGroupState.State.EXECUTING;
      case COMPLETE:
        return COMPLETE;
      case FAILED_RECOVERABLE:
        return TaskGroupState.State.FAILED_RECOVERABLE;
      case FAILED_UNRECOVERABLE:
        return TaskGroupState.State.FAILED_UNRECOVERABLE;
      case ON_HOLD:
        return ON_HOLD;
      default:
        throw new UnknownExecutionStateException(new Exception("This TaskGroupState is unknown: " + state));
    }
  }

  private TaskGroupState.RecoverableFailureCause convertFailureCause(
      final ControlMessage.RecoverableFailureCause cause) {
    switch (cause) {
      case InputReadFailure:
        return TaskGroupState.RecoverableFailureCause.INPUT_READ_FAILURE;
      case OutputWriteFailure:
        return TaskGroupState.RecoverableFailureCause.OUTPUT_WRITE_FAILURE;
      default:
        throw new UnknownFailureCauseException(
            new Throwable("The failure cause for the recoverable failure is unknown"));
    }
  }

  /**
   * Schedules a periodic DAG logging thread.
   * TODO #58: Web UI (Real-time visualization)
   * @param jobStateManager for the job the DAG should be logged.
   *
   * @return the scheduled executor service.
   */
  private ScheduledExecutorService scheduleDagLogging(final JobStateManager jobStateManager) {
    final ScheduledExecutorService dagLoggingExecutor = Executors.newSingleThreadScheduledExecutor();
    dagLoggingExecutor.scheduleAtFixedRate(new Runnable() {
      private int dagLogFileIndex = 0;

      public void run() {
        jobStateManager.storeJSON(dagDirectory, String.valueOf(dagLogFileIndex++));
      }
    }, DAG_LOGGING_PERIOD, DAG_LOGGING_PERIOD, TimeUnit.MILLISECONDS);

    return dagLoggingExecutor;
  }
}<|MERGE_RESOLUTION|>--- conflicted
+++ resolved
@@ -304,15 +304,9 @@
    * @param srcVertexId       the ID of the source vertex.
    * @param blockId           the ID of the block.
    */
-<<<<<<< HEAD
   private void accumulateBarrierMetric(final List<ControlMessage.PartitionSizeEntry> partitionSizeInfo,
                                        final String srcVertexId,
                                        final String blockId) {
-=======
-  private void accumulateBarrierMetric(final List<Long> blockSizeInfo,
-                                      final String srcVertexId,
-                                      final String blockId) {
->>>>>>> 7d8b9c36
     final IRVertex vertexToSendMetricDataTo = irVertices.stream()
         .filter(irVertex -> irVertex.getId().equals(srcVertexId)).findFirst()
         .orElseThrow(() -> new RuntimeException(srcVertexId + " doesn't exist in the submitted Physical Plan"));
