/*
 * Copyright (C) 2018 Seoul National University
 *
 * Licensed under the Apache License, Version 2.0 (the "License");
 * you may not use this file except in compliance with the License.
 * You may obtain a copy of the License at
 *
 *         http://www.apache.org/licenses/LICENSE-2.0
 *
 * Unless required by applicable law or agreed to in writing, software
 * distributed under the License is distributed on an "AS IS" BASIS,
 * WITHOUT WARRANTIES OR CONDITIONS OF ANY KIND, either express or implied.
 * See the License for the specific language governing permissions and
 * limitations under the License.
 */
package edu.snu.nemo.runtime.master;

import edu.snu.nemo.common.Pair;
import edu.snu.nemo.common.exception.*;
import edu.snu.nemo.common.ir.vertex.IRVertex;
import edu.snu.nemo.runtime.common.comm.ControlMessage;
import edu.snu.nemo.runtime.common.message.MessageContext;
import edu.snu.nemo.runtime.common.message.MessageEnvironment;
import edu.snu.nemo.runtime.common.message.MessageListener;
import edu.snu.nemo.runtime.common.plan.PhysicalPlan;
import edu.snu.nemo.runtime.common.state.TaskState;
import edu.snu.nemo.runtime.master.scheduler.BatchScheduler;
import edu.snu.nemo.runtime.master.servlet.*;
import edu.snu.nemo.runtime.master.resource.ContainerManager;
import edu.snu.nemo.runtime.master.resource.ExecutorRepresenter;
import edu.snu.nemo.runtime.master.resource.ResourceSpecification;
import edu.snu.nemo.runtime.master.scheduler.Scheduler;

import org.apache.commons.lang3.SerializationUtils;
import org.apache.reef.annotations.audience.DriverSide;
import org.apache.reef.driver.context.ActiveContext;
import org.apache.reef.driver.evaluator.AllocatedEvaluator;
import org.apache.reef.driver.evaluator.FailedEvaluator;
import org.apache.reef.tang.Configuration;
import org.eclipse.jetty.server.Server;
import org.eclipse.jetty.servlet.ServletHandler;
import org.slf4j.Logger;
import org.slf4j.LoggerFactory;

import com.fasterxml.jackson.core.TreeNode;
import com.fasterxml.jackson.databind.ObjectMapper;

import javax.inject.Inject;
import java.util.*;
import java.util.concurrent.*;
import java.util.concurrent.atomic.AtomicInteger;

import static edu.snu.nemo.runtime.common.state.TaskState.State.COMPLETE;
import static edu.snu.nemo.runtime.common.state.TaskState.State.ON_HOLD;

/**
 * (WARNING) Use runtimeMasterThread for all public methods to avoid race conditions.
 * See comments in the {@link Scheduler} for avoiding race conditions.
 *
 * Runtime Master is the central controller of Runtime.
 * Compiler submits an {@link PhysicalPlan} to Runtime Master to execute a job.
 * Runtime Master handles:
 *    a) Scheduling the plan with {@link Scheduler}.
 *    b) Managing resources with {@link ContainerManager}.
 *    c) Managing blocks with {@link BlockManagerMaster}.
 *    d) Receiving and sending control messages with {@link MessageEnvironment}.
 *    e) Metric using {@link MetricMessageHandler}.
 */
@DriverSide
public final class RuntimeMaster {
  private static final Logger LOG = LoggerFactory.getLogger(RuntimeMaster.class.getName());
  private static final int DAG_LOGGING_PERIOD = 3000;
  private static final int METRIC_ARRIVE_TIMEOUT = 10000;
  private static final int REST_SERVER_PORT = 10101;

  private final ExecutorService runtimeMasterThread;
  private final Scheduler scheduler;
  private final ContainerManager containerManager;
  private final MetricMessageHandler metricMessageHandler;
  private final MessageEnvironment masterMessageEnvironment;
  private final ClientRPC clientRPC;
  private final MetricManagerMaster metricManagerMaster;
  private final PlanStateManager planStateManager;
  // For converting json data. This is a thread safe.
  private final ObjectMapper objectMapper;
  private final Set<IRVertex> irVertices;
  private final AtomicInteger resourceRequestCount;
  private CountDownLatch metricCountDownLatch;
  // REST API server for web metric visualization ui.
  private final Server metricServer;

  @Inject
  private RuntimeMaster(final Scheduler scheduler,
                        final ContainerManager containerManager,
                        final MetricMessageHandler metricMessageHandler,
                        final MessageEnvironment masterMessageEnvironment,
                        final ClientRPC clientRPC,
                        final MetricManagerMaster metricManagerMaster,
                        final PlanStateManager planStateManager) {
    // We would like to use a single thread for runtime master operations
    // since the processing logic in master takes a very short amount of time
    // compared to the job completion times of executed jobs
    // and keeping it single threaded removes the complexity of multi-thread synchronization.
    this.runtimeMasterThread =
        Executors.newSingleThreadExecutor(runnable -> new Thread(runnable, "RuntimeMaster thread"));
    this.scheduler = scheduler;
    this.containerManager = containerManager;
    this.metricMessageHandler = metricMessageHandler;
    this.masterMessageEnvironment = masterMessageEnvironment;
    this.masterMessageEnvironment
        .setupListener(MessageEnvironment.RUNTIME_MASTER_MESSAGE_LISTENER_ID, new MasterControlMessageReceiver());
    this.clientRPC = clientRPC;
    this.metricManagerMaster = metricManagerMaster;
    this.irVertices = new HashSet<>();
    this.resourceRequestCount = new AtomicInteger(0);
    this.objectMapper = new ObjectMapper();
    this.metricServer = startRestMetricServer();
    this.planStateManager = planStateManager;
  }

  private Server startRestMetricServer() {
    final Server server = new Server(REST_SERVER_PORT);

    final ServletHandler servletHandler = new ServletHandler();
    server.setHandler(servletHandler);

    servletHandler.addServletWithMapping(JobMetricServlet.class, "/api/job");
    servletHandler.addServletWithMapping(TaskMetricServlet.class, "/api/task");
    servletHandler.addServletWithMapping(StageMetricServlet.class, "/api/stage");
    servletHandler.addServletWithMapping(AllMetricServlet.class, "/api");
    servletHandler.addServletWithMapping(WebSocketMetricServlet.class, "/api/websocket");

    try {
      server.start();
    } catch (final Exception e) {
      throw new RuntimeException("Failed to start REST API server.");
    }

    return server;
  }

  /**
   * Submits the {@link PhysicalPlan} to Runtime.
   * At now, we are assuming that a single job submit multiple plans.
   *
   * @param plan               to execute
   * @param maxScheduleAttempt the max number of times this plan/sub-part of the plan should be attempted.
   */
  public Pair<PlanStateManager, ScheduledExecutorService> execute(final PhysicalPlan plan,
                                                                  final int maxScheduleAttempt) {
    final Callable<Pair<PlanStateManager, ScheduledExecutorService>> planExecutionCallable = () -> {
      this.irVertices.addAll(plan.getIdToIRVertex().values());
      try {
<<<<<<< HEAD
        scheduler.schedulePlan(plan, maxScheduleAttempt);
        final ScheduledExecutorService dagLoggingExecutor = scheduleDagLogging();
=======
        final PlanStateManager planStateManager = new PlanStateManager(plan, maxScheduleAttempt);
        scheduler.schedulePlan(plan, planStateManager);
        final ScheduledExecutorService dagLoggingExecutor = scheduleDagLogging(planStateManager);
>>>>>>> 98dbe68f
        return Pair.of(planStateManager, dagLoggingExecutor);
      } catch (Exception e) {
        throw new RuntimeException(e);
      }
    };
    try {
      return runtimeMasterThread.submit(planExecutionCallable).get();
    } catch (Exception e) {
      throw new RuntimeException(e);
    }
  }

  /**
   * Terminates the RuntimeMaster.
   */
  public void terminate() {
    // send metric flush request to all executors
    metricManagerMaster.sendMetricFlushRequest();
    try {
      // wait for metric flush
      if (!metricCountDownLatch.await(METRIC_ARRIVE_TIMEOUT, TimeUnit.MILLISECONDS)) {
        LOG.warn("Terminating master before all executor terminated messages arrived.");
      }
    } catch (final InterruptedException e) {
      LOG.warn("Waiting executor terminating process interrupted: " + e);
      // clean up state...
      Thread.currentThread().interrupt();
    }
    runtimeMasterThread.execute(() -> {
      scheduler.terminate();
      try {
        masterMessageEnvironment.close();
      } catch (Exception e) {
        throw new RuntimeException(e);
      }
      metricMessageHandler.terminate();
      containerManager.terminate();

      try {
        metricServer.stop();
      } catch (final Exception e) {
        throw new RuntimeException("Failed to stop rest api server.");
      }

    });

    // Do not shutdown runtimeMasterThread. We need it to clean things up.
  }

  /**
   * Requests a container with resource specification.
   *
   * @param resourceSpecificationString the resource specification.
   */
  public void requestContainer(final String resourceSpecificationString) {
    final Future<?> containerRequestEventResult = runtimeMasterThread.submit(() -> {
      try {
        final TreeNode jsonRootNode = objectMapper.readTree(resourceSpecificationString);

        for (int i = 0; i < jsonRootNode.size(); i++) {
          final TreeNode resourceNode = jsonRootNode.get(i);
          final String type = resourceNode.get("type").traverse().nextTextValue();
          final int memory = resourceNode.get("memory_mb").traverse().getIntValue();
          final int capacity = resourceNode.get("capacity").traverse().getIntValue();
          final int executorNum = resourceNode.path("num").traverse().nextIntValue(1);
          final int poisonSec = resourceNode.path("poison_sec").traverse().nextIntValue(-1);
          resourceRequestCount.getAndAdd(executorNum);
          containerManager.requestContainer(executorNum, new ResourceSpecification(type, capacity, memory, poisonSec));
        }
        metricCountDownLatch = new CountDownLatch(resourceRequestCount.get());
      } catch (final Exception e) {
        throw new ContainerException(e);
      }
    });
    try {
      containerRequestEventResult.get();
    } catch (final Exception e) {
      LOG.error("Exception while requesting for a container: ", e);
      throw new ContainerException(e);
    }
  }

  /**
   * Called when a container is allocated for this runtime.
   * A wrapper function for {@link ContainerManager}.
   *
   * @param executorId            to use for the executor to be launched on this container.
   * @param allocatedEvaluator    to be used as the container.
   * @param executorConfiguration to use for the executor to be launched on this container.
   */
  public void onContainerAllocated(final String executorId,
                                   final AllocatedEvaluator allocatedEvaluator,
                                   final Configuration executorConfiguration) {
    runtimeMasterThread.execute(() -> {
      containerManager.onContainerAllocated(executorId, allocatedEvaluator, executorConfiguration);
    });
  }

  /**
   * Called when an executor is launched on a container for this runtime.
   *
   * @param activeContext of the launched executor.
   * @return true if all requested executors have been launched, false otherwise.
   */
  public boolean onExecutorLaunched(final ActiveContext activeContext) {
    final Callable<Boolean> processExecutorLaunchedEvent = () -> {
      final Optional<ExecutorRepresenter> executor = containerManager.onContainerLaunched(activeContext);
      if (executor.isPresent()) {
        scheduler.onExecutorAdded(executor.get());
        return (resourceRequestCount.decrementAndGet() == 0);
      } else {
        return false;
      }
    };

    final boolean eventResult;
    try {
      eventResult = runtimeMasterThread.submit(processExecutorLaunchedEvent).get();
    } catch (final Exception e) {
      throw new ContainerException(e);
    }
    return eventResult;
  }

  /**
   * Called when an executor fails due to container failure on this runtime.
   *
   * @param failedEvaluator that failed.
   */
  public void onExecutorFailed(final FailedEvaluator failedEvaluator) {
    runtimeMasterThread.execute(() -> {
      metricCountDownLatch.countDown();

      // Note that getFailedContextList() can be empty if the failure occurred
      // prior to launching an Executor on the Evaluator.
      failedEvaluator.getFailedContextList().forEach(failedContext -> {
        final String failedExecutorId = failedContext.getId();
        scheduler.onExecutorRemoved(failedExecutorId);
      });

      containerManager.onContainerFailed(failedEvaluator.getId());
    });
  }

  /**
   * Handler for control messages received by Master.
   */
  public final class MasterControlMessageReceiver implements MessageListener<ControlMessage.Message> {
    @Override
    public void onMessage(final ControlMessage.Message message) {
      runtimeMasterThread.execute(() -> {
        handleControlMessage(message);
      });
    }

    @Override
    public void onMessageWithContext(final ControlMessage.Message message, final MessageContext messageContext) {
      switch (message.getType()) {
        default:
          throw new IllegalMessageException(
              new Exception("This message should not be requested to Master :" + message.getType()));
      }
    }
  }

  private void handleControlMessage(final ControlMessage.Message message) {
    switch (message.getType()) {
      case TaskStateChanged:
        final ControlMessage.TaskStateChangedMsg taskStateChangedMsg
            = message.getTaskStateChangedMsg();

        scheduler.onTaskStateReportFromExecutor(taskStateChangedMsg.getExecutorId(),
            taskStateChangedMsg.getTaskId(),
            taskStateChangedMsg.getAttemptIdx(),
            convertTaskState(taskStateChangedMsg.getState()),
            taskStateChangedMsg.getVertexPutOnHoldId(),
            convertFailureCause(taskStateChangedMsg.getFailureCause()));
        break;
      case ExecutorFailed:
        // Executor failed due to user code.
        final ControlMessage.ExecutorFailedMsg executorFailedMsg = message.getExecutorFailedMsg();
        final String failedExecutorId = executorFailedMsg.getExecutorId();
        final Exception exception = SerializationUtils.deserialize(executorFailedMsg.getException().toByteArray());
        LOG.error(failedExecutorId + " failed, Stack Trace: ", exception);
        throw new RuntimeException(exception);
      case DataSizeMetric:
        // TODO #96: Modularize DataSkewPolicy to use MetricVertex and BarrierVertex.
        ((BatchScheduler) scheduler).updateDynOptData(message.getDataSizeMetricMsg().getPartitionSizeList());
        break;
      case MetricMessageReceived:
        final List<ControlMessage.Metric> metricList = message.getMetricMsg().getMetricList();
        metricList.forEach(metric ->
            metricMessageHandler.onMetricMessageReceived(
                metric.getMetricType(), metric.getMetricId(),
                metric.getMetricField(), metric.getMetricValue().toByteArray()));
        break;
      case ExecutorDataCollected:
        final String serializedData = message.getDataCollected().getData();
        clientRPC.send(ControlMessage.DriverToClientMessage.newBuilder()
            .setType(ControlMessage.DriverToClientMessageType.DataCollected)
            .setDataCollected(ControlMessage.DataCollectMessage.newBuilder().setData(serializedData).build())
            .build());
        break;
      case MetricFlushed:
        metricCountDownLatch.countDown();
        break;
      default:
        throw new IllegalMessageException(
            new Exception("This message should not be received by Master :" + message.getType()));
    }
  }

  private static TaskState.State convertTaskState(final ControlMessage.TaskStateFromExecutor state) {
    switch (state) {
      case READY:
        return TaskState.State.READY;
      case EXECUTING:
        return TaskState.State.EXECUTING;
      case COMPLETE:
        return COMPLETE;
      case FAILED_RECOVERABLE:
        return TaskState.State.SHOULD_RETRY;
      case FAILED_UNRECOVERABLE:
        return TaskState.State.FAILED;
      case ON_HOLD:
        return ON_HOLD;
      default:
        throw new UnknownExecutionStateException(new Exception("This TaskState is unknown: " + state));
    }
  }

  private TaskState.RecoverableTaskFailureCause convertFailureCause(
      final ControlMessage.RecoverableFailureCause cause) {
    switch (cause) {
      case InputReadFailure:
        return TaskState.RecoverableTaskFailureCause.INPUT_READ_FAILURE;
      case OutputWriteFailure:
        return TaskState.RecoverableTaskFailureCause.OUTPUT_WRITE_FAILURE;
      default:
        throw new UnknownFailureCauseException(
            new Throwable("The failure cause for the recoverable failure is unknown"));
    }
  }

  /**
   * Schedules a periodic DAG logging thread.
   * TODO #20: RESTful APIs to Access Job State and Metric.
   *
   * @return the scheduled executor service.
   */
  private ScheduledExecutorService scheduleDagLogging() {
    final ScheduledExecutorService dagLoggingExecutor = Executors.newSingleThreadScheduledExecutor();
    dagLoggingExecutor.scheduleAtFixedRate(new Runnable() {
      private int dagLogFileIndex = 0;

      public void run() {
        planStateManager.storeJSON(String.valueOf(dagLogFileIndex++));
      }
    }, DAG_LOGGING_PERIOD, DAG_LOGGING_PERIOD, TimeUnit.MILLISECONDS);

    return dagLoggingExecutor;
  }
}<|MERGE_RESOLUTION|>--- conflicted
+++ resolved
@@ -151,14 +151,8 @@
     final Callable<Pair<PlanStateManager, ScheduledExecutorService>> planExecutionCallable = () -> {
       this.irVertices.addAll(plan.getIdToIRVertex().values());
       try {
-<<<<<<< HEAD
         scheduler.schedulePlan(plan, maxScheduleAttempt);
         final ScheduledExecutorService dagLoggingExecutor = scheduleDagLogging();
-=======
-        final PlanStateManager planStateManager = new PlanStateManager(plan, maxScheduleAttempt);
-        scheduler.schedulePlan(plan, planStateManager);
-        final ScheduledExecutorService dagLoggingExecutor = scheduleDagLogging(planStateManager);
->>>>>>> 98dbe68f
         return Pair.of(planStateManager, dagLoggingExecutor);
       } catch (Exception e) {
         throw new RuntimeException(e);
