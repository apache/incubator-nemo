/*
 * Copyright (C) 2018 Seoul National University
 *
 * Licensed under the Apache License, Version 2.0 (the "License");
 * you may not use this file except in compliance with the License.
 * You may obtain a copy of the License at
 *
 *         http://www.apache.org/licenses/LICENSE-2.0
 *
 * Unless required by applicable law or agreed to in writing, software
 * distributed under the License is distributed on an "AS IS" BASIS,
 * WITHOUT WARRANTIES OR CONDITIONS OF ANY KIND, either express or implied.
 * See the License for the specific language governing permissions and
 * limitations under the License.
 */
package edu.snu.nemo.runtime.master;

import edu.snu.nemo.common.Pair;
import edu.snu.nemo.common.exception.*;
import edu.snu.nemo.common.ir.vertex.IRVertex;
import edu.snu.nemo.runtime.common.comm.ControlMessage;
import edu.snu.nemo.runtime.common.message.MessageContext;
import edu.snu.nemo.runtime.common.message.MessageEnvironment;
import edu.snu.nemo.runtime.common.message.MessageListener;
import edu.snu.nemo.runtime.common.plan.PhysicalPlan;
import edu.snu.nemo.runtime.common.state.TaskState;
import edu.snu.nemo.runtime.master.scheduler.BatchScheduler;
import edu.snu.nemo.runtime.master.servlet.*;
import edu.snu.nemo.runtime.master.resource.ContainerManager;
import edu.snu.nemo.runtime.master.resource.ExecutorRepresenter;
import edu.snu.nemo.runtime.master.resource.ResourceSpecification;
import edu.snu.nemo.runtime.master.scheduler.Scheduler;

import org.apache.commons.lang3.SerializationUtils;
import org.apache.reef.annotations.audience.DriverSide;
import org.apache.reef.driver.context.ActiveContext;
import org.apache.reef.driver.evaluator.AllocatedEvaluator;
import org.apache.reef.driver.evaluator.FailedEvaluator;
import org.apache.reef.tang.Configuration;
import org.eclipse.jetty.server.Server;
import org.eclipse.jetty.servlet.ServletHandler;
import org.slf4j.Logger;
import org.slf4j.LoggerFactory;

import com.fasterxml.jackson.core.TreeNode;
import com.fasterxml.jackson.databind.ObjectMapper;

import javax.inject.Inject;
import java.nio.file.Paths;
import java.util.*;
import java.util.concurrent.*;
import java.util.concurrent.atomic.AtomicInteger;

import static edu.snu.nemo.runtime.common.state.TaskState.State.COMPLETE;
import static edu.snu.nemo.runtime.common.state.TaskState.State.ON_HOLD;

/**
 * (WARNING) Use runtimeMasterThread for all public methods to avoid race conditions.
 * See comments in the {@link Scheduler} for avoiding race conditions.
 *
 * Runtime Master is the central controller of Runtime.
 * Compiler submits an {@link PhysicalPlan} to Runtime Master to execute a job.
 * Runtime Master handles:
 *    a) Scheduling the plan with {@link Scheduler}.
 *    b) Managing resources with {@link ContainerManager}.
 *    c) Managing blocks with {@link BlockManagerMaster}.
 *    d) Receiving and sending control messages with {@link MessageEnvironment}.
 *    e) Metric using {@link MetricMessageHandler}.
 */
@DriverSide
public final class RuntimeMaster {
  private static final Logger LOG = LoggerFactory.getLogger(RuntimeMaster.class.getName());
  private static final int DAG_LOGGING_PERIOD = 3000;
  private static final int METRIC_ARRIVE_TIMEOUT = 10000;
  private static final int REST_SERVER_PORT = 10101;

  private final ExecutorService runtimeMasterThread;
  private final Scheduler scheduler;
  private final ContainerManager containerManager;
  private final MetricMessageHandler metricMessageHandler;
  private final MessageEnvironment masterMessageEnvironment;
  private final ClientRPC clientRPC;
  private final MetricManagerMaster metricManagerMaster;
  private final PlanStateManager planStateManager;
  // For converting json data. This is a thread safe.
  private final ObjectMapper objectMapper;
  private final Set<IRVertex> irVertices;
  private final AtomicInteger resourceRequestCount;
  private CountDownLatch metricCountDownLatch;
  // REST API server for web metric visualization ui.
  private final Server metricServer;
  private final MetricStore metricStore;

  @Inject
  private RuntimeMaster(final Scheduler scheduler,
                        final ContainerManager containerManager,
                        final MetricMessageHandler metricMessageHandler,
                        final MessageEnvironment masterMessageEnvironment,
                        final ClientRPC clientRPC,
                        final MetricManagerMaster metricManagerMaster,
                        final PlanStateManager planStateManager) {
    // We would like to use a single thread for runtime master operations
    // since the processing logic in master takes a very short amount of time
    // compared to the job completion times of executed jobs
    // and keeping it single threaded removes the complexity of multi-thread synchronization.
    this.runtimeMasterThread =
        Executors.newSingleThreadExecutor(runnable -> new Thread(runnable, "RuntimeMaster thread"));
    this.scheduler = scheduler;
    this.containerManager = containerManager;
    this.metricMessageHandler = metricMessageHandler;
    this.masterMessageEnvironment = masterMessageEnvironment;
    this.masterMessageEnvironment
        .setupListener(MessageEnvironment.RUNTIME_MASTER_MESSAGE_LISTENER_ID, new MasterControlMessageReceiver());
    this.clientRPC = clientRPC;
    this.metricManagerMaster = metricManagerMaster;
    this.irVertices = new HashSet<>();
    this.resourceRequestCount = new AtomicInteger(0);
    this.objectMapper = new ObjectMapper();
    this.metricServer = startRestMetricServer();
<<<<<<< HEAD
    this.metricStore = MetricStore.getStore();
=======
    this.planStateManager = planStateManager;
>>>>>>> e6c36168
  }

  private Server startRestMetricServer() {
    final Server server = new Server(REST_SERVER_PORT);

    final ServletHandler servletHandler = new ServletHandler();
    server.setHandler(servletHandler);

    servletHandler.addServletWithMapping(JobMetricServlet.class, "/api/job");
    servletHandler.addServletWithMapping(TaskMetricServlet.class, "/api/task");
    servletHandler.addServletWithMapping(StageMetricServlet.class, "/api/stage");
    servletHandler.addServletWithMapping(AllMetricServlet.class, "/api");
    servletHandler.addServletWithMapping(WebSocketMetricServlet.class, "/api/websocket");

    try {
      server.start();
    } catch (final Exception e) {
      throw new RuntimeException("Failed to start REST API server.");
    }

    return server;
  }

  /**
   * Submits the {@link PhysicalPlan} to Runtime.
   * At now, we are assuming that a single job submit multiple plans.
   *
   * @param plan               to execute
   * @param maxScheduleAttempt the max number of times this plan/sub-part of the plan should be attempted.
   */
  public Pair<PlanStateManager, ScheduledExecutorService> execute(final PhysicalPlan plan,
                                                                  final int maxScheduleAttempt) {
    final Callable<Pair<PlanStateManager, ScheduledExecutorService>> planExecutionCallable = () -> {
      this.irVertices.addAll(plan.getIdToIRVertex().values());
      try {
        scheduler.schedulePlan(plan, maxScheduleAttempt);
        final ScheduledExecutorService dagLoggingExecutor = scheduleDagLogging();
        return Pair.of(planStateManager, dagLoggingExecutor);
      } catch (Exception e) {
        throw new RuntimeException(e);
      }
    };
    try {
      return runtimeMasterThread.submit(planExecutionCallable).get();
    } catch (Exception e) {
      throw new RuntimeException(e);
    }
  }

  /**
   * Terminates the RuntimeMaster.
   */
  public void terminate() {
    // send metric flush request to all executors
    metricManagerMaster.sendMetricFlushRequest();
    try {
      // wait for metric flush
      if (!metricCountDownLatch.await(METRIC_ARRIVE_TIMEOUT, TimeUnit.MILLISECONDS)) {
        LOG.warn("Terminating master before all executor terminated messages arrived.");
      }
    } catch (final InterruptedException e) {
      LOG.warn("Waiting executor terminating process interrupted: " + e);
      // clean up state...
      Thread.currentThread().interrupt();
    }
    runtimeMasterThread.execute(() -> {
      scheduler.terminate();
      try {
        masterMessageEnvironment.close();
      } catch (Exception e) {
        throw new RuntimeException(e);
      }
      metricMessageHandler.terminate();
      containerManager.terminate();

      try {
        metricServer.stop();
      } catch (final Exception e) {
        throw new RuntimeException("Failed to stop rest api server.");
      }

      metricStore.dumpAllMetricToFile(Paths.get(dagDirectory, "metric.json").toString());
    });

    // Do not shutdown runtimeMasterThread. We need it to clean things up.
  }

  /**
   * Requests a container with resource specification.
   *
   * @param resourceSpecificationString the resource specification.
   */
  public void requestContainer(final String resourceSpecificationString) {
    final Future<?> containerRequestEventResult = runtimeMasterThread.submit(() -> {
      try {
        final TreeNode jsonRootNode = objectMapper.readTree(resourceSpecificationString);

        for (int i = 0; i < jsonRootNode.size(); i++) {
          final TreeNode resourceNode = jsonRootNode.get(i);
          final String type = resourceNode.get("type").traverse().nextTextValue();
          final int memory = resourceNode.get("memory_mb").traverse().getIntValue();
          final int capacity = resourceNode.get("capacity").traverse().getIntValue();
          final int executorNum = resourceNode.path("num").traverse().nextIntValue(1);
          final int poisonSec = resourceNode.path("poison_sec").traverse().nextIntValue(-1);
          resourceRequestCount.getAndAdd(executorNum);
          containerManager.requestContainer(executorNum, new ResourceSpecification(type, capacity, memory, poisonSec));
        }
        metricCountDownLatch = new CountDownLatch(resourceRequestCount.get());
      } catch (final Exception e) {
        throw new ContainerException(e);
      }
    });
    try {
      containerRequestEventResult.get();
    } catch (final Exception e) {
      LOG.error("Exception while requesting for a container: ", e);
      throw new ContainerException(e);
    }
  }

  /**
   * Called when a container is allocated for this runtime.
   * A wrapper function for {@link ContainerManager}.
   *
   * @param executorId            to use for the executor to be launched on this container.
   * @param allocatedEvaluator    to be used as the container.
   * @param executorConfiguration to use for the executor to be launched on this container.
   */
  public void onContainerAllocated(final String executorId,
                                   final AllocatedEvaluator allocatedEvaluator,
                                   final Configuration executorConfiguration) {
    runtimeMasterThread.execute(() -> {
      containerManager.onContainerAllocated(executorId, allocatedEvaluator, executorConfiguration);
    });
  }

  /**
   * Called when an executor is launched on a container for this runtime.
   *
   * @param activeContext of the launched executor.
   * @return true if all requested executors have been launched, false otherwise.
   */
  public boolean onExecutorLaunched(final ActiveContext activeContext) {
    final Callable<Boolean> processExecutorLaunchedEvent = () -> {
      final Optional<ExecutorRepresenter> executor = containerManager.onContainerLaunched(activeContext);
      if (executor.isPresent()) {
        scheduler.onExecutorAdded(executor.get());
        return (resourceRequestCount.decrementAndGet() == 0);
      } else {
        return false;
      }
    };

    final boolean eventResult;
    try {
      eventResult = runtimeMasterThread.submit(processExecutorLaunchedEvent).get();
    } catch (final Exception e) {
      throw new ContainerException(e);
    }
    return eventResult;
  }

  /**
   * Called when an executor fails due to container failure on this runtime.
   *
   * @param failedEvaluator that failed.
   */
  public void onExecutorFailed(final FailedEvaluator failedEvaluator) {
    runtimeMasterThread.execute(() -> {
      metricCountDownLatch.countDown();

      // Note that getFailedContextList() can be empty if the failure occurred
      // prior to launching an Executor on the Evaluator.
      failedEvaluator.getFailedContextList().forEach(failedContext -> {
        final String failedExecutorId = failedContext.getId();
        scheduler.onExecutorRemoved(failedExecutorId);
      });

      containerManager.onContainerFailed(failedEvaluator.getId());
    });
  }

  /**
   * Handler for control messages received by Master.
   */
  public final class MasterControlMessageReceiver implements MessageListener<ControlMessage.Message> {
    @Override
    public void onMessage(final ControlMessage.Message message) {
      runtimeMasterThread.execute(() -> {
        handleControlMessage(message);
      });
    }

    @Override
    public void onMessageWithContext(final ControlMessage.Message message, final MessageContext messageContext) {
      switch (message.getType()) {
        default:
          throw new IllegalMessageException(
              new Exception("This message should not be requested to Master :" + message.getType()));
      }
    }
  }

  private void handleControlMessage(final ControlMessage.Message message) {
    switch (message.getType()) {
      case TaskStateChanged:
        final ControlMessage.TaskStateChangedMsg taskStateChangedMsg
            = message.getTaskStateChangedMsg();

        scheduler.onTaskStateReportFromExecutor(taskStateChangedMsg.getExecutorId(),
            taskStateChangedMsg.getTaskId(),
            taskStateChangedMsg.getAttemptIdx(),
            convertTaskState(taskStateChangedMsg.getState()),
            taskStateChangedMsg.getVertexPutOnHoldId(),
            convertFailureCause(taskStateChangedMsg.getFailureCause()));
        break;
      case ExecutorFailed:
        // Executor failed due to user code.
        final ControlMessage.ExecutorFailedMsg executorFailedMsg = message.getExecutorFailedMsg();
        final String failedExecutorId = executorFailedMsg.getExecutorId();
        final Exception exception = SerializationUtils.deserialize(executorFailedMsg.getException().toByteArray());
        LOG.error(failedExecutorId + " failed, Stack Trace: ", exception);
        throw new RuntimeException(exception);
      case DataSizeMetric:
        // TODO #96: Modularize DataSkewPolicy to use MetricVertex and BarrierVertex.
        ((BatchScheduler) scheduler).updateDynOptData(message.getDataSizeMetricMsg().getPartitionSizeList());
        break;
      case MetricMessageReceived:
        final List<ControlMessage.Metric> metricList = message.getMetricMsg().getMetricList();
        metricList.forEach(metric ->
            metricMessageHandler.onMetricMessageReceived(
                metric.getMetricType(), metric.getMetricId(),
                metric.getMetricField(), metric.getMetricValue().toByteArray()));
        break;
      case ExecutorDataCollected:
        final String serializedData = message.getDataCollected().getData();
        clientRPC.send(ControlMessage.DriverToClientMessage.newBuilder()
            .setType(ControlMessage.DriverToClientMessageType.DataCollected)
            .setDataCollected(ControlMessage.DataCollectMessage.newBuilder().setData(serializedData).build())
            .build());
        break;
      case MetricFlushed:
        metricCountDownLatch.countDown();
        break;
      default:
        throw new IllegalMessageException(
            new Exception("This message should not be received by Master :" + message.getType()));
    }
  }

  private static TaskState.State convertTaskState(final ControlMessage.TaskStateFromExecutor state) {
    switch (state) {
      case READY:
        return TaskState.State.READY;
      case EXECUTING:
        return TaskState.State.EXECUTING;
      case COMPLETE:
        return COMPLETE;
      case FAILED_RECOVERABLE:
        return TaskState.State.SHOULD_RETRY;
      case FAILED_UNRECOVERABLE:
        return TaskState.State.FAILED;
      case ON_HOLD:
        return ON_HOLD;
      default:
        throw new UnknownExecutionStateException(new Exception("This TaskState is unknown: " + state));
    }
  }

  private TaskState.RecoverableTaskFailureCause convertFailureCause(
      final ControlMessage.RecoverableFailureCause cause) {
    switch (cause) {
      case InputReadFailure:
        return TaskState.RecoverableTaskFailureCause.INPUT_READ_FAILURE;
      case OutputWriteFailure:
        return TaskState.RecoverableTaskFailureCause.OUTPUT_WRITE_FAILURE;
      default:
        throw new UnknownFailureCauseException(
            new Throwable("The failure cause for the recoverable failure is unknown"));
    }
  }

  /**
   * Schedules a periodic DAG logging thread.
   * TODO #20: RESTful APIs to Access Job State and Metric.
   *
   * @return the scheduled executor service.
   */
  private ScheduledExecutorService scheduleDagLogging() {
    final ScheduledExecutorService dagLoggingExecutor = Executors.newSingleThreadScheduledExecutor();
    dagLoggingExecutor.scheduleAtFixedRate(new Runnable() {

      public void run() {
        planStateManager.storeJSON("periodic");
      }
    }, DAG_LOGGING_PERIOD, DAG_LOGGING_PERIOD, TimeUnit.MILLISECONDS);

    return dagLoggingExecutor;
  }
}<|MERGE_RESOLUTION|>--- conflicted
+++ resolved
@@ -18,6 +18,7 @@
 import edu.snu.nemo.common.Pair;
 import edu.snu.nemo.common.exception.*;
 import edu.snu.nemo.common.ir.vertex.IRVertex;
+import edu.snu.nemo.conf.JobConf;
 import edu.snu.nemo.runtime.common.comm.ControlMessage;
 import edu.snu.nemo.runtime.common.message.MessageContext;
 import edu.snu.nemo.runtime.common.message.MessageEnvironment;
@@ -37,6 +38,7 @@
 import org.apache.reef.driver.evaluator.AllocatedEvaluator;
 import org.apache.reef.driver.evaluator.FailedEvaluator;
 import org.apache.reef.tang.Configuration;
+import org.apache.reef.tang.annotations.Parameter;
 import org.eclipse.jetty.server.Server;
 import org.eclipse.jetty.servlet.ServletHandler;
 import org.slf4j.Logger;
@@ -84,6 +86,7 @@
   private final PlanStateManager planStateManager;
   // For converting json data. This is a thread safe.
   private final ObjectMapper objectMapper;
+  private final String dagDirectory;
   private final Set<IRVertex> irVertices;
   private final AtomicInteger resourceRequestCount;
   private CountDownLatch metricCountDownLatch;
@@ -98,7 +101,8 @@
                         final MessageEnvironment masterMessageEnvironment,
                         final ClientRPC clientRPC,
                         final MetricManagerMaster metricManagerMaster,
-                        final PlanStateManager planStateManager) {
+                        final PlanStateManager planStateManager,
+                        @Parameter(JobConf.DAGDirectory.class) final String dagDirectory) {
     // We would like to use a single thread for runtime master operations
     // since the processing logic in master takes a very short amount of time
     // compared to the job completion times of executed jobs
@@ -113,15 +117,13 @@
         .setupListener(MessageEnvironment.RUNTIME_MASTER_MESSAGE_LISTENER_ID, new MasterControlMessageReceiver());
     this.clientRPC = clientRPC;
     this.metricManagerMaster = metricManagerMaster;
+    this.dagDirectory = dagDirectory;
     this.irVertices = new HashSet<>();
     this.resourceRequestCount = new AtomicInteger(0);
     this.objectMapper = new ObjectMapper();
     this.metricServer = startRestMetricServer();
-<<<<<<< HEAD
     this.metricStore = MetricStore.getStore();
-=======
     this.planStateManager = planStateManager;
->>>>>>> e6c36168
   }
 
   private Server startRestMetricServer() {
