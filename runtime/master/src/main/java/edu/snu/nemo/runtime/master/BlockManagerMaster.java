/*
 * Copyright (C) 2018 Seoul National University
 *
 * Licensed under the Apache License, Version 2.0 (the "License");
 * you may not use this file except in compliance with the License.
 * You may obtain a copy of the License at
 *
 *         http://www.apache.org/licenses/LICENSE-2.0
 *
 * Unless required by applicable law or agreed to in writing, software
 * distributed under the License is distributed on an "AS IS" BASIS,
 * WITHOUT WARRANTIES OR CONDITIONS OF ANY KIND, either express or implied.
 * See the License for the specific language governing permissions and
 * limitations under the License.
 */
package edu.snu.nemo.runtime.master;

import edu.snu.nemo.common.exception.IllegalMessageException;
import edu.snu.nemo.common.exception.UnknownExecutionStateException;
import edu.snu.nemo.runtime.common.comm.ControlMessage;
import edu.snu.nemo.runtime.common.exception.AbsentBlockException;
import edu.snu.nemo.runtime.common.RuntimeIdManager;
import edu.snu.nemo.runtime.common.message.MessageContext;
import edu.snu.nemo.runtime.common.message.MessageEnvironment;
import edu.snu.nemo.runtime.common.message.MessageListener;
<<<<<<< HEAD
import edu.snu.nemo.runtime.common.plan.PhysicalPlan;
import edu.snu.nemo.runtime.common.plan.Stage;
import edu.snu.nemo.runtime.common.plan.StageEdge;
=======
>>>>>>> 98dbe68f
import edu.snu.nemo.runtime.common.state.BlockState;

import com.google.common.annotations.VisibleForTesting;

import javax.annotation.Nullable;
import javax.annotation.concurrent.ThreadSafe;
import javax.inject.Inject;
import java.util.*;
import java.util.concurrent.CompletableFuture;
import java.util.concurrent.ExecutionException;
import java.util.concurrent.Future;
import java.util.concurrent.locks.Lock;
import java.util.concurrent.locks.ReadWriteLock;
import java.util.concurrent.locks.ReentrantReadWriteLock;
import java.util.stream.Collectors;

import org.apache.reef.annotations.audience.DriverSide;
import org.slf4j.Logger;
import org.slf4j.LoggerFactory;

/**
 * Master-side block manager.
 * This implementation assumes that only a single user application can submit (maybe multiple) plans through
 * {@link edu.snu.nemo.runtime.master.scheduler.Scheduler}.
 */
@ThreadSafe
@DriverSide
public final class BlockManagerMaster {
  private static final Logger LOG = LoggerFactory.getLogger(BlockManagerMaster.class.getName());

  private final Map<String, Set<String>> producerTaskIdToBlockIds; // a task can have multiple out-edges

  /**
   * See {@link RuntimeIdManager#generateBlockIdWildcard(String, int)} for information on block wildcards.
   */
  private final Map<String, Set<BlockMetadata>> blockIdWildcardToMetadataSet; // a metadata = a task attempt output

  // A lock that can be acquired exclusively or not.
  // Because the BlockMetadata itself is sufficiently synchronized,
  // operation that runs in a single block can just acquire a (sharable) read lock.
  // On the other hand, operation that deals with multiple blocks or
  // modifies global variables in this class have to acquire an (exclusive) write lock.
  private final ReadWriteLock lock;

  private final Random random = new Random();

  /**
   * Constructor.
   *
   * @param masterMessageEnvironment the message environment.
   */
  @Inject
  private BlockManagerMaster(final MessageEnvironment masterMessageEnvironment) {
    masterMessageEnvironment.setupListener(MessageEnvironment.BLOCK_MANAGER_MASTER_MESSAGE_LISTENER_ID,
        new PartitionManagerMasterControlMessageReceiver());
    this.blockIdWildcardToMetadataSet = new HashMap<>();
    this.producerTaskIdToBlockIds = new HashMap<>();
    this.lock = new ReentrantReadWriteLock();
  }

<<<<<<< HEAD
  /**
   * Initialize the state of the blocks which will be generated from a newly submitted Plan.
   * TODO #182: Consider reshaping in run-time optimization. At now, we only consider plan appending.
   *
   * @param physicalPlan the new physical plan.
   */
  public void initialize(final PhysicalPlan physicalPlan) {
    final DAG<Stage, StageEdge> stageDAG = physicalPlan.getStageDAG();
    stageDAG.topologicalDo(stage -> {
      final List<String> taskIdsForStage = stage.getTaskIds();
      final List<StageEdge> stageOutgoingEdges = stageDAG.getOutgoingEdgesOf(stage);

      // Initialize states for blocks of inter-stage edges
      stageOutgoingEdges.forEach(stageEdge -> {
        final int srcParallelism = taskIdsForStage.size();
        IntStream.range(0, srcParallelism).forEach(srcTaskIdx -> {
          final String blockId = RuntimeIdGenerator.generateBlockId(stageEdge.getId(), srcTaskIdx);
          if (!blockIdToMetadata.containsKey(blockId)) {
            initializeState(blockId, taskIdsForStage.get(srcTaskIdx));
          } // The Plan can be appended. Ignore the already initialized edges.
        });
      });
    });
  }

=======
>>>>>>> 98dbe68f
  /**
   * Initializes the states of a block which will be produced by a producer task.
   *
<<<<<<< HEAD
   * @param blockId        the id of the block to initialize.
   * @param producerTaskId the id of the producer task.
=======
   * @param blockId             the id of the block to initialize.
   * @param producerTaskId      the id of the producer task.
>>>>>>> 98dbe68f
   */
  @VisibleForTesting
  private void initializeState(final String blockId, final String producerTaskId) {
    final Lock writeLock = lock.writeLock();
    writeLock.lock();
    try {
      // task - to - blockIds
      producerTaskIdToBlockIds.putIfAbsent(producerTaskId, new HashSet<>());
      producerTaskIdToBlockIds.get(producerTaskId).add(blockId);

      // wildcard - to - metadata
      final String wildCard = RuntimeIdManager.getWildCardFromBlockId(blockId);
      blockIdWildcardToMetadataSet.putIfAbsent(wildCard, new HashSet<>());
      blockIdWildcardToMetadataSet.get(wildCard).add(new BlockMetadata(blockId));
    } finally {
      writeLock.unlock();
    }
  }

  /**
   * Manages the block information when a executor is removed.
   *
   * @param executorId the id of removed executor.
   * @return the set of tasks have to be recomputed.
   */
  public Set<String> removeWorker(final String executorId) {
    final Set<String> tasksToRecompute = new HashSet<>();

    final Lock writeLock = lock.writeLock();
    writeLock.lock();
    try {
      // Set committed block states to lost
      getCommittedBlocksByWorker(executorId).forEach(blockId -> {
        onBlockStateChanged(blockId, BlockState.State.NOT_AVAILABLE, executorId);
        // producerTaskForPartition should always be non-empty.
        final Set<String> producerTaskForPartition = getProducerTaskIds(blockId);
        producerTaskForPartition.forEach(tasksToRecompute::add);
      });

      return tasksToRecompute;
    } finally {
      writeLock.unlock();
    }
  }

  /**
   * Returns a handler of block location requests.
   *
   * @param blockIdOrWildcard id of the specified block.
   * @return the handler of block location requests, which completes exceptionally when the block
   * is not {@code IN_PROGRESS} or {@code AVAILABLE}.
   */
  public BlockRequestHandler getBlockLocationHandler(final String blockIdOrWildcard) {
    final Lock readLock = lock.readLock();
    readLock.lock();
    try {
      final Set<BlockMetadata> metadataSet =
          getBlockWildcardStateSet(RuntimeIdManager.getWildCardFromBlockId(blockIdOrWildcard));
      final List<BlockMetadata> candidates = metadataSet.stream()
          .filter(metadata -> metadata.getBlockState().equals(BlockState.State.IN_PROGRESS)
              || metadata.getBlockState().equals(BlockState.State.AVAILABLE))
          .collect(Collectors.toList());
      if (!candidates.isEmpty()) {
        // Randomly pick one of the candidate handlers.
        return candidates.get(random.nextInt(candidates.size())).getLocationHandler();
      } else {
        // No candidate exists
        final BlockRequestHandler handler = new BlockRequestHandler(blockIdOrWildcard);
        handler.completeExceptionally(new AbsentBlockException(blockIdOrWildcard, BlockState.State.NOT_AVAILABLE));
        return handler;
      }
    } finally {
      readLock.unlock();
    }
  }

  /**
   * Gets the ids of the tasks which already produced or will produce data for a specific block.
   *
   * @param blockId the id of the block.
   * @return the ids of the producer tasks.
   */
  private Set<String> getProducerTaskIds(final String blockId) {
    final Lock readLock = lock.readLock();
    readLock.lock();
    try {
      final Set<String> producerTaskIds = new HashSet<>();
      for (Map.Entry<String, Set<String>> entry : producerTaskIdToBlockIds.entrySet()) {
        if (entry.getValue().contains(blockId)) {
          producerTaskIds.add(entry.getKey());
        }
      }

      return producerTaskIds;
    } finally {
      readLock.unlock();
    }
  }

  /**
   * To be called when a potential producer task is scheduled.
<<<<<<< HEAD
   *
   * @param scheduledTaskId the ID of the scheduled task.
=======
   * @param taskId the ID of the scheduled task.
   * @param blockIds this task will produce
>>>>>>> 98dbe68f
   */
  public void onProducerTaskScheduled(final String taskId, final Set<String> blockIds) {
    final Lock writeLock = lock.writeLock();
    writeLock.lock();
    try {
      blockIds.forEach(blockId -> initializeState(blockId, taskId));
    } finally {
      writeLock.unlock();
    }
  }

  /**
   * To be called when a potential producer task fails.
   * Only the Tasks that have not yet completed (i.e. blocks not yet committed) will call this method.
   *
   * @param failedTaskId the ID of the task that failed.
   */
  public void onProducerTaskFailed(final String failedTaskId) {
    final Lock writeLock = lock.writeLock();
    writeLock.lock();
    try {
      if (producerTaskIdToBlockIds.containsKey(failedTaskId)) {
        producerTaskIdToBlockIds.get(failedTaskId).forEach(blockId ->
          onBlockStateChanged(blockId, BlockState.State.NOT_AVAILABLE, null)
        );
      } // else this task has not produced any block
    } finally {
      writeLock.unlock();
    }
  }

  /**
   * Gets the committed blocks by an executor.
   *
   * @param executorId the id of the executor.
   * @return the committed blocks by the executor.
   */
  private Set<String> getCommittedBlocksByWorker(final String executorId) {
    final Lock readLock = lock.readLock();
    readLock.lock();
    try {
      final Set<String> blockIds = new HashSet<>();
      blockIdWildcardToMetadataSet.values().stream().flatMap(Set::stream).forEach(blockMetadata -> {
        final Future<String> location = blockMetadata.getLocationHandler().getLocationFuture();
        if (location.isDone()) {
          try {
            if (location.get().equals(executorId)) {
              blockIds.add(blockMetadata.getBlockId());
            }
          } catch (final InterruptedException | ExecutionException e) {
            // Cannot reach here because we check the completion of the future already.
            LOG.error("Exception while getting the location of a block!", e);
            Thread.currentThread().interrupt();
          }
        }
      });
      return blockIds;
    } finally {
      readLock.unlock();
    }
  }

  /**
   * @param blockIdWildcard to query.
   * @return set of block metadata for the wildcard, empty if none exists.
   */
  private Set<BlockMetadata> getBlockWildcardStateSet(final String blockIdWildcard) {
    final Lock readLock = lock.readLock();
    readLock.lock();
    try {
      return blockIdWildcardToMetadataSet.getOrDefault(blockIdWildcard, new HashSet<>(0));
    } finally {
      readLock.unlock();
    }
  }

  /**
   * Deals with state change of a block.
   *
   * @param blockId  the id of the block.
   * @param newState the new state of the block.
   * @param location the location of the block (e.g., worker id, remote store).
   *                 {@code null} if not committed or lost.
   */
  @VisibleForTesting
  public void onBlockStateChanged(final String blockId,
                                  final BlockState.State newState,
                                  @Nullable final String location) {
    final Lock readLock = lock.readLock();
    readLock.lock();
    try {
      getBlockMetaData(blockId).onStateChanged(newState, location);
    } finally {
      readLock.unlock();
    }
  }

  private BlockMetadata getBlockMetaData(final String blockId) {
    final List<BlockMetadata> candidates =
        blockIdWildcardToMetadataSet.get(RuntimeIdManager.getWildCardFromBlockId(blockId))
            .stream()
            .filter(meta -> meta.getBlockId().equals(blockId))
            .collect(Collectors.toList());
    if (candidates.size() != 1) {
      throw new RuntimeException("BlockId " + blockId + ": " + candidates.toString()); // should match only 1
    }
    return candidates.get(0);
  }

  /**
   * Deals with a request for the location of a block.
   *
   * @param message        the request message.
   * @param messageContext the message context which will be used for response.
   */
  void onRequestBlockLocation(final ControlMessage.Message message,
                              final MessageContext messageContext) {
    assert (message.getType() == ControlMessage.MessageType.RequestBlockLocation);
    final String blockIdWildcard = message.getRequestBlockLocationMsg().getBlockIdWildcard();
    final long requestId = message.getId();
    final Lock readLock = lock.readLock();
    readLock.lock();
    try {
      final BlockRequestHandler locationFuture = getBlockLocationHandler(blockIdWildcard);
      locationFuture.registerRequest(requestId, messageContext);
    } finally {
      readLock.unlock();
    }
  }

  /**
   * Handler for control messages received.
   */
  public final class PartitionManagerMasterControlMessageReceiver implements MessageListener<ControlMessage.Message> {

    @Override
    public void onMessage(final ControlMessage.Message message) {
      try {
        switch (message.getType()) {
          case BlockStateChanged:
            final ControlMessage.BlockStateChangedMsg blockStateChangedMsg =
                message.getBlockStateChangedMsg();
            final String blockId = blockStateChangedMsg.getBlockId();
            onBlockStateChanged(blockId, convertBlockState(blockStateChangedMsg.getState()),
                blockStateChangedMsg.getLocation());
            break;
          default:
            throw new IllegalMessageException(
                new Exception("This message should not be received by "
                    + BlockManagerMaster.class.getName() + ":" + message.getType()));
        }
      } catch (final Exception e) {
        throw new RuntimeException(e);
      }
    }

    @Override
    public void onMessageWithContext(final ControlMessage.Message message, final MessageContext messageContext) {
      switch (message.getType()) {
        case RequestBlockLocation:
          onRequestBlockLocation(message, messageContext);
          break;
        default:
          throw new IllegalMessageException(
              new Exception("This message should not be received by "
                  + BlockManagerMaster.class.getName() + ":" + message.getType()));
      }
    }
  }

  /**
   * The handler of block location requests.
   */
  @VisibleForTesting
  public static final class BlockRequestHandler {
    private final String blockId;
    private final CompletableFuture<String> locationFuture;

    /**
     * Constructor.
     *
     * @param blockId the ID of the block.
     */
    BlockRequestHandler(final String blockId) {
      this.blockId = blockId;
      this.locationFuture = new CompletableFuture<>();
    }

    /**
     * Completes the block location future.
     * If there is any pending request, replies with the completed location.
     *
     * @param location the location of the block.
     */
    void complete(final String location) {
      locationFuture.complete(location);
    }

    /**
     * Completes the block location future with failure.
     * If there is any pending request, replies with the cause.
     *
     * @param throwable the cause of failure.
     */
    void completeExceptionally(final Throwable throwable) {
      locationFuture.completeExceptionally(throwable);
    }

    /**
     * Registers a request for the block location.
     * If the location is already known, reply the location instantly.
     *
     * @param requestId      the ID of the block location request.
     * @param messageContext the message context to reply.
     */
    void registerRequest(final long requestId,
                         final MessageContext messageContext) {
      final ControlMessage.BlockLocationInfoMsg.Builder infoMsgBuilder =
          ControlMessage.BlockLocationInfoMsg.newBuilder()
              .setRequestId(requestId)
              .setBlockId(blockId);

      locationFuture.whenComplete((location, throwable) -> {
        if (throwable == null) {
          infoMsgBuilder.setOwnerExecutorId(location);
        } else {
          infoMsgBuilder.setState(
              convertBlockState(((AbsentBlockException) throwable).getState()));
        }
        messageContext.reply(
            ControlMessage.Message.newBuilder()
                .setId(RuntimeIdManager.generateMessageId())
                .setListenerId(MessageEnvironment.EXECUTOR_MESSAGE_LISTENER_ID)
                .setType(ControlMessage.MessageType.BlockLocationInfo)
                .setBlockLocationInfoMsg(infoMsgBuilder.build())
                .build());
      });
    }

    /**
     * @return the future of the block location.
     */
    @VisibleForTesting
    public Future<String> getLocationFuture() {
      return locationFuture;
    }
  }

  /**
   * Return the corresponding {@link BlockState.State} for the specified {@link ControlMessage.BlockStateFromExecutor}.
   *
   * @param state {@link ControlMessage.BlockStateFromExecutor}
   * @return the corresponding {@link BlockState.State}
   */
  public static BlockState.State convertBlockState(final ControlMessage.BlockStateFromExecutor state) {
    switch (state) {
      case NOT_AVAILABLE:
        return BlockState.State.NOT_AVAILABLE;
      case IN_PROGRESS:
        return BlockState.State.IN_PROGRESS;
      case AVAILABLE:
        return BlockState.State.AVAILABLE;
      default:
        throw new UnknownExecutionStateException(new Exception("This BlockState is unknown: " + state));
    }
  }

  /**
   * Return the corresponding {@link ControlMessage.BlockStateFromExecutor} for the specified {@link BlockState.State}.
   *
   * @param state {@link BlockState.State}
   * @return the corresponding {@link ControlMessage.BlockStateFromExecutor}
   */
  public static ControlMessage.BlockStateFromExecutor convertBlockState(final BlockState.State state) {
    switch (state) {
      case NOT_AVAILABLE:
        return ControlMessage.BlockStateFromExecutor.NOT_AVAILABLE;
      case IN_PROGRESS:
        return ControlMessage.BlockStateFromExecutor.IN_PROGRESS;
      case AVAILABLE:
        return ControlMessage.BlockStateFromExecutor.AVAILABLE;
      default:
        throw new UnknownExecutionStateException(new Exception("This BlockState is unknown: " + state));
    }
  }
}<|MERGE_RESOLUTION|>--- conflicted
+++ resolved
@@ -23,12 +23,6 @@
 import edu.snu.nemo.runtime.common.message.MessageContext;
 import edu.snu.nemo.runtime.common.message.MessageEnvironment;
 import edu.snu.nemo.runtime.common.message.MessageListener;
-<<<<<<< HEAD
-import edu.snu.nemo.runtime.common.plan.PhysicalPlan;
-import edu.snu.nemo.runtime.common.plan.Stage;
-import edu.snu.nemo.runtime.common.plan.StageEdge;
-=======
->>>>>>> 98dbe68f
 import edu.snu.nemo.runtime.common.state.BlockState;
 
 import com.google.common.annotations.VisibleForTesting;
@@ -83,50 +77,17 @@
   @Inject
   private BlockManagerMaster(final MessageEnvironment masterMessageEnvironment) {
     masterMessageEnvironment.setupListener(MessageEnvironment.BLOCK_MANAGER_MASTER_MESSAGE_LISTENER_ID,
-        new PartitionManagerMasterControlMessageReceiver());
+      new PartitionManagerMasterControlMessageReceiver());
     this.blockIdWildcardToMetadataSet = new HashMap<>();
     this.producerTaskIdToBlockIds = new HashMap<>();
     this.lock = new ReentrantReadWriteLock();
   }
 
-<<<<<<< HEAD
-  /**
-   * Initialize the state of the blocks which will be generated from a newly submitted Plan.
-   * TODO #182: Consider reshaping in run-time optimization. At now, we only consider plan appending.
-   *
-   * @param physicalPlan the new physical plan.
-   */
-  public void initialize(final PhysicalPlan physicalPlan) {
-    final DAG<Stage, StageEdge> stageDAG = physicalPlan.getStageDAG();
-    stageDAG.topologicalDo(stage -> {
-      final List<String> taskIdsForStage = stage.getTaskIds();
-      final List<StageEdge> stageOutgoingEdges = stageDAG.getOutgoingEdgesOf(stage);
-
-      // Initialize states for blocks of inter-stage edges
-      stageOutgoingEdges.forEach(stageEdge -> {
-        final int srcParallelism = taskIdsForStage.size();
-        IntStream.range(0, srcParallelism).forEach(srcTaskIdx -> {
-          final String blockId = RuntimeIdGenerator.generateBlockId(stageEdge.getId(), srcTaskIdx);
-          if (!blockIdToMetadata.containsKey(blockId)) {
-            initializeState(blockId, taskIdsForStage.get(srcTaskIdx));
-          } // The Plan can be appended. Ignore the already initialized edges.
-        });
-      });
-    });
-  }
-
-=======
->>>>>>> 98dbe68f
   /**
    * Initializes the states of a block which will be produced by a producer task.
    *
-<<<<<<< HEAD
    * @param blockId        the id of the block to initialize.
    * @param producerTaskId the id of the producer task.
-=======
-   * @param blockId             the id of the block to initialize.
-   * @param producerTaskId      the id of the producer task.
->>>>>>> 98dbe68f
    */
   @VisibleForTesting
   private void initializeState(final String blockId, final String producerTaskId) {
@@ -184,11 +145,11 @@
     readLock.lock();
     try {
       final Set<BlockMetadata> metadataSet =
-          getBlockWildcardStateSet(RuntimeIdManager.getWildCardFromBlockId(blockIdOrWildcard));
+        getBlockWildcardStateSet(RuntimeIdManager.getWildCardFromBlockId(blockIdOrWildcard));
       final List<BlockMetadata> candidates = metadataSet.stream()
-          .filter(metadata -> metadata.getBlockState().equals(BlockState.State.IN_PROGRESS)
-              || metadata.getBlockState().equals(BlockState.State.AVAILABLE))
-          .collect(Collectors.toList());
+        .filter(metadata -> metadata.getBlockState().equals(BlockState.State.IN_PROGRESS)
+          || metadata.getBlockState().equals(BlockState.State.AVAILABLE))
+        .collect(Collectors.toList());
       if (!candidates.isEmpty()) {
         // Randomly pick one of the candidate handlers.
         return candidates.get(random.nextInt(candidates.size())).getLocationHandler();
@@ -228,13 +189,9 @@
 
   /**
    * To be called when a potential producer task is scheduled.
-<<<<<<< HEAD
-   *
-   * @param scheduledTaskId the ID of the scheduled task.
-=======
-   * @param taskId the ID of the scheduled task.
+   *
+   * @param taskId   the ID of the scheduled task.
    * @param blockIds this task will produce
->>>>>>> 98dbe68f
    */
   public void onProducerTaskScheduled(final String taskId, final Set<String> blockIds) {
     final Lock writeLock = lock.writeLock();
@@ -334,10 +291,10 @@
 
   private BlockMetadata getBlockMetaData(final String blockId) {
     final List<BlockMetadata> candidates =
-        blockIdWildcardToMetadataSet.get(RuntimeIdManager.getWildCardFromBlockId(blockId))
-            .stream()
-            .filter(meta -> meta.getBlockId().equals(blockId))
-            .collect(Collectors.toList());
+      blockIdWildcardToMetadataSet.get(RuntimeIdManager.getWildCardFromBlockId(blockId))
+        .stream()
+        .filter(meta -> meta.getBlockId().equals(blockId))
+        .collect(Collectors.toList());
     if (candidates.size() != 1) {
       throw new RuntimeException("BlockId " + blockId + ": " + candidates.toString()); // should match only 1
     }
@@ -376,15 +333,15 @@
         switch (message.getType()) {
           case BlockStateChanged:
             final ControlMessage.BlockStateChangedMsg blockStateChangedMsg =
-                message.getBlockStateChangedMsg();
+              message.getBlockStateChangedMsg();
             final String blockId = blockStateChangedMsg.getBlockId();
             onBlockStateChanged(blockId, convertBlockState(blockStateChangedMsg.getState()),
-                blockStateChangedMsg.getLocation());
+              blockStateChangedMsg.getLocation());
             break;
           default:
             throw new IllegalMessageException(
-                new Exception("This message should not be received by "
-                    + BlockManagerMaster.class.getName() + ":" + message.getType()));
+              new Exception("This message should not be received by "
+                + BlockManagerMaster.class.getName() + ":" + message.getType()));
         }
       } catch (final Exception e) {
         throw new RuntimeException(e);
@@ -399,8 +356,8 @@
           break;
         default:
           throw new IllegalMessageException(
-              new Exception("This message should not be received by "
-                  + BlockManagerMaster.class.getName() + ":" + message.getType()));
+            new Exception("This message should not be received by "
+              + BlockManagerMaster.class.getName() + ":" + message.getType()));
       }
     }
   }
@@ -453,24 +410,24 @@
     void registerRequest(final long requestId,
                          final MessageContext messageContext) {
       final ControlMessage.BlockLocationInfoMsg.Builder infoMsgBuilder =
-          ControlMessage.BlockLocationInfoMsg.newBuilder()
-              .setRequestId(requestId)
-              .setBlockId(blockId);
+        ControlMessage.BlockLocationInfoMsg.newBuilder()
+          .setRequestId(requestId)
+          .setBlockId(blockId);
 
       locationFuture.whenComplete((location, throwable) -> {
         if (throwable == null) {
           infoMsgBuilder.setOwnerExecutorId(location);
         } else {
           infoMsgBuilder.setState(
-              convertBlockState(((AbsentBlockException) throwable).getState()));
+            convertBlockState(((AbsentBlockException) throwable).getState()));
         }
         messageContext.reply(
-            ControlMessage.Message.newBuilder()
-                .setId(RuntimeIdManager.generateMessageId())
-                .setListenerId(MessageEnvironment.EXECUTOR_MESSAGE_LISTENER_ID)
-                .setType(ControlMessage.MessageType.BlockLocationInfo)
-                .setBlockLocationInfoMsg(infoMsgBuilder.build())
-                .build());
+          ControlMessage.Message.newBuilder()
+            .setId(RuntimeIdManager.generateMessageId())
+            .setListenerId(MessageEnvironment.EXECUTOR_MESSAGE_LISTENER_ID)
+            .setType(ControlMessage.MessageType.BlockLocationInfo)
+            .setBlockLocationInfoMsg(infoMsgBuilder.build())
+            .build());
       });
     }
 
