/*
 * Copyright (C) 2018 Seoul National University
 *
 * Licensed under the Apache License, Version 2.0 (the "License");
 * you may not use this file except in compliance with the License.
 * You may obtain a copy of the License at
 *
 *         http://www.apache.org/licenses/LICENSE-2.0
 *
 * Unless required by applicable law or agreed to in writing, software
 * distributed under the License is distributed on an "AS IS" BASIS,
 * WITHOUT WARRANTIES OR CONDITIONS OF ANY KIND, either express or implied.
 * See the License for the specific language governing permissions and
 * limitations under the License.
 */
package edu.snu.nemo.runtime.master.scheduler;

import edu.snu.nemo.common.ir.Readable;
import edu.snu.nemo.common.ir.vertex.executionproperty.ExecutorPlacementProperty;
import edu.snu.nemo.runtime.common.plan.physical.ScheduledTaskGroup;
import edu.snu.nemo.runtime.common.state.TaskGroupState;
import edu.snu.nemo.runtime.master.JobStateManager;
import edu.snu.nemo.runtime.master.resource.ExecutorRepresenter;
import org.apache.reef.annotations.audience.DriverSide;
import org.slf4j.Logger;
import org.slf4j.LoggerFactory;

import javax.annotation.concurrent.ThreadSafe;
import javax.inject.Inject;
import java.util.*;
import java.util.concurrent.ThreadLocalRandom;
import java.util.stream.Collectors;
import java.util.stream.Stream;

/**
 * This policy is same as {@link RoundRobinSchedulingPolicy}, however for TaskGroups
 * with {@link edu.snu.nemo.common.ir.vertex.SourceVertex}, it tries to pick one of the executors
 * where the corresponding data resides.
 */
@ThreadSafe
@DriverSide
public final class SourceLocationAwareSchedulingPolicy implements SchedulingPolicy {
  private static final Logger LOG = LoggerFactory.getLogger(SourceLocationAwareSchedulingPolicy.class);

  private final ExecutorRegistry executorRegistry;
  private final RoundRobinSchedulingPolicy roundRobinSchedulingPolicy;

  /**
   * Injectable constructor for {@link SourceLocationAwareSchedulingPolicy}.
   * @param executorRegistry provides catalog of available executors
   * @param roundRobinSchedulingPolicy provides fallback for TaskGroups with no input source information
   */
  @Inject
  private SourceLocationAwareSchedulingPolicy(final ExecutorRegistry executorRegistry,
                                              final RoundRobinSchedulingPolicy roundRobinSchedulingPolicy) {
    this.executorRegistry = executorRegistry;
    this.roundRobinSchedulingPolicy = roundRobinSchedulingPolicy;
  }

  /**
   * Try to schedule a TaskGroup.
   * If the TaskGroup has one or more source tasks, this method schedules the task group to one of the physical nodes,
   * chosen from union of set of locations where splits of each source task resides.
   * If the TaskGroup has no source tasks, falls back to {@link RoundRobinSchedulingPolicy}.
   * @param scheduledTaskGroup to schedule.
   * @param jobStateManager jobStateManager which the TaskGroup belongs to.
   * @return true if the task group is successfully scheduled, false otherwise.
   */
  @Override
  public boolean scheduleTaskGroup(final ScheduledTaskGroup scheduledTaskGroup,
                                   final JobStateManager jobStateManager) {
    Set<String> sourceLocations = Collections.emptySet();
    try {
<<<<<<< HEAD
      Set<String> sourceLocations = Collections.emptySet();
      try {
        sourceLocations = getSourceLocations(scheduledTaskGroup.getLogicalTaskIdToReadable().values());
      } catch (final UnsupportedOperationException e) {
        // do nothing
      } catch (final Exception e) {
        LOG.warn(String.format("Exception while trying to get source location for %s",
            scheduledTaskGroup.getTaskGroupId()), e);
      }
      if (sourceLocations.size() == 0) {
        // No source location information found, fall back to the RoundRobinSchedulingPolicy
        return roundRobinSchedulingPolicy.scheduleTaskGroup(scheduledTaskGroup, jobStateManager);
      }

      long timeoutInNanoseconds = scheduleTimeoutMs * 1000000;
      while (timeoutInNanoseconds > 0) {
        if (scheduleToLocalNode(scheduledTaskGroup, jobStateManager, sourceLocations)) {
          return true;
        }
        try {
          timeoutInNanoseconds = moreExecutorsAvailableCondition.awaitNanos(timeoutInNanoseconds);
          // Signals on this condition does not necessarily guarantee that the added executor helps scheduling the
          // TaskGroup we are interested in. We need to await again if the consequent scheduling attempt still fails,
          // until we spend the time budget specified.
        } catch (final InterruptedException e) {
          Thread.currentThread().interrupt();
          throw new SchedulingException(e);
        }
      }
      return false;
    } finally {
      lock.unlock();
=======
      sourceLocations = getSourceLocations(scheduledTaskGroup.getLogicalTaskIdToReadable().values());
    } catch (final UnsupportedOperationException e) {
      // do nothing
    } catch (final Exception e) {
      throw new RuntimeException(e);
    }
    if (sourceLocations.size() == 0) {
      // No source location information found, fall back to the RoundRobinSchedulingPolicy
      return roundRobinSchedulingPolicy.scheduleTaskGroup(scheduledTaskGroup, jobStateManager);
>>>>>>> f03ed05a
    }

    return scheduleToLocalNode(scheduledTaskGroup, jobStateManager, sourceLocations);
  }

  /**
   * Try to schedule a TaskGroup with source task.
   * @param scheduledTaskGroup TaskGroup to schedule
   * @param jobStateManager {@link JobStateManager}
   * @param jobStateManager jobStateManager which the TaskGroup belongs to.
   * @return true if the task group is successfully scheduled, false otherwise.
   */
  private boolean scheduleToLocalNode(final ScheduledTaskGroup scheduledTaskGroup,
                                      final JobStateManager jobStateManager,
                                      final Set<String> sourceLocations) {
    final List<ExecutorRepresenter> candidateExecutors =
        selectExecutorByContainerTypeAndNodeNames(scheduledTaskGroup.getContainerType(), sourceLocations);
    if (candidateExecutors.size() == 0) {
      return false;
    }
    final int randomIndex = ThreadLocalRandom.current().nextInt(0, candidateExecutors.size());
    final ExecutorRepresenter selectedExecutor = candidateExecutors.get(randomIndex);

    jobStateManager.onTaskGroupStateChanged(scheduledTaskGroup.getTaskGroupId(), TaskGroupState.State.EXECUTING);
    selectedExecutor.onTaskGroupScheduled(scheduledTaskGroup);
    LOG.info("Scheduling {} (source location: {}) to {} (node name: {})", scheduledTaskGroup.getTaskGroupId(),
        String.join(", ", sourceLocations), selectedExecutor.getExecutorId(),
        selectedExecutor.getNodeName());
    return true;
  }

  @Override
  public void onExecutorAdded(final ExecutorRepresenter executorRepresenter) {
    roundRobinSchedulingPolicy.onExecutorAdded(executorRepresenter);
  }

  @Override
  public Set<String> onExecutorRemoved(final String executorId) {
    return roundRobinSchedulingPolicy.onExecutorRemoved(executorId);
  }

  @Override
  public void onTaskGroupExecutionComplete(final String executorId, final String taskGroupId) {
    roundRobinSchedulingPolicy.onTaskGroupExecutionComplete(executorId, taskGroupId);
  }

  @Override
  public void onTaskGroupExecutionFailed(final String executorId, final String taskGroupId) {
    roundRobinSchedulingPolicy.onTaskGroupExecutionFailed(executorId, taskGroupId);
  }

  @Override
  public void terminate() {
    roundRobinSchedulingPolicy.terminate();
  }

  /**
   * @param containerType type of the desired container type
   * @param nodeNames set of node names
   * @return list of executors, which resides in one of {@code nodeNames}, has container type of {@code containerType},
   *         and has an empty slot for execution
   */
  private List<ExecutorRepresenter> selectExecutorByContainerTypeAndNodeNames(
    final String containerType, final Set<String> nodeNames) {
    final Stream<ExecutorRepresenter> localNodesWithSpareCapacity = executorRegistry.getRunningExecutorIds().stream()
        .map(executorId -> executorRegistry.getRunningExecutorRepresenter(executorId))
        .filter(executor -> executor.getRunningTaskGroups().size() < executor.getExecutorCapacity())
        .filter(executor -> nodeNames.contains(executor.getNodeName()));
    if (containerType.equals(ExecutorPlacementProperty.NONE)) {
      return localNodesWithSpareCapacity.collect(Collectors.toList());
    } else {
      return localNodesWithSpareCapacity.filter(executor -> executor.getContainerType().equals(containerType))
          .collect(Collectors.toList());
    }
  }

  /**
   * @param readables collection of readables
   * @return Set of source locations from source tasks in {@code taskGroupDAG}
   * @throws Exception for any exception raised during querying source locations for a readable
   */
  private static Set<String> getSourceLocations(final Collection<Readable> readables) throws Exception {
    final List<String> sourceLocations = new ArrayList<>();
    for (final Readable readable : readables) {
      sourceLocations.addAll(readable.getLocations());
    }
    return new HashSet<>(sourceLocations);
  }
}<|MERGE_RESOLUTION|>--- conflicted
+++ resolved
@@ -71,40 +71,6 @@
                                    final JobStateManager jobStateManager) {
     Set<String> sourceLocations = Collections.emptySet();
     try {
-<<<<<<< HEAD
-      Set<String> sourceLocations = Collections.emptySet();
-      try {
-        sourceLocations = getSourceLocations(scheduledTaskGroup.getLogicalTaskIdToReadable().values());
-      } catch (final UnsupportedOperationException e) {
-        // do nothing
-      } catch (final Exception e) {
-        LOG.warn(String.format("Exception while trying to get source location for %s",
-            scheduledTaskGroup.getTaskGroupId()), e);
-      }
-      if (sourceLocations.size() == 0) {
-        // No source location information found, fall back to the RoundRobinSchedulingPolicy
-        return roundRobinSchedulingPolicy.scheduleTaskGroup(scheduledTaskGroup, jobStateManager);
-      }
-
-      long timeoutInNanoseconds = scheduleTimeoutMs * 1000000;
-      while (timeoutInNanoseconds > 0) {
-        if (scheduleToLocalNode(scheduledTaskGroup, jobStateManager, sourceLocations)) {
-          return true;
-        }
-        try {
-          timeoutInNanoseconds = moreExecutorsAvailableCondition.awaitNanos(timeoutInNanoseconds);
-          // Signals on this condition does not necessarily guarantee that the added executor helps scheduling the
-          // TaskGroup we are interested in. We need to await again if the consequent scheduling attempt still fails,
-          // until we spend the time budget specified.
-        } catch (final InterruptedException e) {
-          Thread.currentThread().interrupt();
-          throw new SchedulingException(e);
-        }
-      }
-      return false;
-    } finally {
-      lock.unlock();
-=======
       sourceLocations = getSourceLocations(scheduledTaskGroup.getLogicalTaskIdToReadable().values());
     } catch (final UnsupportedOperationException e) {
       // do nothing
@@ -114,7 +80,6 @@
     if (sourceLocations.size() == 0) {
       // No source location information found, fall back to the RoundRobinSchedulingPolicy
       return roundRobinSchedulingPolicy.scheduleTaskGroup(scheduledTaskGroup, jobStateManager);
->>>>>>> f03ed05a
     }
 
     return scheduleToLocalNode(scheduledTaskGroup, jobStateManager, sourceLocations);
