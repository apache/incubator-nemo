--- conflicted
+++ resolved
@@ -27,10 +27,7 @@
  */
 @AssociatedProperty(ExecutorSlotComplianceProperty.class)
 public final class FreeSlotSchedulingConstraint implements SchedulingConstraint {
-<<<<<<< HEAD
-=======
 
->>>>>>> 0af03833
   @Inject
   private FreeSlotSchedulingConstraint() {
   }
