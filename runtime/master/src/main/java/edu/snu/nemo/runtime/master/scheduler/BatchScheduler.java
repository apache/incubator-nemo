--- conflicted
+++ resolved
@@ -20,11 +20,8 @@
 import edu.snu.nemo.common.eventhandler.PubSubEventHandlerWrapper;
 import edu.snu.nemo.common.ir.Readable;
 import edu.snu.nemo.common.ir.edge.executionproperty.MetricCollectionProperty;
-<<<<<<< HEAD
 import edu.snu.nemo.common.ir.vertex.executionproperty.ClonedSchedulingProperty;
-=======
 import edu.snu.nemo.common.ir.vertex.executionproperty.IgnoreSchedulingTempDataReceiverProperty;
->>>>>>> e6c36168
 import edu.snu.nemo.runtime.common.RuntimeIdManager;
 import edu.snu.nemo.runtime.common.eventhandler.DynamicOptimizationEvent;
 import edu.snu.nemo.runtime.common.plan.*;
@@ -114,21 +111,6 @@
    * @param maxScheduleAttempt    the max number of times this plan/sub-part of the plan should be attempted.
    */
   @Override
-<<<<<<< HEAD
-  public void schedulePlan(final PhysicalPlan submittedPhysicalPlan, final PlanStateManager submittedPlanStateManager) {
-    this.physicalPlan = submittedPhysicalPlan;
-    this.planStateManager = submittedPlanStateManager;
-
-    taskDispatcher.run(this.planStateManager);
-    LOG.info("Plan to schedule: {}", this.physicalPlan.getId());
-
-    this.sortedScheduleGroups = this.physicalPlan.getStageDAG().getVertices().stream()
-      .collect(Collectors.groupingBy(Stage::getScheduleGroup))
-      .entrySet().stream()
-      .sorted(Map.Entry.comparingByKey())
-      .map(Map.Entry::getValue)
-      .collect(Collectors.toList());
-=======
   public void schedulePlan(final PhysicalPlan submittedPhysicalPlan,
                            final int maxScheduleAttempt) {
     LOG.info("Plan to schedule: {}", submittedPhysicalPlan.getPlanId());
@@ -141,11 +123,10 @@
     } else {
       // Append the submitted plan to the original plan.
       final PhysicalPlan appendedPlan =
-          PlanAppender.appendPlan(planStateManager.getPhysicalPlan(), submittedPhysicalPlan);
+        PlanAppender.appendPlan(planStateManager.getPhysicalPlan(), submittedPhysicalPlan);
       updatePlan(appendedPlan, maxScheduleAttempt);
       planStateManager.storeJSON("appended");
     }
->>>>>>> e6c36168
 
     doSchedule();
   }
@@ -168,11 +149,11 @@
                           final int maxScheduleAttempt) {
     planStateManager.updatePlan(newPhysicalPlan, maxScheduleAttempt);
     this.sortedScheduleGroups = newPhysicalPlan.getStageDAG().getVertices().stream()
-        .collect(Collectors.groupingBy(Stage::getScheduleGroup))
-        .entrySet().stream()
-        .sorted(Map.Entry.comparingByKey())
-        .map(Map.Entry::getValue)
-        .collect(Collectors.toList());
+      .collect(Collectors.groupingBy(Stage::getScheduleGroup))
+      .entrySet().stream()
+      .sorted(Map.Entry.comparingByKey())
+      .map(Map.Entry::getValue)
+      .collect(Collectors.toList());
   }
 
   /**
@@ -254,7 +235,7 @@
 
     selectEarliestSchedulableGroup().ifPresent(scheduleGroup -> {
       scheduleGroup.stream().map(Stage::getId).forEach(stageId -> {
-        final Stage stage = physicalPlan.getStageDAG().getVertexById(stageId);
+        final Stage stage = planStateManager.getPhysicalPlan().getStageDAG().getVertexById(stageId);
 
         // Only if the ClonedSchedulingProperty is set...
         stage.getPropertyValue(ClonedSchedulingProperty.class).ifPresent(cloneConf -> {
@@ -282,7 +263,7 @@
                     stageId, RuntimeIdManager.getIndexFromTaskId(taskId), 2);
                   if (isCloned) {
                     LOG.info("Cloned {}, because its running time {} (ms) is bigger than {} tasks' "
-                      + "(median) {} (ms) * (multiplier) {}", taskId, runningTime, completedTaskTimes.length,
+                        + "(median) {} (ms) * (multiplier) {}", taskId, runningTime, completedTaskTimes.length,
                       medianTime, medianTimeMultiplier);
                   }
                   isNumOfCloneChanged.setValue(isCloned);
@@ -395,15 +376,9 @@
     }
 
     final List<StageEdge> stageIncomingEdges =
-<<<<<<< HEAD
-      physicalPlan.getStageDAG().getIncomingEdgesOf(stageToSchedule.getId());
+      planStateManager.getPhysicalPlan().getStageDAG().getIncomingEdgesOf(stageToSchedule.getId());
     final List<StageEdge> stageOutgoingEdges =
-      physicalPlan.getStageDAG().getOutgoingEdgesOf(stageToSchedule.getId());
-=======
-        planStateManager.getPhysicalPlan().getStageDAG().getIncomingEdgesOf(stageToSchedule.getId());
-    final List<StageEdge> stageOutgoingEdges =
-        planStateManager.getPhysicalPlan().getStageDAG().getOutgoingEdgesOf(stageToSchedule.getId());
->>>>>>> e6c36168
+      planStateManager.getPhysicalPlan().getStageDAG().getOutgoingEdgesOf(stageToSchedule.getId());
 
     // Create and return tasks.
     final List<Map<String, Readable>> vertexIdToReadables = stageToSchedule.getVertexIdToReadables();
@@ -411,8 +386,7 @@
     final List<String> taskIdsToSchedule = planStateManager.getTaskAttemptsToSchedule(stageToSchedule.getId());
     final List<Task> tasks = new ArrayList<>(taskIdsToSchedule.size());
     taskIdsToSchedule.forEach(taskId -> {
-<<<<<<< HEAD
-      final Set<String> blockIds = physicalPlan.getStageDAG()
+      final Set<String> blockIds = planStateManager.getPhysicalPlan().getStageDAG()
         .getOutgoingEdgesOf(RuntimeIdManager.getStageIdFromTaskId(taskId))
         .stream()
         .map(stageEdge -> RuntimeIdManager.generateBlockId(stageEdge.getId(), taskId))
@@ -420,30 +394,13 @@
       blockManagerMaster.onProducerTaskScheduled(taskId, blockIds);
       final int taskIdx = RuntimeIdManager.getIndexFromTaskId(taskId);
       tasks.add(new Task(
-        physicalPlan.getId(),
+        planStateManager.getPhysicalPlan().getPlanId(),
         taskId,
         stageToSchedule.getExecutionProperties(),
         stageToSchedule.getSerializedIRDAG(),
         stageIncomingEdges,
         stageOutgoingEdges,
         vertexIdToReadables.get(taskIdx)));
-=======
-      final Set<String> blockIds = planStateManager.getPhysicalPlan().getStageDAG()
-          .getOutgoingEdgesOf(RuntimeIdManager.getStageIdFromTaskId(taskId))
-          .stream()
-          .map(stageEdge -> RuntimeIdManager.generateBlockId(stageEdge.getId(), taskId))
-          .collect(Collectors.toSet()); // ids of blocks this task will produce
-      blockManagerMaster.onProducerTaskScheduled(taskId, blockIds);
-      final int taskIdx = RuntimeIdManager.getIndexFromTaskId(taskId);
-      tasks.add(new Task(
-          planStateManager.getPhysicalPlan().getPlanId(),
-          taskId,
-          stageToSchedule.getExecutionProperties(),
-          stageToSchedule.getSerializedIRDAG(),
-          stageIncomingEdges,
-          stageOutgoingEdges,
-          vertexIdToReadables.get(taskIdx)));
->>>>>>> e6c36168
     });
     return tasks;
   }
@@ -516,13 +473,8 @@
         .filter(dataHandler -> dataHandler instanceof DataSkewDynOptDataHandler)
         .findFirst().orElseThrow(() -> new RuntimeException("DataSkewDynOptDataHandler is not registered!"));
       pubSubEventHandlerWrapper.getPubSubEventHandler()
-<<<<<<< HEAD
-        .onNext(new DynamicOptimizationEvent(physicalPlan, dynOptDataHandler.getDynOptData(),
+        .onNext(new DynamicOptimizationEvent(planStateManager.getPhysicalPlan(), dynOptDataHandler.getDynOptData(),
           taskId, executorId, targetEdge));
-=======
-          .onNext(new DynamicOptimizationEvent(planStateManager.getPhysicalPlan(), dynOptDataHandler.getDynOptData(),
-              taskId, executorId, targetEdge));
->>>>>>> e6c36168
     }
   }
 
@@ -572,19 +524,13 @@
     }
 
     final Set<String> parentsWithLostBlocks = children.stream()
-<<<<<<< HEAD
       .flatMap(child -> getParentTasks(child).stream())
-      .filter(parent -> blockManagerMaster.getBlockLocationHandler(parent).getLocationFuture().isCancelled())
+      .filter(parent -> {
+        final CompletableFuture<String> locationFuture =
+          blockManagerMaster.getBlockLocationHandler(parent).getLocationFuture();
+        return locationFuture.isCompletedExceptionally() || locationFuture.isCancelled();
+      })
       .collect(Collectors.toSet());
-=======
-        .flatMap(child -> getParentTasks(child).stream())
-        .filter(parent -> {
-          final CompletableFuture<String> locationFuture =
-            blockManagerMaster.getBlockLocationHandler(parent).getLocationFuture();
-          return locationFuture.isCompletedExceptionally() || locationFuture.isCancelled();
-        })
-        .collect(Collectors.toSet());
->>>>>>> e6c36168
 
     // Recursive call
     return Sets.union(parentsWithLostBlocks, recursivelyGetParentTasksForLostBlocks(parentsWithLostBlocks));
@@ -593,8 +539,7 @@
   private Set<String> getParentTasks(final String childTaskId) {
 
     final String stageIdOfChildTask = RuntimeIdManager.getStageIdFromTaskId(childTaskId);
-<<<<<<< HEAD
-    return physicalPlan.getStageDAG().getIncomingEdgesOf(stageIdOfChildTask)
+    return planStateManager.getPhysicalPlan().getStageDAG().getIncomingEdgesOf(stageIdOfChildTask)
       .stream()
       .flatMap(inStageEdge -> {
         final String parentStageId = inStageEdge.getSrc().getId();
@@ -614,28 +559,6 @@
         }
       })
       .collect(Collectors.toSet());
-=======
-    return planStateManager.getPhysicalPlan().getStageDAG().getIncomingEdgesOf(stageIdOfChildTask)
-        .stream()
-        .flatMap(inStageEdge -> {
-          final String parentStageId = inStageEdge.getSrc().getId();
-          final Set<String> tasksOfParentStage = planStateManager.getAllTaskAttemptsOfStage(parentStageId);
-
-          switch (inStageEdge.getDataCommunicationPattern()) {
-            case Shuffle:
-            case BroadCast:
-              // All of the parent stage's tasks
-              return tasksOfParentStage.stream();
-            case OneToOne:
-              // Same-index tasks of the parent stage
-              return tasksOfParentStage.stream().filter(task ->
-                  RuntimeIdManager.getIndexFromTaskId(task) == RuntimeIdManager.getIndexFromTaskId(childTaskId));
-            default:
-              throw new IllegalStateException(inStageEdge.toString());
-          }
-        })
-        .collect(Collectors.toSet());
->>>>>>> e6c36168
   }
 
   /**
