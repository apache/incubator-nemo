--- conflicted
+++ resolved
@@ -20,11 +20,7 @@
 import edu.snu.nemo.common.eventhandler.PubSubEventHandlerWrapper;
 import edu.snu.nemo.common.ir.Readable;
 import edu.snu.nemo.common.ir.edge.executionproperty.MetricCollectionProperty;
-<<<<<<< HEAD
-import edu.snu.nemo.common.ir.vertex.IRVertex;
 import edu.snu.nemo.common.ir.vertex.executionproperty.GhostProperty;
-=======
->>>>>>> 1fc97916
 import edu.snu.nemo.runtime.common.RuntimeIdManager;
 import edu.snu.nemo.runtime.common.eventhandler.DynamicOptimizationEvent;
 import edu.snu.nemo.runtime.common.plan.*;
@@ -372,44 +368,22 @@
     });
   }
 
-<<<<<<< HEAD
   /**
    * @param taskId the metric collected task ID.
    * @return the edge to optimize.
    */
-  private IREdge getEdgeToOptimize(final String taskId) {
-    // Get a stage including the given task
-    final PhysicalPlan plan = planStateManager.getPhysicalPlan();
-    final Stage stagePutOnHold = plan.getStageDAG().getVertices().stream()
-        .filter(stage -> stage.getId().equals(RuntimeIdManager.getStageIdFromTaskId(taskId)))
-        .findFirst()
-        .orElseThrow(() -> new RuntimeException("No edge to optimize."));
-
-    // Get outgoing edges of that stage with MetricCollectionProperty
-    List<StageEdge> stageEdges = plan.getStageDAG().getOutgoingEdgesOf(stagePutOnHold);
-    IREdge targetEdge = null;
-    for (StageEdge edge : stageEdges) {
-      final IRVertex srcIRVertex = edge.getSrcIRVertex();
-      final IRVertex dstIRVertex = edge.getDstIRVertex();
-      targetEdge = plan.getIrDAG().getEdgeBetween(srcIRVertex.getId(), dstIRVertex.getId());
-      if (MetricCollectionProperty.Value.DataSkewRuntimePass
-          .equals(targetEdge.getPropertyValue(MetricCollectionProperty.class)
-              .orElseThrow(() -> new RuntimeException("No metric collection property on the target edge.")))) {
-        break;
-=======
   private StageEdge getEdgeToOptimize(final String taskId) {
     // Get a stage including the given task
-    final Stage stagePutOnHold = physicalPlan.getStageDAG().getVertices().stream()
+    final Stage stagePutOnHold = planStateManager.getPhysicalPlan().getStageDAG().getVertices().stream()
       .filter(stage -> stage.getId().equals(RuntimeIdManager.getStageIdFromTaskId(taskId)))
       .findFirst()
       .orElseThrow(() -> new RuntimeException());
 
     // Get outgoing edges of that stage with MetricCollectionProperty
-    List<StageEdge> stageEdges = physicalPlan.getStageDAG().getOutgoingEdgesOf(stagePutOnHold);
+    List<StageEdge> stageEdges = planStateManager.getPhysicalPlan().getStageDAG().getOutgoingEdgesOf(stagePutOnHold);
     for (StageEdge edge : stageEdges) {
       if (edge.getExecutionProperties().containsKey(MetricCollectionProperty.class)) {
         return edge;
->>>>>>> 1fc97916
       }
     }
 
@@ -530,6 +504,7 @@
 
   /**
    * Update the data for dynamic optimization.
+   *
    * @param dynOptData the data to update.
    */
   public void updateDynOptData(final Object dynOptData) {
