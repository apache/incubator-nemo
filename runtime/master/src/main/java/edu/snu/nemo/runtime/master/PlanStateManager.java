/*
 * Copyright (C) 2018 Seoul National University
 *
 * Licensed under the Apache License, Version 2.0 (the "License");
 * you may not use this file except in compliance with the License.
 * You may obtain a copy of the License at
 *
 *         http://www.apache.org/licenses/LICENSE-2.0
 *
 * Unless required by applicable law or agreed to in writing, software
 * distributed under the License is distributed on an "AS IS" BASIS,
 * WITHOUT WARRANTIES OR CONDITIONS OF ANY KIND, either express or implied.
 * See the License for the specific language governing permissions and
 * limitations under the License.
 */
package edu.snu.nemo.runtime.master;

import com.google.common.annotations.VisibleForTesting;
import edu.snu.nemo.common.exception.IllegalStateTransitionException;
import edu.snu.nemo.common.exception.UnknownExecutionStateException;
import edu.snu.nemo.common.StateMachine;
import edu.snu.nemo.common.ir.vertex.executionproperty.ClonedSchedulingProperty;
import edu.snu.nemo.conf.JobConf;
import edu.snu.nemo.runtime.common.RuntimeIdManager;
import edu.snu.nemo.runtime.common.plan.PhysicalPlan;
import edu.snu.nemo.runtime.common.plan.Stage;
import edu.snu.nemo.runtime.common.state.PlanState;
import edu.snu.nemo.runtime.common.state.StageState;

import java.io.File;
import java.io.IOException;
import java.io.PrintWriter;
import java.util.*;
import java.util.concurrent.TimeUnit;
import java.util.concurrent.locks.Condition;
import java.util.concurrent.locks.Lock;
import java.util.concurrent.locks.ReentrantLock;
import java.util.stream.Collectors;

import edu.snu.nemo.runtime.common.state.TaskState;
import edu.snu.nemo.runtime.common.metric.JobMetric;
import edu.snu.nemo.runtime.common.metric.StageMetric;
import edu.snu.nemo.runtime.common.metric.TaskMetric;
import org.apache.reef.annotations.audience.DriverSide;
import org.apache.reef.tang.annotations.Parameter;
import org.slf4j.Logger;
import org.slf4j.LoggerFactory;

import javax.annotation.concurrent.ThreadSafe;
import javax.inject.Inject;

import static edu.snu.nemo.common.dag.DAG.EMPTY_DAG_DIRECTORY;

/**
 * Maintains three levels of state machines (PlanState, StageState, and TaskState) of a physical plan.
 * The main API this class provides is onTaskStateReportFromExecutor(), which directly changes a TaskState.
 * PlanState and StageState are updated internally in the class, and can only be read from the outside.
 *
 * (CONCURRENCY) The public methods of this class are synchronized.
 */
@DriverSide
@ThreadSafe
public final class PlanStateManager {
  private static final Logger LOG = LoggerFactory.getLogger(PlanStateManager.class.getName());
  private String planId;
  private int maxScheduleAttempt;
  private boolean initialized;
  private int dagLogFileIndex = 0;

  /**
   * The data structures below track the execution states of this plan.
   */
  private PlanState planState;
  private final Map<String, StageState> stageIdToState;
  private final Map<String, List<List<TaskState>>> stageIdToTaskAttemptStates; // sorted by task idx, and then attempt

  /**
   * Used for speculative cloning. (in the unit of milliseconds - ms)
   */
  private final Map<String, Long> taskIdToStartTimeMs = new HashMap<>();
  private final Map<String, List<Long>> stageIdToCompletedTaskTimeMsList = new HashMap<>();
  private final Map<String, Map<Integer, Integer>> stageIdToTaskIndexToNumOfClones = new HashMap<>();

  /**
   * Represents the plan to manage.
   */
  private PhysicalPlan physicalPlan;

  /**
   * A lock and condition to check whether the plan is finished or not.
   */
  private final Lock finishLock;
  private final Condition planFinishedCondition;

  /**
   * For metrics.
   */
  private final String dagDirectory;
  private final MetricMessageHandler metricMessageHandler;
  private MetricStore metricStore;

  /**
   * Constructor.
   *
   * @param metricMessageHandler the metric handler for the plan.
   */
  @Inject
  private PlanStateManager(@Parameter(JobConf.DAGDirectory.class) final String dagDirectory,
                           final MetricMessageHandler metricMessageHandler) {
    this.metricMessageHandler = metricMessageHandler;
    this.planState = new PlanState();
    this.stageIdToState = new HashMap<>();
    this.stageIdToTaskAttemptStates = new HashMap<>();
    this.finishLock = new ReentrantLock();
    this.planFinishedCondition = finishLock.newCondition();
    this.dagDirectory = dagDirectory;
    this.metricStore = MetricStore.getStore();
    this.initialized = false;
  }

  /**
   * Update the physical plan and maximum attempt.
   *
   * @param physicalPlanToUpdate    the physical plan to manage.
   * @param maxScheduleAttemptToSet the maximum number of times this plan/sub-part of the plan should be attempted.
   */
  public synchronized void updatePlan(final PhysicalPlan physicalPlanToUpdate,
                                      final int maxScheduleAttemptToSet) {
    if (!initialized) {
      // First scheduling.
      this.initialized = true;
    } else {
      LOG.info("Update Plan from {} to {}", physicalPlan.getPlanId(), physicalPlanToUpdate.getPlanId());
    }
    this.planState = new PlanState();
    this.physicalPlan = physicalPlanToUpdate;
    this.planId = physicalPlanToUpdate.getPlanId();
    this.maxScheduleAttempt = maxScheduleAttemptToSet;
<<<<<<< HEAD
    this.metricStore.getOrCreateMetric(JobMetric.class, planId).setStageDAG(physicalPlanToUpdate.getStageDAG());
    this.metricStore.triggerBroadcast(JobMetric.class, planId);
    initializeComputationStates();
=======
    initializeStates();
>>>>>>> 25bea60c
  }

  /**
   * Initializes the states for the plan/stages/tasks for this plan.
   * TODO #182: Consider reshaping in run-time optimization. At now, we only consider plan appending.
   */
  private void initializeStates() {
    onPlanStateChanged(PlanState.State.EXECUTING);
    physicalPlan.getStageDAG().topologicalDo(stage -> {
      if (!stageIdToState.containsKey(stage.getId())) {
        stageIdToState.put(stage.getId(), new StageState());
        stageIdToTaskAttemptStates.put(stage.getId(), new ArrayList<>(stage.getParallelism()));

        // for each task idx of this stage
        for (int taskIndex = 0; taskIndex < stage.getParallelism(); taskIndex++) {
          stageIdToTaskAttemptStates.get(stage.getId()).add(new ArrayList<>());
          // task states will be initialized lazily in getTaskAttemptsToSchedule()
        }
      }
    });
  }

  /////////////////////////////////////////////////////////////////////////////////
  //////////////////////////////////////// Core scheduling methods

  /**
   * Get task attempts that are "READY".
   *
   * @param stageId to run
   * @return executable task attempts
   */
  public synchronized List<String> getTaskAttemptsToSchedule(final String stageId) {
    if (getStageState(stageId).equals(StageState.State.COMPLETE)) {
      // This stage is done
      return new ArrayList<>(0);
    }

    // For each task index....
    final List<String> taskAttemptsToSchedule = new ArrayList<>();
    final Stage stage = physicalPlan.getStageDAG().getVertexById(stageId);
    for (int taskIndex = 0; taskIndex < stage.getParallelism(); taskIndex++) {
      final List<TaskState> attemptStatesForThisTaskIndex =
        stageIdToTaskAttemptStates.get(stageId).get(taskIndex);

      // If one of the attempts is COMPLETE, do not schedule
      if (attemptStatesForThisTaskIndex
        .stream()
        .noneMatch(state -> state.getStateMachine().getCurrentState().equals(TaskState.State.COMPLETE))) {

        // (Step 1) Create new READY attempts, as many as
        // # of numOfConcurrentAttempts(including clones) - # of 'not-done' attempts
        stageIdToTaskIndexToNumOfClones.putIfAbsent(stageId, new HashMap<>());
        final Optional<ClonedSchedulingProperty.CloneConf> cloneConf =
          stage.getPropertyValue(ClonedSchedulingProperty.class);
        final int numOfConcurrentAttempts = cloneConf.isPresent() && cloneConf.get().isUpFrontCloning()
          // For now we support up to 1 clone (2 concurrent = 1 original + 1 clone)
          ? 2
          // If the property is not set, then we do not clone (= 1 concurrent)
          : stageIdToTaskIndexToNumOfClones.get(stageId).getOrDefault(stageId, 1);
        final long numOfNotDoneAttempts = attemptStatesForThisTaskIndex.stream().filter(this::isTaskNotDone).count();
        for (int i = 0; i < numOfConcurrentAttempts - numOfNotDoneAttempts; i++) {
          attemptStatesForThisTaskIndex.add(new TaskState());
        }

        // (Step 2) Check max attempt
        if (attemptStatesForThisTaskIndex.size() > maxScheduleAttempt) {
          throw new RuntimeException(
            attemptStatesForThisTaskIndex.size() + " exceeds max attempt " + maxScheduleAttempt);
        }

        // (Step 3) Return all READY attempts
        for (int attempt = 0; attempt < attemptStatesForThisTaskIndex.size(); attempt++) {
          if (attemptStatesForThisTaskIndex.get(attempt).getStateMachine().getCurrentState()
            .equals(TaskState.State.READY)) {
            taskAttemptsToSchedule.add(RuntimeIdManager.generateTaskId(stageId, taskIndex, attempt));
          }
        }

      }
    }

    return taskAttemptsToSchedule;
  }

  /**
   * @param stageId to query.
   * @return all task attempt ids of the stage.
   */
  public synchronized Set<String> getAllTaskAttemptsOfStage(final String stageId) {
    return getTaskAttemptIdsToItsState(stageId).keySet();
  }

  /////////////////////////////////////////////////////////////////////////////////
  //////////////////////////////////////// Speculative execution

  /**
   * @param stageId to query.
   * @return a map from an EXECUTING task to its running time so far.
   */
  public synchronized Map<String, Long> getExecutingTaskToRunningTimeMs(final String stageId) {
    final long curTime = System.currentTimeMillis();
    final Map<String, Long> result = new HashMap<>();

    final List<List<TaskState>> taskStates = stageIdToTaskAttemptStates.get(stageId);
    for (int taskIndex = 0; taskIndex < taskStates.size(); taskIndex++) {
      final List<TaskState> attemptStates = taskStates.get(taskIndex);
      for (int attempt = 0; attempt < attemptStates.size(); attempt++) {
        if (TaskState.State.EXECUTING.equals(attemptStates.get(attempt).getStateMachine().getCurrentState())) {
          final String taskId = RuntimeIdManager.generateTaskId(stageId, taskIndex, attempt);
          result.put(taskId, curTime - taskIdToStartTimeMs.get(taskId));
        }
      }
    }

    return result;
  }

  /**
   * List of task times so far for this stage.
   * @param stageId of the stage.
   * @return a copy of the list, empty if none completed.
   */
  public synchronized List<Long> getCompletedTaskTimeListMs(final String stageId) {
    // Return a copy
    return new ArrayList<>(stageIdToCompletedTaskTimeMsList.getOrDefault(stageId, new ArrayList<>(0)));
  }

  /**
   * @param stageId of the clone.
   * @param taskIndex of the clone.
   * @param numOfClones of the clone.
   * @return true if the numOfClones has been modified, false otherwise
   */
  public synchronized boolean setNumOfClones(final String stageId, final int taskIndex, final int numOfClones) {
    stageIdToTaskIndexToNumOfClones.putIfAbsent(stageId, new HashMap<>());
    // overwrite the previous value.
    final Integer previousNumOfClones = stageIdToTaskIndexToNumOfClones.get(stageId).put(taskIndex, numOfClones);
    return (previousNumOfClones == null) || (previousNumOfClones != numOfClones);
  }


  /////////////////////////////////////////////////////////////////////////////////
  //////////////////////////////////////// State transitions

  /**
   * Updates the state of a task.
   * Task state changes can occur both in master and executor.
   * State changes that occur in master are
   * initiated in {@link edu.snu.nemo.runtime.master.scheduler.BatchScheduler}.
   * State changes that occur in executors are sent to master as a control message,
   * and the call to this method is initiated in {@link edu.snu.nemo.runtime.master.scheduler.BatchScheduler}
   * when the message/event is received.
   *
   * @param taskId       the ID of the task.
   * @param newTaskState the new state of the task.
   */
  public synchronized void onTaskStateChanged(final String taskId, final TaskState.State newTaskState) {
    // Change task state
    final StateMachine taskState = getTaskStateHelper(taskId).getStateMachine();
    LOG.debug("Task State Transition: id {}, from {} to {}",
      new Object[]{taskId, taskState.getCurrentState(), newTaskState});
    metricStore.getOrCreateMetric(TaskMetric.class, taskId)
      .addEvent((TaskState.State) taskState.getCurrentState(), newTaskState);
    metricStore.triggerBroadcast(TaskMetric.class, taskId);

    try {
      taskState.setState(newTaskState);
    } catch (IllegalStateTransitionException e) {
      throw new RuntimeException(taskId + " - Illegal task state transition ", e);
    }

    // Log not-yet-completed tasks for us humans to track progress
    final String stageId = RuntimeIdManager.getStageIdFromTaskId(taskId);
    final List<List<TaskState>> taskStatesOfThisStage = stageIdToTaskAttemptStates.get(stageId);
    final long numOfCompletedTaskIndicesInThisStage = taskStatesOfThisStage.stream()
      .filter(attempts -> {
        final List<TaskState.State> states = attempts
          .stream()
          .map(state -> (TaskState.State) state.getStateMachine().getCurrentState())
          .collect(Collectors.toList());
        return states.stream().anyMatch(curState -> curState.equals(TaskState.State.ON_HOLD)) // one of them is ON_HOLD
          || states.stream().anyMatch(curState -> curState.equals(TaskState.State.COMPLETE)); // one of them is COMPLETE
      })
      .count();
    if (newTaskState.equals(TaskState.State.COMPLETE)) {
      LOG.info("{} completed: {} Task(s) out of {} are remaining in this stage",
        taskId, taskStatesOfThisStage.size() - numOfCompletedTaskIndicesInThisStage, taskStatesOfThisStage.size());
    }

    // Maintain info for speculative execution
    if (newTaskState.equals(TaskState.State.EXECUTING)) {
      taskIdToStartTimeMs.put(taskId, System.currentTimeMillis());
    } else if (newTaskState.equals(TaskState.State.COMPLETE)) {
      stageIdToCompletedTaskTimeMsList.putIfAbsent(stageId, new ArrayList<>());
      stageIdToCompletedTaskTimeMsList.get(stageId).add(System.currentTimeMillis() - taskIdToStartTimeMs.get(taskId));
    }

    // Change stage state, if needed
    switch (newTaskState) {
      // INCOMPLETE stage
      case SHOULD_RETRY:
        final boolean isAPeerAttemptCompleted = getPeerAttemptsforTheSameTaskIndex(taskId).stream()
          .anyMatch(state -> state.equals(TaskState.State.COMPLETE));
        if (!isAPeerAttemptCompleted) {
          // None of the peers has completed, hence this stage is incomplete
          onStageStateChanged(stageId, StageState.State.INCOMPLETE);
        }
        break;

      // COMPLETE stage
      case COMPLETE:
      case ON_HOLD:
        if (numOfCompletedTaskIndicesInThisStage
          == physicalPlan.getStageDAG().getVertexById(stageId).getParallelism()) {
          onStageStateChanged(stageId, StageState.State.COMPLETE);
        }
        break;

      // Doesn't affect StageState
      case READY:
      case EXECUTING:
      case FAILED:
        break;
      default:
        throw new UnknownExecutionStateException(new Throwable("This task state is unknown"));
    }
  }

  /**
   * (PRIVATE METHOD)
   * Updates the state of a stage.
   *
   * @param stageId       of the stage.
   * @param newStageState of the stage.
   */
  private void onStageStateChanged(final String stageId, final StageState.State newStageState) {
    // Change stage state
    final StateMachine stageStateMachine = stageIdToState.get(stageId).getStateMachine();

    metricStore.getOrCreateMetric(StageMetric.class, stageId)
      .addEvent(getStageState(stageId), newStageState);
    metricStore.triggerBroadcast(StageMetric.class, stageId);

    LOG.debug("Stage State Transition: id {} from {} to {}",
      new Object[]{stageId, stageStateMachine.getCurrentState(), newStageState});
    try {
      stageStateMachine.setState(newStageState);
    } catch (IllegalStateTransitionException e) {
      throw new RuntimeException(stageId + " - Illegal stage state transition ", e);
    }

    // Change plan state if needed
    final boolean allStagesCompleted = stageIdToState.values().stream().allMatch(state ->
      state.getStateMachine().getCurrentState().equals(StageState.State.COMPLETE));
    if (allStagesCompleted) {
      onPlanStateChanged(PlanState.State.COMPLETE);
    }
  }

  /**
   * (PRIVATE METHOD)
   * Updates the state of the plan.
   *
   * @param newState of the plan.
   */
  private void onPlanStateChanged(final PlanState.State newState) {
    metricStore.getOrCreateMetric(JobMetric.class, planId)
      .addEvent((PlanState.State) planState.getStateMachine().getCurrentState(), newState);
    metricStore.triggerBroadcast(JobMetric.class, planId);


    try {
      planState.getStateMachine().setState(newState);
    } catch (IllegalStateTransitionException e) {
      throw new RuntimeException(planId + " - Illegal plan state transition ", e);
    }

    if (newState == PlanState.State.EXECUTING) {
      LOG.debug("Executing Plan ID {}...", this.planId);
    } else if (newState == PlanState.State.COMPLETE || newState == PlanState.State.FAILED) {
      LOG.debug("Plan ID {} {}!", planId, newState);

      // Awake all threads waiting the finish of this plan.
      finishLock.lock();

      try {
        planFinishedCondition.signalAll();
      } finally {
        finishLock.unlock();
      }
    } else {
      throw new RuntimeException("Illegal Plan State Transition");
    }
  }

  /////////////////////////////////////////////////////////////////////////////////
  //////////////////////////////////////// Helper Methods

  /**
   * Wait for this plan to be finished and return the final state.
   *
   * @return the final state of this plan.
   */
  public PlanState.State waitUntilFinish() {
    finishLock.lock();
    try {
      while (!isPlanDone()) {
        planFinishedCondition.await();
      }
    } catch (final InterruptedException e) {
      LOG.warn("Interrupted during waiting the finish of Plan ID {}", planId);
      Thread.currentThread().interrupt();
    } finally {
      finishLock.unlock();
    }
    return getPlanState();
  }

  /**
   * Wait for this plan to be finished and return the final state.
   * It wait for at most the given time.
   *
   * @param timeout of waiting.
   * @param unit    of the timeout.
   * @return the final state of this plan.
   */
  public PlanState.State waitUntilFinish(final long timeout, final TimeUnit unit) {
    finishLock.lock();
    try {
      if (!isPlanDone()) {
        if (!planFinishedCondition.await(timeout, unit)) {
          LOG.warn("Timeout during waiting the finish of Plan ID {}", planId);
        }
      }
    } catch (final InterruptedException e) {
      LOG.warn("Interrupted during waiting the finish of Plan ID {}", planId);
      Thread.currentThread().interrupt();
    } finally {
      finishLock.unlock();
    }
    return getPlanState();
  }

  /**
   * @return a map from task attempt id to its current state.
   */
  @VisibleForTesting
  public synchronized Map<String, TaskState.State> getAllTaskAttemptIdsToItsState() {
    return physicalPlan.getStageDAG().getVertices()
      .stream()
      .map(Stage::getId)
      .flatMap(stageId -> getTaskAttemptIdsToItsState(stageId).entrySet().stream())
      .collect(Collectors.toMap(Map.Entry::getKey, Map.Entry::getValue));
  }

  /**
   * @return whether the execution for the plan is done or not.
   */
  public synchronized boolean isPlanDone() {
    return (getPlanState() == PlanState.State.COMPLETE || getPlanState() == PlanState.State.FAILED);
  }

  /**
   * @return the ID of the plan.
   */
  public synchronized String getPlanId() {
    return planId;
  }

  /**
   * @return the state of the plan.
   */
  public synchronized PlanState.State getPlanState() {
    return (PlanState.State) planState.getStateMachine().getCurrentState();
  }

  /**
   * @param stageId the stage ID to query.
   * @return the state of the stage.
   */
  public synchronized StageState.State getStageState(final String stageId) {
    return (StageState.State) stageIdToState.get(stageId).getStateMachine().getCurrentState();
  }

  /**
   * @param taskId the ID of the task to query.
   * @return the state of the task.
   */
  public synchronized TaskState.State getTaskState(final String taskId) {
    return (TaskState.State) getTaskStateHelper(taskId).getStateMachine().getCurrentState();
  }

  private Map<String, TaskState.State> getTaskAttemptIdsToItsState(final String stageId) {
    final Map<String, TaskState.State> result = new HashMap<>();
    final List<List<TaskState>> taskStates = stageIdToTaskAttemptStates.get(stageId);
    for (int taskIndex = 0; taskIndex < taskStates.size(); taskIndex++) {
      final List<TaskState> attemptStates = taskStates.get(taskIndex);
      for (int attempt = 0; attempt < attemptStates.size(); attempt++) {
        result.put(RuntimeIdManager.generateTaskId(stageId, taskIndex, attempt),
          (TaskState.State) attemptStates.get(attempt).getStateMachine().getCurrentState());
      }
    }
    return result;
  }

  private TaskState getTaskStateHelper(final String taskId) {
    return stageIdToTaskAttemptStates
      .get(RuntimeIdManager.getStageIdFromTaskId(taskId))
      .get(RuntimeIdManager.getIndexFromTaskId(taskId))
      .get(RuntimeIdManager.getAttemptFromTaskId(taskId));
  }

  private boolean isTaskNotDone(final TaskState taskState) {
    final TaskState.State state = (TaskState.State) taskState.getStateMachine().getCurrentState();
    return state.equals(TaskState.State.READY)
      || state.equals(TaskState.State.EXECUTING)
      || state.equals(TaskState.State.ON_HOLD);
  }

  private List<TaskState.State> getPeerAttemptsforTheSameTaskIndex(final String taskId) {
    final String stageId = RuntimeIdManager.getStageIdFromTaskId(taskId);
    final int taskIndex = RuntimeIdManager.getIndexFromTaskId(taskId);
    final int attempt = RuntimeIdManager.getAttemptFromTaskId(taskId);

    final List<TaskState> otherAttemptsforTheSameTaskIndex =
      new ArrayList<>(stageIdToTaskAttemptStates.get(stageId).get(taskIndex));
    otherAttemptsforTheSameTaskIndex.remove(attempt);

    return otherAttemptsforTheSameTaskIndex.stream()
      .map(state -> (TaskState.State) state.getStateMachine().getCurrentState())
      .collect(Collectors.toList());
  }

  /**
   * @return the physical plan.
   */
  public synchronized PhysicalPlan getPhysicalPlan() {
    return physicalPlan;
  }

  /**
   * @return the maximum number of task scheduling.
   */
  public int getMaxScheduleAttempt() {
    return maxScheduleAttempt;
  }

  /**
   * @return whether any plan has been submitted and initialized.
   */
  public synchronized boolean isInitialized() {
    return initialized;
  }

  /**
   * Stores JSON representation of plan state into a file.
   *
   * @param suffix suffix for file name
   */
  public void storeJSON(final String suffix) {
    if (dagDirectory.equals(EMPTY_DAG_DIRECTORY)) {
      return;
    }

    final File file = new File(dagDirectory, planId + "-" + dagLogFileIndex + "-" + suffix + ".json");
    file.getParentFile().mkdirs();
    try (final PrintWriter printWriter = new PrintWriter(file)) {
      printWriter.println(toStringWithPhysicalPlan());
      LOG.debug(String.format("JSON representation of plan state for %s(%s) was saved to %s",
        planId, dagLogFileIndex + "-" + suffix, file.getPath()));
    } catch (final IOException e) {
      LOG.warn(String.format("Cannot store JSON representation of plan state for %s(%s) to %s: %s",
        planId, dagLogFileIndex + "-" + suffix, file.getPath(), e.toString()));
    } finally {
      dagLogFileIndex++;
    }
  }

  private String toStringWithPhysicalPlan() {
    final StringBuilder sb = new StringBuilder("{");
    sb.append("\"dag\": ").append(physicalPlan.getStageDAG().toString()).append(", ");
    sb.append("\"planState\": ").append(toString()).append("}");
    return sb.toString();
  }

  @Override
  public synchronized String toString() {
    final StringBuilder sb = new StringBuilder("{");
    sb.append("\"planId\": \"").append(planId).append("\", ");
    sb.append("\"stages\": [");
    boolean isFirstStage = true;
    for (final Stage stage : physicalPlan.getStageDAG().getVertices()) {
      if (!isFirstStage) {
        sb.append(", ");
      }
      isFirstStage = false;
      final StageState stageState = stageIdToState.get(stage.getId());
      sb.append("{\"id\": \"").append(stage.getId()).append("\", ");
      sb.append("\"state\": \"").append(stageState.toString()).append("\", ");
      sb.append("\"tasks\": [");

      boolean isFirstTask = true;
      for (final Map.Entry<String, TaskState.State> entry : getTaskAttemptIdsToItsState(stage.getId()).entrySet()) {
        if (!isFirstTask) {
          sb.append(", ");
        }
        isFirstTask = false;
        sb.append("{\"id\": \"").append(entry.getKey()).append("\", ");
        sb.append("\"state\": \"").append(entry.getValue().toString()).append("\"}");
      }
      sb.append("]}");
    }
    sb.append("]}");
    return sb.toString();
  }
}<|MERGE_RESOLUTION|>--- conflicted
+++ resolved
@@ -136,13 +136,9 @@
     this.physicalPlan = physicalPlanToUpdate;
     this.planId = physicalPlanToUpdate.getPlanId();
     this.maxScheduleAttempt = maxScheduleAttemptToSet;
-<<<<<<< HEAD
     this.metricStore.getOrCreateMetric(JobMetric.class, planId).setStageDAG(physicalPlanToUpdate.getStageDAG());
     this.metricStore.triggerBroadcast(JobMetric.class, planId);
-    initializeComputationStates();
-=======
     initializeStates();
->>>>>>> 25bea60c
   }
 
   /**
