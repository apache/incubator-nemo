--- conflicted
+++ resolved
@@ -19,13 +19,9 @@
 import edu.snu.nemo.common.exception.IllegalStateTransitionException;
 import edu.snu.nemo.common.exception.UnknownExecutionStateException;
 import edu.snu.nemo.common.StateMachine;
-<<<<<<< HEAD
+import edu.snu.nemo.common.ir.vertex.executionproperty.ClonedSchedulingProperty;
 import edu.snu.nemo.conf.JobConf;
-import edu.snu.nemo.runtime.common.RuntimeIdGenerator;
-=======
-import edu.snu.nemo.common.ir.vertex.executionproperty.ClonedSchedulingProperty;
 import edu.snu.nemo.runtime.common.RuntimeIdManager;
->>>>>>> 98dbe68f
 import edu.snu.nemo.runtime.common.plan.PhysicalPlan;
 import edu.snu.nemo.runtime.common.plan.Stage;
 import edu.snu.nemo.runtime.common.state.PlanState;
@@ -66,7 +62,6 @@
 @ThreadSafe
 public final class PlanStateManager {
   private static final Logger LOG = LoggerFactory.getLogger(PlanStateManager.class.getName());
-  private String jobId;
   private String planId;
   private int maxScheduleAttempt;
   private boolean initialized;
@@ -74,21 +69,9 @@
   /**
    * The data structures below track the execution states of this plan.
    */
-<<<<<<< HEAD
   private PlanState planState;
-  private final Map<String, StageState> idToStageStates;
-  private final Map<String, TaskState> idToTaskStates;
-
-  /**
-   * Maintain the number of schedule attempts for each task.
-   * The attempt numbers are updated only here, and are read-only in other places.
-   */
-  private final Map<String, Integer> taskIdToCurrentAttempt;
-=======
-  private final PlanState planState;
   private final Map<String, StageState> stageIdToState;
   private final Map<String, List<List<TaskState>>> stageIdToTaskAttemptStates; // sorted by task idx, and then attempt
->>>>>>> 98dbe68f
 
   /**
    * Represents the plan to manage.
@@ -101,7 +84,6 @@
   private final Lock finishLock;
   private final Condition planFinishedCondition;
 
-<<<<<<< HEAD
   /**
    * For metrics.
    */
@@ -118,21 +100,9 @@
   private PlanStateManager(@Parameter(JobConf.DAGDirectory.class) final String dagDirectory,
                            final MetricMessageHandler metricMessageHandler) {
     this.metricMessageHandler = metricMessageHandler;
-    this.idToStageStates = new HashMap<>();
-    this.idToTaskStates = new HashMap<>();
-    this.taskIdToCurrentAttempt = new HashMap<>();
-=======
-  private MetricStore metricStore;
-
-  public PlanStateManager(final PhysicalPlan physicalPlan,
-                          final int maxScheduleAttempt) {
-    this.planId = physicalPlan.getId();
-    this.physicalPlan = physicalPlan;
-    this.maxScheduleAttempt = maxScheduleAttempt;
     this.planState = new PlanState();
     this.stageIdToState = new HashMap<>();
     this.stageIdToTaskAttemptStates = new HashMap<>();
->>>>>>> 98dbe68f
     this.finishLock = new ReentrantLock();
     this.planFinishedCondition = finishLock.newCondition();
     this.dagDirectory = dagDirectory;
@@ -168,30 +138,22 @@
   private void initializeComputationStates() {
     onPlanStateChanged(PlanState.State.EXECUTING);
     physicalPlan.getStageDAG().topologicalDo(stage -> {
-<<<<<<< HEAD
-      if (!idToStageStates.containsKey(stage.getId())) {
-        idToStageStates.put(stage.getId(), new StageState());
-      }
-      stage.getTaskIds().forEach(taskId -> {
-        if (!idToTaskStates.containsKey(taskId)) {
-          idToTaskStates.put(taskId, new TaskState());
-          taskIdToCurrentAttempt.put(taskId, 1);
-        }
-      });
-=======
-      stageIdToState.put(stage.getId(), new StageState());
-      stageIdToTaskAttemptStates.put(stage.getId(), new ArrayList<>(stage.getParallelism()));
-      for (int taskIndex = 0; taskIndex < stage.getParallelism(); taskIndex++) {
+      if (!stageIdToState.containsKey(stage.getId())) {
+        stageIdToState.put(stage.getId(), new StageState());
+        stageIdToTaskAttemptStates.put(stage.getId(), new ArrayList<>(stage.getParallelism()));
         // for each task idx of this stage
-        stageIdToTaskAttemptStates.get(stage.getId()).add(new ArrayList<>());
-        // task states will be initialized lazily in getTaskAttemptsToSchedule()
-      }
->>>>>>> 98dbe68f
+        for (int taskIndex = 0; taskIndex < stage.getParallelism(); taskIndex++) {
+          // for each task idx of this stage
+          stageIdToTaskAttemptStates.get(stage.getId()).add(new ArrayList<>());
+          // task states will be initialized lazily in getTaskAttemptsToSchedule()
+        }
+      }
     });
   }
 
   /**
    * Get task attempts that are "READY".
+   *
    * @param stageId to run
    * @return executable task attempts
    */
@@ -206,12 +168,12 @@
     final Stage stage = physicalPlan.getStageDAG().getVertexById(stageId);
     for (int taskIndex = 0; taskIndex < stage.getParallelism(); taskIndex++) {
       final List<TaskState> attemptStatesForThisTaskIndex =
-          stageIdToTaskAttemptStates.get(stage.getId()).get(taskIndex);
+        stageIdToTaskAttemptStates.get(stage.getId()).get(taskIndex);
 
       // If one of the attempts is COMPLETE, do not schedule
       if (attemptStatesForThisTaskIndex
-          .stream()
-          .noneMatch(state -> state.getStateMachine().getCurrentState().equals(TaskState.State.COMPLETE))) {
+        .stream()
+        .noneMatch(state -> state.getStateMachine().getCurrentState().equals(TaskState.State.COMPLETE))) {
 
         // (Step 1) Create new READY attempts, as many as
         // # of clones - # of 'not-done' attempts)
@@ -224,13 +186,13 @@
         // (Step 2) Check max attempt
         if (attemptStatesForThisTaskIndex.size() > maxScheduleAttempt) {
           throw new RuntimeException(
-              attemptStatesForThisTaskIndex.size() + " exceeds max attempt " + maxScheduleAttempt);
+            attemptStatesForThisTaskIndex.size() + " exceeds max attempt " + maxScheduleAttempt);
         }
 
         // (Step 3) Return all READY attempts
         for (int attempt = 0; attempt < attemptStatesForThisTaskIndex.size(); attempt++) {
           if (attemptStatesForThisTaskIndex.get(attempt).getStateMachine().getCurrentState()
-              .equals(TaskState.State.READY)) {
+            .equals(TaskState.State.READY)) {
             taskAttemptsToSchedule.add(RuntimeIdManager.generateTaskId(stageId, taskIndex, attempt));
           }
         }
@@ -244,11 +206,16 @@
   private boolean isTaskNotDone(final TaskState taskState) {
     final TaskState.State state = (TaskState.State) taskState.getStateMachine().getCurrentState();
     return state.equals(TaskState.State.READY)
-        || state.equals(TaskState.State.EXECUTING)
-        || state.equals(TaskState.State.ON_HOLD);
-  }
-
-
+      || state.equals(TaskState.State.EXECUTING)
+      || state.equals(TaskState.State.ON_HOLD);
+  }
+
+  /**
+   * Gets the attempt numbers of all tasks in a stage.
+   *
+   * @param stageId the stage to investigate.
+   * @return the attempt numbers of all tasks in a stage.
+   */
   public synchronized Set<String> getAllTaskAttemptsOfStage(final String stageId) {
     return getTaskAttemptIdsToItsState(stageId).keySet();
   }
@@ -267,17 +234,11 @@
    */
   public synchronized void onTaskStateChanged(final String taskId, final TaskState.State newTaskState) {
     // Change task state
-<<<<<<< HEAD
-    final StateMachine taskState = idToTaskStates.get(taskId).getStateMachine();
-    LOG.debug("Task State Transition: id {}, from {} to {}", taskId, taskState.getCurrentState(), newTaskState);
-
-=======
     final StateMachine taskState = getTaskStateHelper(taskId).getStateMachine();
     LOG.debug("Task State Transition: id {}, from {} to {}",
-        new Object[]{taskId, taskState.getCurrentState(), newTaskState});
->>>>>>> 98dbe68f
+      new Object[]{taskId, taskState.getCurrentState(), newTaskState});
     metricStore.getOrCreateMetric(TaskMetric.class, taskId)
-        .addEvent((TaskState.State) taskState.getCurrentState(), newTaskState);
+      .addEvent((TaskState.State) taskState.getCurrentState(), newTaskState);
     metricStore.triggerBroadcast(TaskMetric.class, taskId);
 
     try {
@@ -290,16 +251,16 @@
     final String stageId = RuntimeIdManager.getStageIdFromTaskId(taskId);
     final List<List<TaskState>> taskStatesOfThisStage = stageIdToTaskAttemptStates.get(stageId);
     final long numOfCompletedTaskIndicesInThisStage = taskStatesOfThisStage.stream()
-        .map(attempts -> attempts.stream()
-            .map(state -> state.getStateMachine().getCurrentState())
-            .allMatch(curState -> curState.equals(TaskState.State.COMPLETE)
-                || curState.equals(TaskState.State.SHOULD_RETRY)
-                || curState.equals(TaskState.State.ON_HOLD)))
-        .filter(bool -> bool.equals(true))
-        .count();
+      .map(attempts -> attempts.stream()
+        .map(state -> state.getStateMachine().getCurrentState())
+        .allMatch(curState -> curState.equals(TaskState.State.COMPLETE)
+          || curState.equals(TaskState.State.SHOULD_RETRY)
+          || curState.equals(TaskState.State.ON_HOLD)))
+      .filter(bool -> bool.equals(true))
+      .count();
     if (newTaskState.equals(TaskState.State.COMPLETE)) {
       LOG.info("{} completed: {} Task(s) out of {} are remaining in this stage",
-          taskId, taskStatesOfThisStage.size() - numOfCompletedTaskIndicesInThisStage, taskStatesOfThisStage.size());
+        taskId, taskStatesOfThisStage.size() - numOfCompletedTaskIndicesInThisStage, taskStatesOfThisStage.size());
     }
 
     // Change stage state, if needed
@@ -307,7 +268,7 @@
       // INCOMPLETE stage
       case SHOULD_RETRY:
         final boolean isAPeerAttemptCompleted = getPeerAttemptsforTheSameTaskIndex(taskId).stream()
-            .anyMatch(state -> state.equals(TaskState.State.COMPLETE));
+          .anyMatch(state -> state.equals(TaskState.State.COMPLETE));
         if (!isAPeerAttemptCompleted) {
           // None of the peers has completed, hence this stage is incomplete
           onStageStateChanged(stageId, StageState.State.INCOMPLETE);
@@ -318,7 +279,7 @@
       case COMPLETE:
       case ON_HOLD:
         if (numOfCompletedTaskIndicesInThisStage
-            == physicalPlan.getStageDAG().getVertexById(stageId).getParallelism()) {
+          == physicalPlan.getStageDAG().getVertexById(stageId).getParallelism()) {
           onStageStateChanged(stageId, StageState.State.COMPLETE);
         }
         break;
@@ -339,12 +300,12 @@
     final int attempt = RuntimeIdManager.getAttemptFromTaskId(taskId);
 
     final List<TaskState> otherAttemptsforTheSameTaskIndex =
-        new ArrayList<>(stageIdToTaskAttemptStates.get(stageId).get(taskIndex));
+      new ArrayList<>(stageIdToTaskAttemptStates.get(stageId).get(taskIndex));
     otherAttemptsforTheSameTaskIndex.remove(attempt);
 
     return otherAttemptsforTheSameTaskIndex.stream()
-        .map(state -> (TaskState.State) state.getStateMachine().getCurrentState())
-        .collect(Collectors.toList());
+      .map(state -> (TaskState.State) state.getStateMachine().getCurrentState())
+      .collect(Collectors.toList());
   }
 
   /**
@@ -359,25 +320,20 @@
     final StateMachine stageStateMachine = stageIdToState.get(stageId).getStateMachine();
 
     metricStore.getOrCreateMetric(StageMetric.class, stageId)
-        .addEvent(getStageState(stageId), newStageState);
+      .addEvent(getStageState(stageId), newStageState);
     metricStore.triggerBroadcast(StageMetric.class, stageId);
 
     LOG.debug("Stage State Transition: id {} from {} to {}",
-<<<<<<< HEAD
-        stageId, stageStateMachine.getCurrentState(), newStageState);
-    stageStateMachine.setState(newStageState);
-=======
-        new Object[]{stageId, stageStateMachine.getCurrentState(), newStageState});
+      new Object[]{stageId, stageStateMachine.getCurrentState(), newStageState});
     try {
       stageStateMachine.setState(newStageState);
     } catch (IllegalStateTransitionException e) {
       throw new RuntimeException(stageId + " - Illegal stage state transition ", e);
     }
->>>>>>> 98dbe68f
 
     // Change plan state if needed
     final boolean allStagesCompleted = stageIdToState.values().stream().allMatch(state ->
-        state.getStateMachine().getCurrentState().equals(StageState.State.COMPLETE));
+      state.getStateMachine().getCurrentState().equals(StageState.State.COMPLETE));
     if (allStagesCompleted) {
       onPlanStateChanged(PlanState.State.COMPLETE);
     }
@@ -391,7 +347,7 @@
    */
   private void onPlanStateChanged(final PlanState.State newState) {
     metricStore.getOrCreateMetric(JobMetric.class, planId)
-        .addEvent((PlanState.State) planState.getStateMachine().getCurrentState(), newState);
+      .addEvent((PlanState.State) planState.getStateMachine().getCurrentState(), newState);
     metricStore.triggerBroadcast(JobMetric.class, planId);
 
 
@@ -502,29 +458,11 @@
     return (TaskState.State) getTaskStateHelper(taskId).getStateMachine().getCurrentState();
   }
 
-<<<<<<< HEAD
-  /**
-   * @param taskId the ID of a task to query.
-   * @return the number of attempt of the task.
-   */
-  public synchronized int getTaskAttempt(final String taskId) {
-    if (taskIdToCurrentAttempt.containsKey(taskId)) {
-      return taskIdToCurrentAttempt.get(taskId);
-    } else {
-      throw new IllegalStateException("No mapping for this task's attemptIdx, an inconsistent state occurred.");
-    }
-  }
-
-  @VisibleForTesting
-  public synchronized Map<String, TaskState> getAllTaskStates() {
-    return idToTaskStates;
-=======
   private TaskState getTaskStateHelper(final String taskId) {
     return stageIdToTaskAttemptStates
-        .get(RuntimeIdManager.getStageIdFromTaskId(taskId))
-        .get(RuntimeIdManager.getIndexFromTaskId(taskId))
-        .get(RuntimeIdManager.getAttemptFromTaskId(taskId));
->>>>>>> 98dbe68f
+      .get(RuntimeIdManager.getStageIdFromTaskId(taskId))
+      .get(RuntimeIdManager.getIndexFromTaskId(taskId))
+      .get(RuntimeIdManager.getAttemptFromTaskId(taskId));
   }
 
   /**
@@ -551,7 +489,7 @@
   /**
    * Stores JSON representation of plan state into a file.
    *
-   * @param suffix    suffix for file name
+   * @param suffix suffix for file name
    */
   public void storeJSON(final String suffix) {
     if (dagDirectory.equals(EMPTY_DAG_DIRECTORY)) {
@@ -563,10 +501,10 @@
     try (final PrintWriter printWriter = new PrintWriter(file)) {
       printWriter.println(toStringWithPhysicalPlan());
       LOG.debug(String.format("JSON representation of plan state for %s(%s) was saved to %s",
-          planId, suffix, file.getPath()));
+        planId, suffix, file.getPath()));
     } catch (final IOException e) {
       LOG.warn(String.format("Cannot store JSON representation of plan state for %s(%s) to %s: %s",
-          planId, suffix, file.getPath(), e.toString()));
+        planId, suffix, file.getPath(), e.toString()));
     }
   }
 
@@ -611,10 +549,10 @@
   @VisibleForTesting
   public synchronized Map<String, TaskState.State> getAllTaskAttemptIdsToItsState() {
     return physicalPlan.getStageDAG().getVertices()
-        .stream()
-        .map(Stage::getId)
-        .flatMap(stageId -> getTaskAttemptIdsToItsState(stageId).entrySet().stream())
-        .collect(Collectors.toMap(Map.Entry::getKey, Map.Entry::getValue));
+      .stream()
+      .map(Stage::getId)
+      .flatMap(stageId -> getTaskAttemptIdsToItsState(stageId).entrySet().stream())
+      .collect(Collectors.toMap(Map.Entry::getKey, Map.Entry::getValue));
   }
 
   private Map<String, TaskState.State> getTaskAttemptIdsToItsState(final String stageId) {
@@ -624,7 +562,7 @@
       final List<TaskState> attemptStates = taskStates.get(taskIndex);
       for (int attempt = 0; attempt < attemptStates.size(); attempt++) {
         result.put(RuntimeIdManager.generateTaskId(stageId, taskIndex, attempt),
-            (TaskState.State) attemptStates.get(attempt).getStateMachine().getCurrentState());
+          (TaskState.State) attemptStates.get(attempt).getStateMachine().getCurrentState());
       }
     }
     return result;
