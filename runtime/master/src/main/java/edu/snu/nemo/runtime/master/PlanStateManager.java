/*
 * Copyright (C) 2018 Seoul National University
 *
 * Licensed under the Apache License, Version 2.0 (the "License");
 * you may not use this file except in compliance with the License.
 * You may obtain a copy of the License at
 *
 *         http://www.apache.org/licenses/LICENSE-2.0
 *
 * Unless required by applicable law or agreed to in writing, software
 * distributed under the License is distributed on an "AS IS" BASIS,
 * WITHOUT WARRANTIES OR CONDITIONS OF ANY KIND, either express or implied.
 * See the License for the specific language governing permissions and
 * limitations under the License.
 */
package edu.snu.nemo.runtime.master;

import com.google.common.annotations.VisibleForTesting;
import edu.snu.nemo.common.exception.IllegalStateTransitionException;
import edu.snu.nemo.common.exception.UnknownExecutionStateException;
import edu.snu.nemo.common.StateMachine;
import edu.snu.nemo.common.ir.vertex.executionproperty.ClonedSchedulingProperty;
import edu.snu.nemo.conf.JobConf;
import edu.snu.nemo.runtime.common.RuntimeIdManager;
import edu.snu.nemo.runtime.common.plan.PhysicalPlan;
import edu.snu.nemo.runtime.common.plan.Stage;
import edu.snu.nemo.runtime.common.state.PlanState;
import edu.snu.nemo.runtime.common.state.StageState;

import java.io.File;
import java.io.IOException;
import java.io.PrintWriter;
import java.util.*;
import java.util.concurrent.TimeUnit;
import java.util.concurrent.locks.Condition;
import java.util.concurrent.locks.Lock;
import java.util.concurrent.locks.ReentrantLock;
import java.util.stream.Collectors;

import edu.snu.nemo.runtime.common.state.TaskState;
import edu.snu.nemo.runtime.common.metric.JobMetric;
import edu.snu.nemo.runtime.common.metric.StageMetric;
import edu.snu.nemo.runtime.common.metric.TaskMetric;
import org.apache.reef.annotations.audience.DriverSide;
import org.apache.reef.tang.annotations.Parameter;
import org.slf4j.Logger;
import org.slf4j.LoggerFactory;

import javax.annotation.concurrent.ThreadSafe;
import javax.inject.Inject;

import static edu.snu.nemo.common.dag.DAG.EMPTY_DAG_DIRECTORY;

/**
 * Maintains three levels of state machines (PlanState, StageState, and TaskState) of a physical plan.
 * The main API this class provides is onTaskStateReportFromExecutor(), which directly changes a TaskState.
 * PlanState and StageState are updated internally in the class, and can only be read from the outside.
 *
 * (CONCURRENCY) The public methods of this class are synchronized.
 */
@DriverSide
@ThreadSafe
public final class PlanStateManager {
  private static final Logger LOG = LoggerFactory.getLogger(PlanStateManager.class.getName());
  private String planId;
  private int maxScheduleAttempt;
  private boolean initialized;
  private int dagLogFileIndex = 0;

  /**
   * The data structures below track the execution states of this plan.
   */
  private PlanState planState;
  private final Map<String, StageState> stageIdToState;
  private final Map<String, List<List<TaskState>>> stageIdToTaskAttemptStates; // sorted by task idx, and then attempt

  /**
   * Used for speculative cloning. (in the unit of milliseconds - ms)
   */
  private final Map<String, Long> taskIdToStartTimeMs = new HashMap<>();
  private final Map<String, List<Long>> stageIdToCompletedTaskTimeMsList = new HashMap<>();
  private final Map<String, Map<Integer, Integer>> stageIdToTaskIndexToNumOfClones = new HashMap<>();

  /**
   * Represents the plan to manage.
   */
  private PhysicalPlan physicalPlan;

  /**
   * A lock and condition to check whether the plan is finished or not.
   */
  private final Lock finishLock;
  private final Condition planFinishedCondition;

  /**
   * For metrics.
   */
  private final String dagDirectory;
  private final MetricMessageHandler metricMessageHandler;
  private MetricStore metricStore;

  /**
   * Constructor.
   *
   * @param metricMessageHandler the metric handler for the plan.
   */
  @Inject
  private PlanStateManager(@Parameter(JobConf.DAGDirectory.class) final String dagDirectory,
                           final MetricMessageHandler metricMessageHandler) {
    this.metricMessageHandler = metricMessageHandler;
    this.planState = new PlanState();
    this.stageIdToState = new HashMap<>();
    this.stageIdToTaskAttemptStates = new HashMap<>();
    this.finishLock = new ReentrantLock();
    this.planFinishedCondition = finishLock.newCondition();
    this.dagDirectory = dagDirectory;
    this.metricStore = MetricStore.getStore();
    this.initialized = false;
  }

  /**
   * Update the physical plan and maximum attempt.
   *
   * @param physicalPlanToUpdate    the physical plan to manage.
   * @param maxScheduleAttemptToSet the maximum number of times this plan/sub-part of the plan should be attempted.
   */
  public synchronized void updatePlan(final PhysicalPlan physicalPlanToUpdate,
                                      final int maxScheduleAttemptToSet) {
    if (!initialized) {
      // First scheduling.
      this.initialized = true;
    }
    this.planState = new PlanState();
    this.metricStore.getOrCreateMetric(JobMetric.class, planId).setStageDAG(physicalPlanToUpdate.getStageDAG());
    this.metricStore.triggerBroadcast(JobMetric.class, planId);
    this.physicalPlan = physicalPlanToUpdate;
    this.planId = physicalPlanToUpdate.getPlanId();
    this.maxScheduleAttempt = maxScheduleAttemptToSet;
    initializeComputationStates();
  }

<<<<<<< HEAD
  /////////////////////////////////////////////////////////////////////////////////
  //////////////////////////////////////// Core scheduling methods
=======
  /**
   * Initializes the states for the plan/stages/tasks for this plan.
   * TODO #182: Consider reshaping in run-time optimization. At now, we only consider plan appending.
   */
  private void initializeComputationStates() {
    onPlanStateChanged(PlanState.State.EXECUTING);
    physicalPlan.getStageDAG().topologicalDo(stage -> {
      if (!stageIdToState.containsKey(stage.getId())) {
        stageIdToState.put(stage.getId(), new StageState());
        stageIdToTaskAttemptStates.put(stage.getId(), new ArrayList<>(stage.getParallelism()));
        // for each task idx of this stage
        for (int taskIndex = 0; taskIndex < stage.getParallelism(); taskIndex++) {
          // for each task idx of this stage
          stageIdToTaskAttemptStates.get(stage.getId()).add(new ArrayList<>());
          // task states will be initialized lazily in getTaskAttemptsToSchedule()
        }
      }
    });
  }
>>>>>>> e6c36168

  /**
   * Get task attempts that are "READY".
   *
   * @param stageId to run
   * @return executable task attempts
   */
  public synchronized List<String> getTaskAttemptsToSchedule(final String stageId) {
    if (getStageState(stageId).equals(StageState.State.COMPLETE)) {
      // This stage is done
      return new ArrayList<>(0);
    }

    // For each task index....
    final List<String> taskAttemptsToSchedule = new ArrayList<>();
    final Stage stage = physicalPlan.getStageDAG().getVertexById(stageId);
    for (int taskIndex = 0; taskIndex < stage.getParallelism(); taskIndex++) {
      final List<TaskState> attemptStatesForThisTaskIndex =
<<<<<<< HEAD
        stageIdToTaskAttemptStates.get(stageId).get(taskIndex);
=======
        stageIdToTaskAttemptStates.get(stage.getId()).get(taskIndex);
>>>>>>> e6c36168

      // If one of the attempts is COMPLETE, do not schedule
      if (attemptStatesForThisTaskIndex
        .stream()
        .noneMatch(state -> state.getStateMachine().getCurrentState().equals(TaskState.State.COMPLETE))) {

        // (Step 1) Create new READY attempts, as many as
        // # of clones - # of 'not-done' attempts
        stageIdToTaskIndexToNumOfClones.putIfAbsent(stageId, new HashMap<>());
        final Optional<ClonedSchedulingProperty.CloneConf> cloneConf =
          stage.getPropertyValue(ClonedSchedulingProperty.class);
        final int numOfClones = cloneConf.isPresent() && cloneConf.get().isUpFrontCloning()
          ? 2
          : stageIdToTaskIndexToNumOfClones.get(stageId).getOrDefault(stageId, 1);
        final long numOfNotDoneAttempts = attemptStatesForThisTaskIndex.stream().filter(this::isTaskNotDone).count();
        for (int i = 0; i < numOfClones - numOfNotDoneAttempts; i++) {
          attemptStatesForThisTaskIndex.add(new TaskState());
        }

        // (Step 2) Check max attempt
        if (attemptStatesForThisTaskIndex.size() > maxScheduleAttempt) {
          throw new RuntimeException(
            attemptStatesForThisTaskIndex.size() + " exceeds max attempt " + maxScheduleAttempt);
        }

        // (Step 3) Return all READY attempts
        for (int attempt = 0; attempt < attemptStatesForThisTaskIndex.size(); attempt++) {
          if (attemptStatesForThisTaskIndex.get(attempt).getStateMachine().getCurrentState()
            .equals(TaskState.State.READY)) {
            taskAttemptsToSchedule.add(RuntimeIdManager.generateTaskId(stageId, taskIndex, attempt));
          }
        }

      }
    }

    return taskAttemptsToSchedule;
  }

<<<<<<< HEAD
  public synchronized Set<String> getAllTaskAttemptsOfStage(final String stageId) {
    return getTaskAttemptIdsToItsState(stageId).keySet();
  }

  /////////////////////////////////////////////////////////////////////////////////
  //////////////////////////////////////// Speculative execution

  /**
   * @param stageId to query.
   * @return a map from an EXECUTING task to its running time so far.
   */
  public synchronized Map<String, Long> getExecutingTaskToRunningTimeMs(final String stageId) {
    final long curTime = System.currentTimeMillis();
    final Map<String, Long> result = new HashMap<>();

    final List<List<TaskState>> taskStates = stageIdToTaskAttemptStates.get(stageId);
    for (int taskIndex = 0; taskIndex < taskStates.size(); taskIndex++) {
      final List<TaskState> attemptStates = taskStates.get(taskIndex);
      for (int attempt = 0; attempt < attemptStates.size(); attempt++) {
        if (TaskState.State.EXECUTING.equals(attemptStates.get(attempt).getStateMachine().getCurrentState())) {
          final String taskId = RuntimeIdManager.generateTaskId(stageId, taskIndex, attempt);
          result.put(taskId, curTime - taskIdToStartTimeMs.get(taskId));
        }
      }
    }

    return result;
=======
  private boolean isTaskNotDone(final TaskState taskState) {
    final TaskState.State state = (TaskState.State) taskState.getStateMachine().getCurrentState();
    return state.equals(TaskState.State.READY)
      || state.equals(TaskState.State.EXECUTING)
      || state.equals(TaskState.State.ON_HOLD);
  }

  /**
   * Gets the attempt numbers of all tasks in a stage.
   *
   * @param stageId the stage to investigate.
   * @return the attempt numbers of all tasks in a stage.
   */
  public synchronized Set<String> getAllTaskAttemptsOfStage(final String stageId) {
    return getTaskAttemptIdsToItsState(stageId).keySet();
>>>>>>> e6c36168
  }

  /**
   * List of task times so far for this stage.
   * @param stageId of the stage.
   * @return a copy of the list, empty if none completed.
   */
  public synchronized List<Long> getCompletedTaskTimeListMs(final String stageId) {
    // Return a copy
    return new ArrayList<>(stageIdToCompletedTaskTimeMsList.getOrDefault(stageId, new ArrayList<>(0)));
  }

  /**
   * @param stageId of the clone.
   * @param taskIndex of the clone.
   * @param numOfClones of the clone.
   * @return true if the numOfClones has been modified, false otherwise
   */
  public synchronized boolean setNumOfClones(final String stageId, final int taskIndex, final int numOfClones) {
    stageIdToTaskIndexToNumOfClones.putIfAbsent(stageId, new HashMap<>());
    // overwrite the previous value.
    final Integer previousNumOfClones = stageIdToTaskIndexToNumOfClones.get(stageId).put(taskIndex, numOfClones);
    return (previousNumOfClones == null) || (previousNumOfClones != numOfClones);
  }


  /////////////////////////////////////////////////////////////////////////////////
  //////////////////////////////////////// State transitions

  /**
   * Updates the state of a task.
   * Task state changes can occur both in master and executor.
   * State changes that occur in master are
   * initiated in {@link edu.snu.nemo.runtime.master.scheduler.BatchScheduler}.
   * State changes that occur in executors are sent to master as a control message,
   * and the call to this method is initiated in {@link edu.snu.nemo.runtime.master.scheduler.BatchScheduler}
   * when the message/event is received.
   *
   * @param taskId       the ID of the task.
   * @param newTaskState the new state of the task.
   */
  public synchronized void onTaskStateChanged(final String taskId, final TaskState.State newTaskState) {
    // Change task state
    final StateMachine taskState = getTaskStateHelper(taskId).getStateMachine();
    LOG.debug("Task State Transition: id {}, from {} to {}",
      new Object[]{taskId, taskState.getCurrentState(), newTaskState});
    metricStore.getOrCreateMetric(TaskMetric.class, taskId)
      .addEvent((TaskState.State) taskState.getCurrentState(), newTaskState);
    metricStore.triggerBroadcast(TaskMetric.class, taskId);

    try {
      taskState.setState(newTaskState);
    } catch (IllegalStateTransitionException e) {
      throw new RuntimeException(taskId + " - Illegal task state transition ", e);
    }

    // Log not-yet-completed tasks for us humans to track progress
    final String stageId = RuntimeIdManager.getStageIdFromTaskId(taskId);
    final List<List<TaskState>> taskStatesOfThisStage = stageIdToTaskAttemptStates.get(stageId);



    final long numOfCompletedTaskIndicesInThisStage = taskStatesOfThisStage.stream()
<<<<<<< HEAD
      .map(attempts -> {
        final List<TaskState.State> states = attempts
          .stream()
          .map(state -> (TaskState.State) state.getStateMachine().getCurrentState())
          .collect(Collectors.toList());
        return states.stream().allMatch(curState -> curState.equals(TaskState.State.ON_HOLD)) // all of them are ON_HOLD
          || states.stream().anyMatch(curState -> curState.equals(TaskState.State.COMPLETE)); // one of them is COMPLETE
      })
=======
      .map(attempts -> attempts.stream()
        .map(state -> state.getStateMachine().getCurrentState())
        .allMatch(curState -> curState.equals(TaskState.State.COMPLETE)
          || curState.equals(TaskState.State.SHOULD_RETRY)
          || curState.equals(TaskState.State.ON_HOLD)))
>>>>>>> e6c36168
      .filter(bool -> bool.equals(true))
      .count();
    if (newTaskState.equals(TaskState.State.COMPLETE)) {
      LOG.info("{} completed: {} Task(s) out of {} are remaining in this stage",
        taskId, taskStatesOfThisStage.size() - numOfCompletedTaskIndicesInThisStage, taskStatesOfThisStage.size());
<<<<<<< HEAD
    }

    // Maintain info for speculative execution
    if (newTaskState.equals(TaskState.State.EXECUTING)) {
      taskIdToStartTimeMs.put(taskId, System.currentTimeMillis());
    } else if (newTaskState.equals(TaskState.State.COMPLETE)) {
      stageIdToCompletedTaskTimeMsList.putIfAbsent(stageId, new ArrayList<>());
      stageIdToCompletedTaskTimeMsList.get(stageId).add(System.currentTimeMillis() - taskIdToStartTimeMs.get(taskId));
      // LOG.info("stageIdToCompletedTaskTimeMsList: {}", stageIdToCompletedTaskTimeMsList);
=======
>>>>>>> e6c36168
    }


    // Change stage state, if needed
    switch (newTaskState) {
      // INCOMPLETE stage
      case SHOULD_RETRY:
        final boolean isAPeerAttemptCompleted = getPeerAttemptsforTheSameTaskIndex(taskId).stream()
          .anyMatch(state -> state.equals(TaskState.State.COMPLETE));
        if (!isAPeerAttemptCompleted) {
          // None of the peers has completed, hence this stage is incomplete
          onStageStateChanged(stageId, StageState.State.INCOMPLETE);
        }
        break;

      // COMPLETE stage
      case COMPLETE:
      case ON_HOLD:
        if (numOfCompletedTaskIndicesInThisStage
          == physicalPlan.getStageDAG().getVertexById(stageId).getParallelism()) {
          onStageStateChanged(stageId, StageState.State.COMPLETE);
        }
        break;

      // Doesn't affect StageState
      case READY:
      case EXECUTING:
      case FAILED:
        break;
      default:
        throw new UnknownExecutionStateException(new Throwable("This task state is unknown"));
    }
  }

<<<<<<< HEAD
=======
  private List<TaskState.State> getPeerAttemptsforTheSameTaskIndex(final String taskId) {
    final String stageId = RuntimeIdManager.getStageIdFromTaskId(taskId);
    final int taskIndex = RuntimeIdManager.getIndexFromTaskId(taskId);
    final int attempt = RuntimeIdManager.getAttemptFromTaskId(taskId);

    final List<TaskState> otherAttemptsforTheSameTaskIndex =
      new ArrayList<>(stageIdToTaskAttemptStates.get(stageId).get(taskIndex));
    otherAttemptsforTheSameTaskIndex.remove(attempt);

    return otherAttemptsforTheSameTaskIndex.stream()
      .map(state -> (TaskState.State) state.getStateMachine().getCurrentState())
      .collect(Collectors.toList());
  }

>>>>>>> e6c36168
  /**
   * (PRIVATE METHOD)
   * Updates the state of a stage.
   *
   * @param stageId       of the stage.
   * @param newStageState of the stage.
   */
  private void onStageStateChanged(final String stageId, final StageState.State newStageState) {
    // Change stage state
    final StateMachine stageStateMachine = stageIdToState.get(stageId).getStateMachine();

    metricStore.getOrCreateMetric(StageMetric.class, stageId)
      .addEvent(getStageState(stageId), newStageState);
    metricStore.triggerBroadcast(StageMetric.class, stageId);

    LOG.debug("Stage State Transition: id {} from {} to {}",
      new Object[]{stageId, stageStateMachine.getCurrentState(), newStageState});
    try {
      stageStateMachine.setState(newStageState);
    } catch (IllegalStateTransitionException e) {
      throw new RuntimeException(stageId + " - Illegal stage state transition ", e);
    }

    // Change plan state if needed
    final boolean allStagesCompleted = stageIdToState.values().stream().allMatch(state ->
      state.getStateMachine().getCurrentState().equals(StageState.State.COMPLETE));
    if (allStagesCompleted) {
      onPlanStateChanged(PlanState.State.COMPLETE);
    }
  }

  /**
   * (PRIVATE METHOD)
   * Updates the state of the plan.
   *
   * @param newState of the plan.
   */
  private void onPlanStateChanged(final PlanState.State newState) {
    metricStore.getOrCreateMetric(JobMetric.class, planId)
      .addEvent((PlanState.State) planState.getStateMachine().getCurrentState(), newState);
    metricStore.triggerBroadcast(JobMetric.class, planId);


    try {
      planState.getStateMachine().setState(newState);
    } catch (IllegalStateTransitionException e) {
      throw new RuntimeException(planId + " - Illegal plan state transition ", e);
    }

    if (newState == PlanState.State.EXECUTING) {
      LOG.debug("Executing Plan ID {}...", this.planId);
    } else if (newState == PlanState.State.COMPLETE || newState == PlanState.State.FAILED) {
      LOG.debug("Plan ID {} {}!", planId, newState);

      // Awake all threads waiting the finish of this plan.
      finishLock.lock();

      try {
        planFinishedCondition.signalAll();
      } finally {
        finishLock.unlock();
      }
    } else {
      throw new RuntimeException("Illegal Plan State Transition");
    }
  }

  /////////////////////////////////////////////////////////////////////////////////
  //////////////////////////////////////// Helper Methods

  /**
   * Wait for this plan to be finished and return the final state.
   *
   * @return the final state of this plan.
   */
  public PlanState.State waitUntilFinish() {
    finishLock.lock();
    try {
      while (!isPlanDone()) {
        planFinishedCondition.await();
      }
    } catch (final InterruptedException e) {
      LOG.warn("Interrupted during waiting the finish of Plan ID {}", planId);
      Thread.currentThread().interrupt();
    } finally {
      finishLock.unlock();
    }
    return getPlanState();
  }

  /**
   * Wait for this plan to be finished and return the final state.
   * It wait for at most the given time.
   *
   * @param timeout of waiting.
   * @param unit    of the timeout.
   * @return the final state of this plan.
   */
  public PlanState.State waitUntilFinish(final long timeout, final TimeUnit unit) {
    finishLock.lock();
    try {
      if (!isPlanDone()) {
        if (!planFinishedCondition.await(timeout, unit)) {
          LOG.warn("Timeout during waiting the finish of Plan ID {}", planId);
        }
      }
    } catch (final InterruptedException e) {
      LOG.warn("Interrupted during waiting the finish of Plan ID {}", planId);
      Thread.currentThread().interrupt();
    } finally {
      finishLock.unlock();
    }
    return getPlanState();
  }

<<<<<<< HEAD
  @VisibleForTesting
  public synchronized Map<String, TaskState.State> getAllTaskAttemptIdsToItsState() {
    return physicalPlan.getStageDAG().getVertices()
      .stream()
      .map(Stage::getId)
      .flatMap(stageId -> getTaskAttemptIdsToItsState(stageId).entrySet().stream())
      .collect(Collectors.toMap(Map.Entry::getKey, Map.Entry::getValue));
  }

=======
  /**
   * @return whether the execution for the plan is done or not.
   */
>>>>>>> e6c36168
  public synchronized boolean isPlanDone() {
    return (getPlanState() == PlanState.State.COMPLETE || getPlanState() == PlanState.State.FAILED);
  }

  /**
   * @return the ID of the plan.
   */
  public synchronized String getPlanId() {
    return planId;
  }

  /**
   * @return the state of the plan.
   */
  public synchronized PlanState.State getPlanState() {
    return (PlanState.State) planState.getStateMachine().getCurrentState();
  }

  /**
   * @param stageId the stage ID to query.
   * @return the state of the stage.
   */
  public synchronized StageState.State getStageState(final String stageId) {
    return (StageState.State) stageIdToState.get(stageId).getStateMachine().getCurrentState();
  }

  /**
   * @param taskId the ID of the task to query.
   * @return the state of the task.
   */
  public synchronized TaskState.State getTaskState(final String taskId) {
    return (TaskState.State) getTaskStateHelper(taskId).getStateMachine().getCurrentState();
  }

  private Map<String, TaskState.State> getTaskAttemptIdsToItsState(final String stageId) {
    final Map<String, TaskState.State> result = new HashMap<>();
    final List<List<TaskState>> taskStates = stageIdToTaskAttemptStates.get(stageId);
    for (int taskIndex = 0; taskIndex < taskStates.size(); taskIndex++) {
      final List<TaskState> attemptStates = taskStates.get(taskIndex);
      for (int attempt = 0; attempt < attemptStates.size(); attempt++) {
        result.put(RuntimeIdManager.generateTaskId(stageId, taskIndex, attempt),
          (TaskState.State) attemptStates.get(attempt).getStateMachine().getCurrentState());
      }
    }
    return result;
  }

  /**
   * Initializes the states for the plan/stages/tasks for this plan.
   */
  private void initializeComputationStates() {
    onPlanStateChanged(PlanState.State.EXECUTING);
    physicalPlan.getStageDAG().topologicalDo(stage -> {
      stageIdToState.put(stage.getId(), new StageState());
      stageIdToTaskAttemptStates.put(stage.getId(), new ArrayList<>(stage.getParallelism()));
      for (int taskIndex = 0; taskIndex < stage.getParallelism(); taskIndex++) {
        // for each task idx of this stage
        stageIdToTaskAttemptStates.get(stage.getId()).add(new ArrayList<>());
        // task states will be initialized lazily in getTaskAttemptsToSchedule()
      }
    });
  }

  private TaskState getTaskStateHelper(final String taskId) {
    return stageIdToTaskAttemptStates
      .get(RuntimeIdManager.getStageIdFromTaskId(taskId))
      .get(RuntimeIdManager.getIndexFromTaskId(taskId))
      .get(RuntimeIdManager.getAttemptFromTaskId(taskId));
  }

<<<<<<< HEAD
  private boolean isTaskNotDone(final TaskState taskState) {
    final TaskState.State state = (TaskState.State) taskState.getStateMachine().getCurrentState();
    return state.equals(TaskState.State.READY)
      || state.equals(TaskState.State.EXECUTING)
      || state.equals(TaskState.State.ON_HOLD);
  }

  private List<TaskState.State> getPeerAttemptsforTheSameTaskIndex(final String taskId) {
    final String stageId = RuntimeIdManager.getStageIdFromTaskId(taskId);
    final int taskIndex = RuntimeIdManager.getIndexFromTaskId(taskId);
    final int attempt = RuntimeIdManager.getAttemptFromTaskId(taskId);

    final List<TaskState> otherAttemptsforTheSameTaskIndex =
      new ArrayList<>(stageIdToTaskAttemptStates.get(stageId).get(taskIndex));
    otherAttemptsforTheSameTaskIndex.remove(attempt);

    return otherAttemptsforTheSameTaskIndex.stream()
      .map(state -> (TaskState.State) state.getStateMachine().getCurrentState())
      .collect(Collectors.toList());
=======
  /**
   * @return the physical plan.
   */
  public synchronized PhysicalPlan getPhysicalPlan() {
    return physicalPlan;
  }

  /**
   * @return the maximum number of task scheduling.
   */
  public int getMaxScheduleAttempt() {
    return maxScheduleAttempt;
  }

  /**
   * @return whether any plan has been submitted and initialized.
   */
  public synchronized boolean isInitialized() {
    return initialized;
>>>>>>> e6c36168
  }

  /**
   * Stores JSON representation of plan state into a file.
   *
   * @param suffix suffix for file name
   */
  public void storeJSON(final String suffix) {
    if (dagDirectory.equals(EMPTY_DAG_DIRECTORY)) {
      return;
    }

    final File file = new File(dagDirectory, planId + "-" + dagLogFileIndex + "-" + suffix + ".json");
    file.getParentFile().mkdirs();
    try (final PrintWriter printWriter = new PrintWriter(file)) {
      printWriter.println(toStringWithPhysicalPlan());
      LOG.debug(String.format("JSON representation of plan state for %s(%s) was saved to %s",
<<<<<<< HEAD
        planId, suffix, file.getPath()));
    } catch (final IOException e) {
      LOG.warn(String.format("Cannot store JSON representation of plan state for %s(%s) to %s: %s",
        planId, suffix, file.getPath(), e.toString()));
=======
        planId, dagLogFileIndex + "-" + suffix, file.getPath()));
    } catch (final IOException e) {
      LOG.warn(String.format("Cannot store JSON representation of plan state for %s(%s) to %s: %s",
        planId, dagLogFileIndex + "-" + suffix, file.getPath(), e.toString()));
    } finally {
      dagLogFileIndex++;
>>>>>>> e6c36168
    }
  }

  private String toStringWithPhysicalPlan() {
    final StringBuilder sb = new StringBuilder("{");
    sb.append("\"dag\": ").append(physicalPlan.getStageDAG().toString()).append(", ");
    sb.append("\"planState\": ").append(toString()).append("}");
    return sb.toString();
  }

  @Override
  public synchronized String toString() {
    final StringBuilder sb = new StringBuilder("{");
    sb.append("\"planId\": \"").append(planId).append("\", ");
    sb.append("\"stages\": [");
    boolean isFirstStage = true;
    for (final Stage stage : physicalPlan.getStageDAG().getVertices()) {
      if (!isFirstStage) {
        sb.append(", ");
      }
      isFirstStage = false;
      final StageState stageState = stageIdToState.get(stage.getId());
      sb.append("{\"id\": \"").append(stage.getId()).append("\", ");
      sb.append("\"state\": \"").append(stageState.toString()).append("\", ");
      sb.append("\"tasks\": [");

      boolean isFirstTask = true;
      for (final Map.Entry<String, TaskState.State> entry : getTaskAttemptIdsToItsState(stage.getId()).entrySet()) {
        if (!isFirstTask) {
          sb.append(", ");
        }
        isFirstTask = false;
        sb.append("{\"id\": \"").append(entry.getKey()).append("\", ");
        sb.append("\"state\": \"").append(entry.getValue().toString()).append("\"}");
      }
      sb.append("]}");
    }
    sb.append("]}");
    return sb.toString();
  }
<<<<<<< HEAD
=======

  @VisibleForTesting
  public synchronized Map<String, TaskState.State> getAllTaskAttemptIdsToItsState() {
    return physicalPlan.getStageDAG().getVertices()
      .stream()
      .map(Stage::getId)
      .flatMap(stageId -> getTaskAttemptIdsToItsState(stageId).entrySet().stream())
      .collect(Collectors.toMap(Map.Entry::getKey, Map.Entry::getValue));
  }

  private Map<String, TaskState.State> getTaskAttemptIdsToItsState(final String stageId) {
    final Map<String, TaskState.State> result = new HashMap<>();
    final List<List<TaskState>> taskStates = stageIdToTaskAttemptStates.get(stageId);
    for (int taskIndex = 0; taskIndex < taskStates.size(); taskIndex++) {
      final List<TaskState> attemptStates = taskStates.get(taskIndex);
      for (int attempt = 0; attempt < attemptStates.size(); attempt++) {
        result.put(RuntimeIdManager.generateTaskId(stageId, taskIndex, attempt),
          (TaskState.State) attemptStates.get(attempt).getStateMachine().getCurrentState());
      }
    }
    return result;
  }
>>>>>>> e6c36168
}<|MERGE_RESOLUTION|>--- conflicted
+++ resolved
@@ -139,30 +139,8 @@
     initializeComputationStates();
   }
 
-<<<<<<< HEAD
   /////////////////////////////////////////////////////////////////////////////////
   //////////////////////////////////////// Core scheduling methods
-=======
-  /**
-   * Initializes the states for the plan/stages/tasks for this plan.
-   * TODO #182: Consider reshaping in run-time optimization. At now, we only consider plan appending.
-   */
-  private void initializeComputationStates() {
-    onPlanStateChanged(PlanState.State.EXECUTING);
-    physicalPlan.getStageDAG().topologicalDo(stage -> {
-      if (!stageIdToState.containsKey(stage.getId())) {
-        stageIdToState.put(stage.getId(), new StageState());
-        stageIdToTaskAttemptStates.put(stage.getId(), new ArrayList<>(stage.getParallelism()));
-        // for each task idx of this stage
-        for (int taskIndex = 0; taskIndex < stage.getParallelism(); taskIndex++) {
-          // for each task idx of this stage
-          stageIdToTaskAttemptStates.get(stage.getId()).add(new ArrayList<>());
-          // task states will be initialized lazily in getTaskAttemptsToSchedule()
-        }
-      }
-    });
-  }
->>>>>>> e6c36168
 
   /**
    * Get task attempts that are "READY".
@@ -181,11 +159,7 @@
     final Stage stage = physicalPlan.getStageDAG().getVertexById(stageId);
     for (int taskIndex = 0; taskIndex < stage.getParallelism(); taskIndex++) {
       final List<TaskState> attemptStatesForThisTaskIndex =
-<<<<<<< HEAD
         stageIdToTaskAttemptStates.get(stageId).get(taskIndex);
-=======
-        stageIdToTaskAttemptStates.get(stage.getId()).get(taskIndex);
->>>>>>> e6c36168
 
       // If one of the attempts is COMPLETE, do not schedule
       if (attemptStatesForThisTaskIndex
@@ -225,7 +199,6 @@
     return taskAttemptsToSchedule;
   }
 
-<<<<<<< HEAD
   public synchronized Set<String> getAllTaskAttemptsOfStage(final String stageId) {
     return getTaskAttemptIdsToItsState(stageId).keySet();
   }
@@ -253,23 +226,6 @@
     }
 
     return result;
-=======
-  private boolean isTaskNotDone(final TaskState taskState) {
-    final TaskState.State state = (TaskState.State) taskState.getStateMachine().getCurrentState();
-    return state.equals(TaskState.State.READY)
-      || state.equals(TaskState.State.EXECUTING)
-      || state.equals(TaskState.State.ON_HOLD);
-  }
-
-  /**
-   * Gets the attempt numbers of all tasks in a stage.
-   *
-   * @param stageId the stage to investigate.
-   * @return the attempt numbers of all tasks in a stage.
-   */
-  public synchronized Set<String> getAllTaskAttemptsOfStage(final String stageId) {
-    return getTaskAttemptIdsToItsState(stageId).keySet();
->>>>>>> e6c36168
   }
 
   /**
@@ -333,7 +289,6 @@
 
 
     final long numOfCompletedTaskIndicesInThisStage = taskStatesOfThisStage.stream()
-<<<<<<< HEAD
       .map(attempts -> {
         final List<TaskState.State> states = attempts
           .stream()
@@ -342,19 +297,11 @@
         return states.stream().allMatch(curState -> curState.equals(TaskState.State.ON_HOLD)) // all of them are ON_HOLD
           || states.stream().anyMatch(curState -> curState.equals(TaskState.State.COMPLETE)); // one of them is COMPLETE
       })
-=======
-      .map(attempts -> attempts.stream()
-        .map(state -> state.getStateMachine().getCurrentState())
-        .allMatch(curState -> curState.equals(TaskState.State.COMPLETE)
-          || curState.equals(TaskState.State.SHOULD_RETRY)
-          || curState.equals(TaskState.State.ON_HOLD)))
->>>>>>> e6c36168
       .filter(bool -> bool.equals(true))
       .count();
     if (newTaskState.equals(TaskState.State.COMPLETE)) {
       LOG.info("{} completed: {} Task(s) out of {} are remaining in this stage",
         taskId, taskStatesOfThisStage.size() - numOfCompletedTaskIndicesInThisStage, taskStatesOfThisStage.size());
-<<<<<<< HEAD
     }
 
     // Maintain info for speculative execution
@@ -364,8 +311,6 @@
       stageIdToCompletedTaskTimeMsList.putIfAbsent(stageId, new ArrayList<>());
       stageIdToCompletedTaskTimeMsList.get(stageId).add(System.currentTimeMillis() - taskIdToStartTimeMs.get(taskId));
       // LOG.info("stageIdToCompletedTaskTimeMsList: {}", stageIdToCompletedTaskTimeMsList);
-=======
->>>>>>> e6c36168
     }
 
 
@@ -400,23 +345,6 @@
     }
   }
 
-<<<<<<< HEAD
-=======
-  private List<TaskState.State> getPeerAttemptsforTheSameTaskIndex(final String taskId) {
-    final String stageId = RuntimeIdManager.getStageIdFromTaskId(taskId);
-    final int taskIndex = RuntimeIdManager.getIndexFromTaskId(taskId);
-    final int attempt = RuntimeIdManager.getAttemptFromTaskId(taskId);
-
-    final List<TaskState> otherAttemptsforTheSameTaskIndex =
-      new ArrayList<>(stageIdToTaskAttemptStates.get(stageId).get(taskIndex));
-    otherAttemptsforTheSameTaskIndex.remove(attempt);
-
-    return otherAttemptsforTheSameTaskIndex.stream()
-      .map(state -> (TaskState.State) state.getStateMachine().getCurrentState())
-      .collect(Collectors.toList());
-  }
-
->>>>>>> e6c36168
   /**
    * (PRIVATE METHOD)
    * Updates the state of a stage.
@@ -532,7 +460,6 @@
     return getPlanState();
   }
 
-<<<<<<< HEAD
   @VisibleForTesting
   public synchronized Map<String, TaskState.State> getAllTaskAttemptIdsToItsState() {
     return physicalPlan.getStageDAG().getVertices()
@@ -542,11 +469,9 @@
       .collect(Collectors.toMap(Map.Entry::getKey, Map.Entry::getValue));
   }
 
-=======
   /**
    * @return whether the execution for the plan is done or not.
    */
->>>>>>> e6c36168
   public synchronized boolean isPlanDone() {
     return (getPlanState() == PlanState.State.COMPLETE || getPlanState() == PlanState.State.FAILED);
   }
@@ -600,12 +525,14 @@
   private void initializeComputationStates() {
     onPlanStateChanged(PlanState.State.EXECUTING);
     physicalPlan.getStageDAG().topologicalDo(stage -> {
-      stageIdToState.put(stage.getId(), new StageState());
-      stageIdToTaskAttemptStates.put(stage.getId(), new ArrayList<>(stage.getParallelism()));
-      for (int taskIndex = 0; taskIndex < stage.getParallelism(); taskIndex++) {
-        // for each task idx of this stage
-        stageIdToTaskAttemptStates.get(stage.getId()).add(new ArrayList<>());
-        // task states will be initialized lazily in getTaskAttemptsToSchedule()
+      if (!stageIdToState.containsKey(stage.getId())) {
+        stageIdToState.put(stage.getId(), new StageState());
+        stageIdToTaskAttemptStates.put(stage.getId(), new ArrayList<>(stage.getParallelism()));
+        for (int taskIndex = 0; taskIndex < stage.getParallelism(); taskIndex++) {
+          // for each task idx of this stage
+          stageIdToTaskAttemptStates.get(stage.getId()).add(new ArrayList<>());
+          // task states will be initialized lazily in getTaskAttemptsToSchedule()
+        }
       }
     });
   }
@@ -617,7 +544,6 @@
       .get(RuntimeIdManager.getAttemptFromTaskId(taskId));
   }
 
-<<<<<<< HEAD
   private boolean isTaskNotDone(final TaskState taskState) {
     final TaskState.State state = (TaskState.State) taskState.getStateMachine().getCurrentState();
     return state.equals(TaskState.State.READY)
@@ -637,7 +563,8 @@
     return otherAttemptsforTheSameTaskIndex.stream()
       .map(state -> (TaskState.State) state.getStateMachine().getCurrentState())
       .collect(Collectors.toList());
-=======
+  }
+
   /**
    * @return the physical plan.
    */
@@ -657,7 +584,6 @@
    */
   public synchronized boolean isInitialized() {
     return initialized;
->>>>>>> e6c36168
   }
 
   /**
@@ -675,19 +601,12 @@
     try (final PrintWriter printWriter = new PrintWriter(file)) {
       printWriter.println(toStringWithPhysicalPlan());
       LOG.debug(String.format("JSON representation of plan state for %s(%s) was saved to %s",
-<<<<<<< HEAD
-        planId, suffix, file.getPath()));
-    } catch (final IOException e) {
-      LOG.warn(String.format("Cannot store JSON representation of plan state for %s(%s) to %s: %s",
-        planId, suffix, file.getPath(), e.toString()));
-=======
         planId, dagLogFileIndex + "-" + suffix, file.getPath()));
     } catch (final IOException e) {
       LOG.warn(String.format("Cannot store JSON representation of plan state for %s(%s) to %s: %s",
         planId, dagLogFileIndex + "-" + suffix, file.getPath(), e.toString()));
     } finally {
       dagLogFileIndex++;
->>>>>>> e6c36168
     }
   }
 
@@ -728,29 +647,4 @@
     sb.append("]}");
     return sb.toString();
   }
-<<<<<<< HEAD
-=======
-
-  @VisibleForTesting
-  public synchronized Map<String, TaskState.State> getAllTaskAttemptIdsToItsState() {
-    return physicalPlan.getStageDAG().getVertices()
-      .stream()
-      .map(Stage::getId)
-      .flatMap(stageId -> getTaskAttemptIdsToItsState(stageId).entrySet().stream())
-      .collect(Collectors.toMap(Map.Entry::getKey, Map.Entry::getValue));
-  }
-
-  private Map<String, TaskState.State> getTaskAttemptIdsToItsState(final String stageId) {
-    final Map<String, TaskState.State> result = new HashMap<>();
-    final List<List<TaskState>> taskStates = stageIdToTaskAttemptStates.get(stageId);
-    for (int taskIndex = 0; taskIndex < taskStates.size(); taskIndex++) {
-      final List<TaskState> attemptStates = taskStates.get(taskIndex);
-      for (int attempt = 0; attempt < attemptStates.size(); attempt++) {
-        result.put(RuntimeIdManager.generateTaskId(stageId, taskIndex, attempt),
-          (TaskState.State) attemptStates.get(attempt).getStateMachine().getCurrentState());
-      }
-    }
-    return result;
-  }
->>>>>>> e6c36168
 }