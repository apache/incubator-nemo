/*
 * Copyright (C) 2018 Seoul National University
 *
 * Licensed under the Apache License, Version 2.0 (the "License");
 * you may not use this file except in compliance with the License.
 * You may obtain a copy of the License at
 *
 *         http://www.apache.org/licenses/LICENSE-2.0
 *
 * Unless required by applicable law or agreed to in writing, software
 * distributed under the License is distributed on an "AS IS" BASIS,
 * WITHOUT WARRANTIES OR CONDITIONS OF ANY KIND, either express or implied.
 * See the License for the specific language governing permissions and
 * limitations under the License.
 */
package edu.snu.nemo.runtime.master.scheduler;

import edu.snu.nemo.common.ir.Readable;
import edu.snu.nemo.common.ir.edge.executionproperty.CommunicationPatternProperty;
import edu.snu.nemo.common.ir.edge.executionproperty.DuplicateEdgeGroupProperty;
import edu.snu.nemo.common.ir.edge.executionproperty.DuplicateEdgeGroupPropertyValue;
import edu.snu.nemo.common.ir.executionproperty.AssociatedProperty;
import edu.snu.nemo.common.ir.vertex.executionproperty.ResourceLocalityProperty;
import edu.snu.nemo.runtime.common.RuntimeIdManager;
import edu.snu.nemo.runtime.common.plan.StageEdge;
import edu.snu.nemo.runtime.common.plan.Task;
import edu.snu.nemo.runtime.master.BlockManagerMaster;
import edu.snu.nemo.runtime.master.resource.ExecutorRepresenter;
import org.apache.reef.annotations.audience.DriverSide;

import javax.annotation.concurrent.ThreadSafe;
import javax.inject.Inject;
import java.util.*;
import java.util.concurrent.ExecutionException;

/**
 * This policy tries to pick the executors where the corresponding source or intermediate data for a task reside.
 */
@ThreadSafe
@DriverSide
@AssociatedProperty(ResourceLocalityProperty.class)
public final class SourceLocationAwareSchedulingConstraint implements SchedulingConstraint {
  private final BlockManagerMaster blockManagerMaster;

  @Inject
  private SourceLocationAwareSchedulingConstraint(final BlockManagerMaster blockManagerMaster) {
    this.blockManagerMaster = blockManagerMaster;
  }

  /**
   * Find the location of the intermediate data for a task.
   * It is only possible if the task receives only one input edge with One-to-One communication pattern, and
   * the location of the input data is known.
   *
   * @param task the task to schedule.
   * @return the intermediate data location.
   */
  private Optional<String> getIntermediateDataLocation(final Task task) {
    if (task.getTaskIncomingEdges().size() == 1) {
      final StageEdge physicalStageEdge = task.getTaskIncomingEdges().get(0);
      if (CommunicationPatternProperty.Value.OneToOne.equals(
          physicalStageEdge.getPropertyValue(CommunicationPatternProperty.class)
              .orElseThrow(() -> new RuntimeException("No comm pattern!")))) {
        final Optional<DuplicateEdgeGroupPropertyValue> dupProp =
            physicalStageEdge.getPropertyValue(DuplicateEdgeGroupProperty.class);
        final String representativeEdgeId = dupProp.isPresent()
            ? dupProp.get().getRepresentativeEdgeId() : physicalStageEdge.getId();
        final String blockIdToRead =
<<<<<<< HEAD
            RuntimeIdGenerator.generateBlockId(representativeEdgeId,
                RuntimeIdGenerator.getIndexFromTaskId(task.getTaskId()));
        final BlockManagerMaster.BlockLocationRequestHandler locationHandler =
=======
            RuntimeIdManager.generateBlockId(physicalStageEdge.getId(), task.getTaskId());
        final BlockManagerMaster.BlockRequestHandler locationHandler =
>>>>>>> 98dbe68f
            blockManagerMaster.getBlockLocationHandler(blockIdToRead);
        if (locationHandler.getLocationFuture().isDone()) { // if the location is known.
          try {
            final String location = locationHandler.getLocationFuture().get();
            return Optional.of(location);
          } catch (final InterruptedException e) {
            Thread.currentThread().interrupt();
            throw new RuntimeException(e);
          } catch (final ExecutionException e) {
            throw new RuntimeException(e);
          }
        }
      }
    }
    return Optional.empty();
  }

  /**
   * @param readables collection of readables
   * @return Set of source locations from source tasks in {@code taskDAG}
   * @throws Exception for any exception raised during querying source locations for a readable
   */
  private static Set<String> getSourceLocations(final Collection<Readable> readables) throws Exception {
    final List<String> sourceLocations = new ArrayList<>();
    for (final Readable readable : readables) {
      sourceLocations.addAll(readable.getLocations());
    }
    return new HashSet<>(sourceLocations);
  }

  @Override
  public boolean testSchedulability(final ExecutorRepresenter executor, final Task task) {
    if (task.getTaskIncomingEdges().isEmpty()) { // Source task
      final Set<String> sourceLocations;
      try {
        sourceLocations = getSourceLocations(task.getIrVertexIdToReadable().values());
      } catch (final UnsupportedOperationException e) {
        return true;
      } catch (final Exception e) {
        throw new RuntimeException(e);
      }

      if (sourceLocations.size() == 0) {
        return true;
      }

      return sourceLocations.contains(executor.getNodeName());
    } else { // Non-source task.
      final Optional<String> optionalIntermediateLoc = getIntermediateDataLocation(task);

      if (getIntermediateDataLocation(task).isPresent()) {
        return optionalIntermediateLoc.get().equals(executor.getExecutorId());
      } else {
        return true;
      }
    }
  }
}<|MERGE_RESOLUTION|>--- conflicted
+++ resolved
@@ -66,14 +66,8 @@
         final String representativeEdgeId = dupProp.isPresent()
             ? dupProp.get().getRepresentativeEdgeId() : physicalStageEdge.getId();
         final String blockIdToRead =
-<<<<<<< HEAD
-            RuntimeIdGenerator.generateBlockId(representativeEdgeId,
-                RuntimeIdGenerator.getIndexFromTaskId(task.getTaskId()));
-        final BlockManagerMaster.BlockLocationRequestHandler locationHandler =
-=======
-            RuntimeIdManager.generateBlockId(physicalStageEdge.getId(), task.getTaskId());
+            RuntimeIdManager.generateBlockId(representativeEdgeId, task.getTaskId());
         final BlockManagerMaster.BlockRequestHandler locationHandler =
->>>>>>> 98dbe68f
             blockManagerMaster.getBlockLocationHandler(blockIdToRead);
         if (locationHandler.getLocationFuture().isDone()) { // if the location is known.
           try {
