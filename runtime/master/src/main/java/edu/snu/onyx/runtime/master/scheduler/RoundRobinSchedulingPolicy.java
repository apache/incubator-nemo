--- conflicted
+++ resolved
@@ -187,14 +187,10 @@
   }
 
   private boolean hasFreeSlot(final ExecutorRepresenter executor) {
-<<<<<<< HEAD
+    LOG.info("Has Free Slot: " + executor.getExecutorId());
+    LOG.info("Running TaskGroups: " + executor.getRunningTaskGroups());
     return executor.getRunningTaskGroups().size() - executor.getSmallTaskGroups().size()
         < executor.getExecutorCapacity(); // Scheduling hack
-=======
-    LOG.info("Has Free Slot: " + executor.getExecutorId());
-    LOG.info("Running TaskGroups: " + executor.getRunningTaskGroups());
-    return executor.getRunningTaskGroups().size() < executor.getExecutorCapacity();
->>>>>>> 0ade2290
   }
 
   private void initializeContainerTypeIfAbsent(final String containerType) {
