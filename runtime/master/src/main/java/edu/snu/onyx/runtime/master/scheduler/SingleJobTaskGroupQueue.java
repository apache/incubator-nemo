--- conflicted
+++ resolved
@@ -65,15 +65,11 @@
 
   @Override
   public void enqueue(final ScheduledTaskGroup scheduledTaskGroup) {
-<<<<<<< HEAD
-    final String stageId = scheduledTaskGroup.getTaskGroup().getStageId();
+    final String stageId = RuntimeIdGenerator.getStageIdFromTaskGroupId(scheduledTaskGroup.getTaskGroupId());
     final int requestId = index.getAndIncrement();
-=======
-    final String stageId = RuntimeIdGenerator.getStageIdFromTaskGroupId(scheduledTaskGroup.getTaskGroupId());
->>>>>>> 724b47fb
-
-    synchronized (stageIdToPendingTaskGroups) {
-      print("#" + requestId + "enq1 (" + scheduledTaskGroup.getTaskGroup().getTaskGroupId() + ")");
+
+    synchronized (stageIdToPendingTaskGroups) {
+      print("#" + requestId + "enq1 (" + scheduledTaskGroup.getTaskGroupId() + ")");
       stageIdToPendingTaskGroups.compute(stageId,
           new BiFunction<String, Deque<ScheduledTaskGroup>, Deque<ScheduledTaskGroup>>() {
             @Override
@@ -90,7 +86,7 @@
               }
             }
           });
-      print("#" + requestId + "enq2 (" + scheduledTaskGroup.getTaskGroup().getTaskGroupId() + ")");
+      print("#" + requestId + "enq2 (" + scheduledTaskGroup.getTaskGroupId() + ")");
     }
   }
 
@@ -130,7 +126,7 @@
     }
 
     print("#" + requestId + "deq2 (" + ((taskGroupToSchedule == null) ? "null"
-        : taskGroupToSchedule.getTaskGroup().getTaskGroupId()) + ")");
+        : taskGroupToSchedule.getTaskGroupId()) + ")");
     return (taskGroupToSchedule == null) ? Optional.empty()
         : Optional.of(taskGroupToSchedule);
   }
@@ -213,7 +209,7 @@
       stageIdToPendingTaskGroups.forEach((stageId, tgs) -> {
         result.append(stageId).append(": ");
         tgs.forEach(tg ->
-            result.append(tg.getTaskGroup().getTaskGroupId()).append(", "));
+            result.append(tg.getTaskGroupId()).append(", "));
       });
     }
 
