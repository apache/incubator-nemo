--- conflicted
+++ resolved
@@ -18,11 +18,8 @@
 import edu.snu.coral.common.Pair;
 import edu.snu.coral.common.dag.DAG;
 import edu.snu.coral.common.eventhandler.PubSubEventHandlerWrapper;
-<<<<<<< HEAD
 import edu.snu.coral.common.ir.vertex.transform.RelayTransform;
-=======
 import edu.snu.coral.common.ir.Readable;
->>>>>>> c5c7dd2b
 import edu.snu.coral.runtime.common.RuntimeIdGenerator;
 import edu.snu.coral.runtime.common.eventhandler.DynamicOptimizationEvent;
 import edu.snu.coral.runtime.common.plan.RuntimeEdge;
@@ -493,28 +490,19 @@
     final int attemptIdx = jobStateManager.getAttemptCountForStage(stageToSchedule.getId());
     LOG.info("Scheduling Stage {} with attemptIdx={}", new Object[]{stageToSchedule.getId(), attemptIdx});
 
-<<<<<<< HEAD
     final boolean isSmall = stageToSchedule.getTaskGroupDag().getTopologicalSort().stream()
         .filter(task -> task instanceof OperatorTask)
         .anyMatch(opTask -> ((OperatorTask) opTask).getTransform() instanceof RelayTransform);
-=======
     // each readable and source task will be bounded in executor.
     final List<Map<String, Readable>> logicalTaskIdToReadables = stageToSchedule.getLogicalTaskIdToReadables();
 
->>>>>>> c5c7dd2b
     taskGroupIdsToSchedule.forEach(taskGroupId -> {
       blockManagerMaster.onProducerTaskGroupScheduled(taskGroupId);
       final int taskGroupIdx = RuntimeIdGenerator.getIndexFromTaskGroupId(taskGroupId);
       LOG.debug("Enquing {}", taskGroupId);
-<<<<<<< HEAD
-      pendingTaskGroupQueue.enqueue(
-          new ScheduledTaskGroup(physicalPlan.getId(), stageToSchedule.getSerializedTaskGroupDag(), taskGroupId,
-              stageIncomingEdges, stageOutgoingEdges, attemptIdx, stageToSchedule.getContainerType(), isSmall));
-=======
       pendingTaskGroupQueue.enqueue(new ScheduledTaskGroup(physicalPlan.getId(),
           stageToSchedule.getSerializedTaskGroupDag(), taskGroupId, stageIncomingEdges, stageOutgoingEdges, attemptIdx,
-          stageToSchedule.getContainerType(), logicalTaskIdToReadables.get(taskGroupIdx)));
->>>>>>> c5c7dd2b
+          stageToSchedule.getContainerType(), logicalTaskIdToReadables.get(taskGroupIdx), isSmall));
     });
   }
 
