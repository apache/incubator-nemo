--- conflicted
+++ resolved
@@ -781,12 +781,8 @@
       case LatencyCollection: {
         final long curr = System.currentTimeMillis();
         final ControlMessage.LatencyCollectionMessage msg = message.getLatencyMsg();
-<<<<<<< HEAD
         LOG.info("Latency in Master in {}: {}", msg.getExecutorId(), msg.getLatency());
-        if (curr - st >= 130000 && msg.getLatency() >= evalConf.latencyLimit) {
-=======
         if (curr - st >= 180000 && msg.getLatency() >= evalConf.latencyLimit) {
->>>>>>> 45b1c0cc
           LOG.info("Request to kill this test.. latency {}", msg.getLatency());
           requestContainerThread.execute(() -> {
             stopLambdaContainer(10);
