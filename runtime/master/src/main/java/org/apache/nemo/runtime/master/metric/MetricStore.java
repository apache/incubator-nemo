/*
 * Licensed to the Apache Software Foundation (ASF) under one
 * or more contributor license agreements.  See the NOTICE file
 * distributed with this work for additional information
 * regarding copyright ownership.  The ASF licenses this file
 * to you under the Apache License, Version 2.0 (the
 * "License"); you may not use this file except in compliance
 * with the License.  You may obtain a copy of the License at
 *
 *   http://www.apache.org/licenses/LICENSE-2.0
 *
 * Unless required by applicable law or agreed to in writing,
 * software distributed under the License is distributed on an
 * "AS IS" BASIS, WITHOUT WARRANTIES OR CONDITIONS OF ANY
 * KIND, either express or implied.  See the License for the
 * specific language governing permissions and limitations
 * under the License.
 */
package org.apache.nemo.runtime.master.metric;

import com.fasterxml.jackson.core.JsonEncoding;
import com.fasterxml.jackson.core.JsonFactory;
import com.fasterxml.jackson.core.JsonGenerator;
import com.fasterxml.jackson.databind.JsonNode;
import com.fasterxml.jackson.databind.ObjectMapper;
import org.apache.nemo.runtime.common.metric.MetricUtils;
import org.apache.nemo.common.exception.MetricException;
import org.apache.nemo.common.exception.UnsupportedMetricException;
import org.apache.nemo.runtime.common.metric.*;
import org.apache.nemo.runtime.common.state.PlanState;
import org.slf4j.Logger;
import org.slf4j.LoggerFactory;

import java.io.BufferedWriter;
import java.io.ByteArrayOutputStream;
import java.io.FileWriter;
import java.io.IOException;
import java.lang.management.ManagementFactory;
import java.sql.Connection;
import java.sql.DriverManager;
import java.sql.SQLException;
import java.sql.Statement;
import java.util.HashMap;
import java.util.Map;
import java.util.NoSuchElementException;

/**
 * MetricStore stores metric data which will be used by web visualize interface, logging, and so on.
 * All metric classes should be JSON-serializable by {@link ObjectMapper}.
 */
public final class MetricStore {
  private static final Logger LOG = LoggerFactory.getLogger(MetricStore.class.getName());
  private final Map<Class<? extends Metric>, Map<String, Object>> metricMap = new HashMap<>();
  // You can add more metrics by adding item to this metricList list.
  private final Map<String, Class<? extends Metric>> metricList = new HashMap<>();

  /**
   * Private constructor.
   */
  private MetricStore() {
    metricList.put("JobMetric", JobMetric.class);
    metricList.put("StageMetric", StageMetric.class);
    metricList.put("TaskMetric", TaskMetric.class);
  }

  /**
   * Getter for singleton instance.
   *
   * @return MetricStore object.
   */
  public static MetricStore getStore() {
    return InstanceHolder.INSTANCE;
  }

  /**
   * Lazy class object holder for MetricStore class.
   */
  private static class InstanceHolder {
    private static final MetricStore INSTANCE = new MetricStore();
  }

  /**
   * Get the metric class by its name.
   * @param className the name of the class.
   * @param <T> type of the metric.
   * @return the class of the type of the metric.
   */
  public <T extends Metric> Class<T> getMetricClassByName(final String className) {
    if (!metricList.keySet().contains(className)) {
      throw new NoSuchElementException();
    }

    return (Class<T>) metricList.get(className);
  }

  /**
   * Store a metric object. Metric object should implement {@link Metric} interface.
   * This method will store a metric into a {@link Map}, which have metric's id as its key.
   *
   * @param metric metric object.
   * @param <T>    class of metric
   */
  public <T extends Metric> void putMetric(final T metric) {
    final Class<? extends Metric> metricClass = metric.getClass();
    if (!metricList.values().contains(metricClass)) {
      throw new UnsupportedMetricException(new Throwable("Unsupported metric"));
    }

    metricMap.computeIfAbsent(metricClass, k -> new HashMap<>()).putIfAbsent(metric.getId(), metric);
  }

  /**
   * Fetch metric by its metric class instance and its id.
   *
   * @param metricClass class instance of metric.
   * @param id          metric id, which can be fetched by getPlanId() method.
   * @param <T>         class of metric
   * @return a metric object.
   */
  public <T extends Metric> T getMetricWithId(final Class<T> metricClass, final String id) {
    final T metric = (T) metricMap.computeIfAbsent(metricClass, k -> new HashMap<>()).get(id);
    if (metric == null) {
      throw new NoSuchElementException("No metric found");
    }
    return metric;
  }

  /**
   * Fetch metric map by its metric class instance.
   *
   * @param metricClass class instance of metric.
   * @param <T>         class of metric
   * @return a metric object.
   */
  public <T extends Metric> Map<String, Object> getMetricMap(final Class<T> metricClass) {
    return metricMap.computeIfAbsent(metricClass, k -> new HashMap<>());
  }

  /**
   * Same as getMetricWithId(), but if there is no such metric, it will try to create new metric object
   * using its constructor, which takes an id as a parameter.
   *
   * @param metricClass class of metric.
   * @param id          metric id, which can be fetched by getPlanId() method.
   * @param <T>         class of metric
   * @return a metric object. If there was no such metric, newly create one.
   */
  public <T extends Metric> T getOrCreateMetric(final Class<T> metricClass, final String id) {
    T metric = (T) metricMap.computeIfAbsent(metricClass, k -> new HashMap<>()).get(id);
    if (metric == null) {
      try {
        metric = metricClass.getConstructor(new Class[]{String.class}).newInstance(id);
        putMetric(metric);
      } catch (final Exception e) {
        throw new MetricException(e);
      }
    }
    return metric;
  }

  private void generatePreprocessedJsonFromMetricEntry(final Map.Entry<String, Object> idToMetricEntry,
                                                       final JsonGenerator jsonGenerator,
                                                       final ObjectMapper objectMapper) throws IOException {
    final JsonNode jsonNode = objectMapper.valueToTree(idToMetricEntry.getValue());
    jsonGenerator.writeFieldName(idToMetricEntry.getKey());
    jsonGenerator.writeStartObject();
    jsonGenerator.writeFieldName("id");
    jsonGenerator.writeString(idToMetricEntry.getKey());
    jsonGenerator.writeFieldName("data");
    jsonGenerator.writeTree(jsonNode);
    jsonGenerator.writeEndObject();
  }

  /**
   * Dumps JSON-serialized string of specific metric.
   *
   * @param metricClass class of metric.
   * @param <T>         type of the metric to dump
   * @return dumped JSON string of all metric.
   * @throws IOException when failed to write json.
   */
  public <T extends Metric> String dumpMetricToJson(final Class<T> metricClass) throws IOException {
    final ObjectMapper objectMapper = new ObjectMapper();
    final JsonFactory jsonFactory = new JsonFactory();
    final ByteArrayOutputStream stream = new ByteArrayOutputStream();

    try (final JsonGenerator jsonGenerator = jsonFactory.createGenerator(stream, JsonEncoding.UTF8)) {
      jsonGenerator.setCodec(objectMapper);

      jsonGenerator.writeStartObject();
      jsonGenerator.writeFieldName(metricClass.getSimpleName());
      jsonGenerator.writeStartObject();
      for (final Map.Entry<String, Object> idToMetricEntry : getMetricMap(metricClass).entrySet()) {
        generatePreprocessedJsonFromMetricEntry(idToMetricEntry, jsonGenerator, objectMapper);
      }
      jsonGenerator.writeEndObject();
      jsonGenerator.writeEndObject();
    }
    return stream.toString();
  }

  /**
   * Dumps JSON-serialized string of all stored metric.
   *
   * @return dumped JSON string of all metric.
   * @throws IOException when failed to write file.
   */
  public synchronized String dumpAllMetricToJson() throws IOException {
    final ObjectMapper objectMapper = new ObjectMapper();
    final JsonFactory jsonFactory = new JsonFactory();
    final ByteArrayOutputStream stream = new ByteArrayOutputStream();

    try (final JsonGenerator jsonGenerator = jsonFactory.createGenerator(stream, JsonEncoding.UTF8)) {
      jsonGenerator.setCodec(objectMapper);

      jsonGenerator.writeStartObject();
      for (final Map.Entry<Class<? extends Metric>, Map<String, Object>> metricMapEntry : metricMap.entrySet()) {
        jsonGenerator.writeFieldName(metricMapEntry.getKey().getSimpleName());
        jsonGenerator.writeStartObject();
        for (final Map.Entry<String, Object> idToMetricEntry : metricMapEntry.getValue().entrySet()) {
          generatePreprocessedJsonFromMetricEntry(idToMetricEntry, jsonGenerator, objectMapper);
        }
        jsonGenerator.writeEndObject();
      }
      jsonGenerator.writeEndObject();
    }

    return stream.toString();
  }

  /**
   * Same as dumpAllMetricToJson(), but this will save it to the file.
   *
   * @param filePath path to dump JSON.
   */
  public void dumpAllMetricToFile(final String filePath) {
    try (final BufferedWriter writer = new BufferedWriter(new FileWriter(filePath))) {
      final String jsonDump = dumpAllMetricToJson();
      writer.write(jsonDump);
    } catch (final IOException e) {
      throw new MetricException(e);
    }
  }

  /**
   * Save the job metrics for the optimization to the DB, in the form of LibSVM, to a local SQLite DB.
   * The metrics are as follows: the JCT (duration), and the IR DAG execution properties.
   * @param jobId The ID of the job which we record the metrics of.
   */
  private void saveOptimizationMetricsToLocal(final String jobId) {
    final String[] syntax = {"INTEGER PRIMARY KEY AUTOINCREMENT"};

    try {
      Class.forName("org.sqlite.JDBC");
    } catch (ClassNotFoundException e) {
      throw new MetricException("SQLite Driver not loaded: " + e);
    }

    try (final Connection c = DriverManager.getConnection(MetricUtils.SQLITE_DB_NAME)) {
      LOG.info("Opened database successfully at {}", MetricUtils.SQLITE_DB_NAME);
      saveOptimizationMetrics(jobId, c, syntax);
    } catch (SQLException e) {
      LOG.error("Error while saving optimization metrics to SQLite: {}", e);
    }
  }

  /**
   * Save the job metrics for the optimization to the DB, in the form of LibSVM, to a remote DB, if applicable.
   * The metrics are as follows: the JCT (duration), and the IR DAG execution properties.
   * @param address Address to the DB.
   * @param jobId Job ID, of which we record the metrics.
   * @param dbId the ID of the DB.
   * @param dbPasswd the Password to the DB.
   */
  public void saveOptimizationMetricsToDB(final String address, final String jobId,
                                          final String dbId, final String dbPasswd) {
    final String[] syntax = {"SERIAL PRIMARY KEY"};

    if (!MetricUtils.metaDataLoaded()) {
      saveOptimizationMetricsToLocal(jobId);
      return;
    }

    try (final Connection c = DriverManager.getConnection(address, dbId, dbPasswd)) {
      LOG.info("Opened database successfully at {}", MetricUtils.POSTGRESQL_METADATA_DB_NAME);
      saveOptimizationMetrics(jobId, c, syntax);
    } catch (SQLException e) {
      LOG.error("Error while saving optimization metrics to PostgreSQL: {}", e);
      LOG.info("Saving metrics on the local SQLite DB");
      saveOptimizationMetricsToLocal(jobId);
    }
  }

  /**
   * Save the job metrics for the optimization to the DB, in the form of LibSVM.
<<<<<<< HEAD
   * @param jobId the ID of the job.
   * @param c the connection to the DB.
=======
   *
   * @param c      the connection to the DB.
>>>>>>> 55e05f46
   * @param syntax the db-specific syntax.
   */
  private void saveOptimizationMetrics(final String jobId, final Connection c, final String[] syntax) {
    try (final Statement statement = c.createStatement()) {
      statement.setQueryTimeout(30);  // set timeout to 30 sec.

      getMetricMap(JobMetric.class).values().forEach(o -> {
        final JobMetric jobMetric = (JobMetric) o;
        final String tableName = jobMetric.getIrDagSummary();

        final long startTime = jobMetric.getStateTransitionEvents().stream()
          .filter(ste -> ste.getPrevState().equals(PlanState.State.READY)
            && ste.getNewState().equals(PlanState.State.EXECUTING))
          .findFirst().orElseThrow(() -> new MetricException("job has never started"))
          .getTimestamp();
        final long endTime = jobMetric.getStateTransitionEvents().stream()
          .filter(ste -> ste.getNewState().equals(PlanState.State.COMPLETE))
          .findFirst().orElseThrow(() -> new MetricException("job has never completed"))
          .getTimestamp();
        final long duration = endTime - startTime;  // ms
        final String vertexProperties = jobMetric.getVertexProperties();
        final String edgeProperties = jobMetric.getEdgeProperties();
        final Long inputSize = jobMetric.getInputSize();
        final long jvmMemSize = Runtime.getRuntime().maxMemory();
        final long memSize = ((com.sun.management.OperatingSystemMXBean) ManagementFactory
          .getOperatingSystemMXBean()).getTotalPhysicalMemorySize();

        try {
          statement.executeUpdate("CREATE TABLE IF NOT EXISTS " + tableName
<<<<<<< HEAD
              + " (id " + syntax[0] + ", duration BIGINT NOT NULL, inputsize BIGINT NOT NULL, "
              + "jvmmemsize BIGINT NOT NULL, memsize BIGINT NOT NULL, "
              + "vertex_properties TEXT NOT NULL, edge_properties TEXT NOT NULL, "
              + "note TEXT, created_at TIMESTAMP DEFAULT CURRENT_TIMESTAMP);");
=======
            + " (id " + syntax[0] + ", duration INTEGER NOT NULL, inputsize INTEGER NOT NULL, "
            + "jvmmemsize BIGINT NOT NULL, memsize BIGINT NOT NULL, "
            + "vertex_properties TEXT NOT NULL, edge_properties TEXT NOT NULL, "
            + "created_at TIMESTAMP DEFAULT CURRENT_TIMESTAMP);");
>>>>>>> 55e05f46
          LOG.info("CREATED TABLE For {} IF NOT PRESENT", tableName);

          statement.executeUpdate("INSERT INTO " + tableName
            + " (duration, inputsize, jvmmemsize, memsize, vertex_properties, edge_properties, note) "
            + "VALUES (" + duration + ", " + inputSize + ", "
            + jvmMemSize + ", " + memSize + ", '"
            + vertexProperties + "', '" + edgeProperties + "', '" + jobId + "');");
          LOG.info("Recorded metrics on the table for {}", tableName);
        } catch (SQLException e) {
          LOG.error("Error while saving optimization metrics: {}", e);
        }
      });
    } catch (SQLException e) {
      LOG.error("Error while saving optimization metrics: {}", e);
    }
  }

  /**
   * Send changed metric data to {@link MetricBroadcaster}, which will broadcast it to
   * all active WebSocket sessions. This method should be called manually if you want to
   * send changed metric data to the frontend client. Also this method is synchronized.
   *
   * @param metricClass class of the metric.
   * @param id          id of the metric.
   * @param <T>         type of the metric to broadcast
   */
  public synchronized <T extends Metric> void triggerBroadcast(final Class<T> metricClass, final String id) {
    final MetricBroadcaster metricBroadcaster = MetricBroadcaster.getInstance();
    final ObjectMapper objectMapper = new ObjectMapper();
    final T metric = getMetricWithId(metricClass, id);
    final JsonFactory jsonFactory = new JsonFactory();
    final ByteArrayOutputStream stream = new ByteArrayOutputStream();
    try (final JsonGenerator jsonGenerator = jsonFactory.createGenerator(stream, JsonEncoding.UTF8)) {
      jsonGenerator.setCodec(objectMapper);

      jsonGenerator.writeStartObject();
      jsonGenerator.writeFieldName("metricType");
      jsonGenerator.writeString(metricClass.getSimpleName());

      jsonGenerator.writeFieldName("data");
      jsonGenerator.writeObject(metric);
      jsonGenerator.writeEndObject();

      metricBroadcaster.broadcast(stream.toString());
    } catch (final IOException e) {
      throw new MetricException(e);
    }
  }
}<|MERGE_RESOLUTION|>--- conflicted
+++ resolved
@@ -23,7 +23,6 @@
 import com.fasterxml.jackson.core.JsonGenerator;
 import com.fasterxml.jackson.databind.JsonNode;
 import com.fasterxml.jackson.databind.ObjectMapper;
-import org.apache.nemo.runtime.common.metric.MetricUtils;
 import org.apache.nemo.common.exception.MetricException;
 import org.apache.nemo.common.exception.UnsupportedMetricException;
 import org.apache.nemo.runtime.common.metric.*;
@@ -81,8 +80,9 @@
 
   /**
    * Get the metric class by its name.
+   *
    * @param className the name of the class.
-   * @param <T> type of the metric.
+   * @param <T>       type of the metric.
    * @return the class of the type of the metric.
    */
   public <T extends Metric> Class<T> getMetricClassByName(final String className) {
@@ -245,6 +245,7 @@
   /**
    * Save the job metrics for the optimization to the DB, in the form of LibSVM, to a local SQLite DB.
    * The metrics are as follows: the JCT (duration), and the IR DAG execution properties.
+   *
    * @param jobId The ID of the job which we record the metrics of.
    */
   private void saveOptimizationMetricsToLocal(final String jobId) {
@@ -267,9 +268,10 @@
   /**
    * Save the job metrics for the optimization to the DB, in the form of LibSVM, to a remote DB, if applicable.
    * The metrics are as follows: the JCT (duration), and the IR DAG execution properties.
-   * @param address Address to the DB.
-   * @param jobId Job ID, of which we record the metrics.
-   * @param dbId the ID of the DB.
+   *
+   * @param address  Address to the DB.
+   * @param jobId    Job ID, of which we record the metrics.
+   * @param dbId     the ID of the DB.
    * @param dbPasswd the Password to the DB.
    */
   public void saveOptimizationMetricsToDB(final String address, final String jobId,
@@ -293,13 +295,9 @@
 
   /**
    * Save the job metrics for the optimization to the DB, in the form of LibSVM.
-<<<<<<< HEAD
-   * @param jobId the ID of the job.
-   * @param c the connection to the DB.
-=======
-   *
+   *
+   * @param jobId  the ID of the job.
    * @param c      the connection to the DB.
->>>>>>> 55e05f46
    * @param syntax the db-specific syntax.
    */
   private void saveOptimizationMetrics(final String jobId, final Connection c, final String[] syntax) {
@@ -329,17 +327,10 @@
 
         try {
           statement.executeUpdate("CREATE TABLE IF NOT EXISTS " + tableName
-<<<<<<< HEAD
-              + " (id " + syntax[0] + ", duration BIGINT NOT NULL, inputsize BIGINT NOT NULL, "
-              + "jvmmemsize BIGINT NOT NULL, memsize BIGINT NOT NULL, "
-              + "vertex_properties TEXT NOT NULL, edge_properties TEXT NOT NULL, "
-              + "note TEXT, created_at TIMESTAMP DEFAULT CURRENT_TIMESTAMP);");
-=======
-            + " (id " + syntax[0] + ", duration INTEGER NOT NULL, inputsize INTEGER NOT NULL, "
+            + " (id " + syntax[0] + ", duration BIGINT NOT NULL, inputsize BIGINT NOT NULL, "
             + "jvmmemsize BIGINT NOT NULL, memsize BIGINT NOT NULL, "
             + "vertex_properties TEXT NOT NULL, edge_properties TEXT NOT NULL, "
-            + "created_at TIMESTAMP DEFAULT CURRENT_TIMESTAMP);");
->>>>>>> 55e05f46
+            + "note TEXT, created_at TIMESTAMP DEFAULT CURRENT_TIMESTAMP);");
           LOG.info("CREATED TABLE For {} IF NOT PRESENT", tableName);
 
           statement.executeUpdate("INSERT INTO " + tableName
