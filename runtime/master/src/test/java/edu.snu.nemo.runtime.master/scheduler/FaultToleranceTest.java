--- conflicted
+++ resolved
@@ -308,18 +308,11 @@
   }
 
   /**
-<<<<<<< HEAD
-   * Tests the rescheduling of TaskGroups upon a failure.
+   * Tests the rescheduling of Tasks upon a failure.
    * TODO #46: Enable this test after making the operations on ExecutorRegistry atomic
-   */
-  /*@Test(timeout=10000)
-  public void testTaskGroupReexecutionForFailure() throws Exception {
-=======
-   * Tests the rescheduling of Tasks upon a failure.
    */
   @Test(timeout=10000)
   public void testTaskReexecutionForFailure() throws Exception {
->>>>>>> 2958d843
     final ActiveContext activeContext = mock(ActiveContext.class);
     Mockito.doThrow(new RuntimeException()).when(activeContext).close();
 
@@ -364,5 +357,5 @@
       }
     }
     assertTrue(jobStateManager.checkJobTermination());
-  }*/
+  }
 }