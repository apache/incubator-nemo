/*
 * Copyright (C) 2017 Seoul National University
 *
 * Licensed under the Apache License, Version 2.0 (the "License");
 * you may not use this file except in compliance with the License.
 * You may obtain a copy of the License at
 *
 *         http://www.apache.org/licenses/LICENSE-2.0
 *
 * Unless required by applicable law or agreed to in writing, software
 * distributed under the License is distributed on an "AS IS" BASIS,
 * WITHOUT WARRANTIES OR CONDITIONS OF ANY KIND, either express or implied.
 * See the License for the specific language governing permissions and
 * limitations under the License.
 */
package edu.snu.nemo.runtime.master.scheduler;

import edu.snu.nemo.common.eventhandler.PubSubEventHandlerWrapper;
import edu.snu.nemo.common.ir.vertex.executionproperty.ExecutorPlacementProperty;
import edu.snu.nemo.runtime.common.comm.ControlMessage;
import edu.snu.nemo.runtime.common.message.MessageSender;
import edu.snu.nemo.runtime.common.plan.physical.*;
import edu.snu.nemo.runtime.common.state.TaskState;
import edu.snu.nemo.runtime.master.JobStateManager;
import edu.snu.nemo.runtime.master.MetricMessageHandler;
import edu.snu.nemo.runtime.master.BlockManagerMaster;
import edu.snu.nemo.runtime.master.eventhandler.UpdatePhysicalPlanEventHandler;
import edu.snu.nemo.runtime.master.resource.ExecutorRepresenter;
import edu.snu.nemo.runtime.master.resource.ResourceSpecification;
import edu.snu.nemo.runtime.plangenerator.TestPlanGenerator;
import org.apache.reef.driver.context.ActiveContext;
import org.apache.reef.tang.Injector;
import org.apache.reef.tang.Tang;
import org.apache.reef.tang.exceptions.InjectionException;
import org.junit.Before;
import org.junit.Test;
import org.junit.runner.RunWith;
import org.mockito.Mockito;
import org.powermock.core.classloader.annotations.PrepareForTest;
import org.powermock.modules.junit4.PowerMockRunner;
import org.slf4j.Logger;
import org.slf4j.LoggerFactory;

import java.util.*;
import java.util.concurrent.ExecutorService;
import java.util.concurrent.Executors;
import java.util.function.Function;

import static edu.snu.nemo.runtime.common.state.StageState.State.COMPLETE;
import static edu.snu.nemo.runtime.common.state.StageState.State.EXECUTING;
import static junit.framework.TestCase.assertFalse;
import static org.junit.Assert.assertEquals;
import static org.junit.Assert.assertTrue;
import static org.mockito.Mockito.mock;

/**
 * Tests fault tolerance.
 */
@RunWith(PowerMockRunner.class)
@PrepareForTest({BlockManagerMaster.class, SchedulerRunner.class,
    PubSubEventHandlerWrapper.class, UpdatePhysicalPlanEventHandler.class, MetricMessageHandler.class})
public final class FaultToleranceTest {
  private static final Logger LOG = LoggerFactory.getLogger(FaultToleranceTest.class.getName());

  private SchedulingPolicy schedulingPolicy;
  private SchedulerRunner schedulerRunner;
  private ExecutorRegistry executorRegistry;

  private MetricMessageHandler metricMessageHandler;
  private PendingTaskCollection pendingTaskCollection;
  private PubSubEventHandlerWrapper pubSubEventHandler;
  private UpdatePhysicalPlanEventHandler updatePhysicalPlanEventHandler;
  private BlockManagerMaster blockManagerMaster = mock(BlockManagerMaster.class);
  private final MessageSender<ControlMessage.Message> mockMsgSender = mock(MessageSender.class);
  private final ExecutorService serExecutorService = Executors.newSingleThreadExecutor();

  private static final int MAX_SCHEDULE_ATTEMPT = Integer.MAX_VALUE;

  @Before
  public void setUp() throws Exception {
    metricMessageHandler = mock(MetricMessageHandler.class);
    pubSubEventHandler = mock(PubSubEventHandlerWrapper.class);
    updatePhysicalPlanEventHandler = mock(UpdatePhysicalPlanEventHandler.class);

  }

  private Scheduler setUpScheduler(final boolean useMockSchedulerRunner) throws InjectionException {
    final Injector injector = Tang.Factory.getTang().newInjector();
    executorRegistry = injector.getInstance(ExecutorRegistry.class);

    pendingTaskCollection = new SingleJobTaskCollection();
    schedulingPolicy = injector.getInstance(CompositeSchedulingPolicy.class);

    if (useMockSchedulerRunner) {
      schedulerRunner = mock(SchedulerRunner.class);
    } else {
      schedulerRunner = new SchedulerRunner(schedulingPolicy, pendingTaskCollection, executorRegistry);
    }
    return new BatchSingleJobScheduler(schedulerRunner, pendingTaskCollection, blockManagerMaster,
        pubSubEventHandler, updatePhysicalPlanEventHandler, executorRegistry);
  }

  /**
   * Tests fault tolerance after a container removal.
   */
  @Test(timeout=10000)
  public void testContainerRemoval() throws Exception {
    final ActiveContext activeContext = mock(ActiveContext.class);
    Mockito.doThrow(new RuntimeException()).when(activeContext).close();

    final ResourceSpecification computeSpec = new ResourceSpecification(ExecutorPlacementProperty.COMPUTE, 2, 0);
    final Function<String, ExecutorRepresenter> executorRepresenterGenerator = executorId ->
        new ExecutorRepresenter(executorId, computeSpec, mockMsgSender, activeContext, serExecutorService, executorId);
    final ExecutorRepresenter a3 = executorRepresenterGenerator.apply("a3");
    final ExecutorRepresenter a2 = executorRepresenterGenerator.apply("a2");
    final ExecutorRepresenter a1 = executorRepresenterGenerator.apply("a1");

    final List<ExecutorRepresenter> executors = new ArrayList<>();
    executors.add(a1);
    executors.add(a2);
    executors.add(a3);

    final Scheduler scheduler = setUpScheduler(true);
    for (final ExecutorRepresenter executor : executors) {
      scheduler.onExecutorAdded(executor);
    }

    final PhysicalPlan plan =
        TestPlanGenerator.generatePhysicalPlan(TestPlanGenerator.PlanType.TwoVerticesJoined, false);

    final JobStateManager jobStateManager =
        new JobStateManager(plan, blockManagerMaster, metricMessageHandler, MAX_SCHEDULE_ATTEMPT);
    scheduler.scheduleJob(plan, jobStateManager);

    final List<PhysicalStage> dagOf4Stages = plan.getStageDAG().getTopologicalSort();

    for (final PhysicalStage stage : dagOf4Stages) {
      if (stage.getScheduleGroupIndex() == 0) {

        // There are 3 executors, each of capacity 2, and there are 6 Tasks in ScheduleGroup 0.
        SchedulerTestUtil.mockSchedulerRunner(pendingTaskCollection, schedulingPolicy, jobStateManager,
            executorRegistry, false);
        assertTrue(pendingTaskCollection.isEmpty());
        stage.getTaskIds().forEach(taskId ->
            SchedulerTestUtil.sendTaskStateEventToScheduler(scheduler, executorRegistry,
                taskId, TaskState.State.COMPLETE, 1));
      } else if (stage.getScheduleGroupIndex() == 1) {
        scheduler.onExecutorRemoved("a3");
        // There are 2 executors, each of capacity 2, and there are 2 Tasks in ScheduleGroup 1.
        SchedulerTestUtil.mockSchedulerRunner(pendingTaskCollection, schedulingPolicy, jobStateManager,
            executorRegistry, false);

        // Due to round robin scheduling, "a2" is assured to have a running Task.
        scheduler.onExecutorRemoved("a2");

        while (jobStateManager.getStageState(stage.getId()).getStateMachine().getCurrentState() != EXECUTING) {

        }
        assertEquals(jobStateManager.getAttemptCountForStage(stage.getId()), 2);

        SchedulerTestUtil.mockSchedulerRunner(pendingTaskCollection, schedulingPolicy, jobStateManager,
            executorRegistry, false);
        assertTrue(pendingTaskCollection.isEmpty());
        stage.getTaskIds().forEach(taskId ->
            SchedulerTestUtil.sendTaskStateEventToScheduler(scheduler, executorRegistry,
                taskId, TaskState.State.COMPLETE, 1));
      } else {
        // There are 1 executors, each of capacity 2, and there are 2 Tasks in ScheduleGroup 2.
        // Schedule only the first Task
        SchedulerTestUtil.mockSchedulerRunner(pendingTaskCollection, schedulingPolicy, jobStateManager,
            executorRegistry, true);
      }
    }
  }

  /**
   * Tests fault tolerance after an output write failure.
   */
  @Test(timeout=10000)
  public void testOutputFailure() throws Exception {
    final ActiveContext activeContext = mock(ActiveContext.class);
    Mockito.doThrow(new RuntimeException()).when(activeContext).close();

    final ResourceSpecification computeSpec = new ResourceSpecification(ExecutorPlacementProperty.COMPUTE, 2, 0);
    final Function<String, ExecutorRepresenter> executorRepresenterGenerator = executorId ->
        new ExecutorRepresenter(executorId, computeSpec, mockMsgSender, activeContext, serExecutorService, executorId);
    final ExecutorRepresenter a3 = executorRepresenterGenerator.apply("a3");
    final ExecutorRepresenter a2 = executorRepresenterGenerator.apply("a2");
    final ExecutorRepresenter a1 = executorRepresenterGenerator.apply("a1");

    final List<ExecutorRepresenter> executors = new ArrayList<>();
    executors.add(a1);
    executors.add(a2);
    executors.add(a3);
    final Scheduler scheduler = setUpScheduler(true);
    for (final ExecutorRepresenter executor : executors) {
      scheduler.onExecutorAdded(executor);
    }

    final PhysicalPlan plan =
        TestPlanGenerator.generatePhysicalPlan(TestPlanGenerator.PlanType.TwoVerticesJoined, false);
    final JobStateManager jobStateManager =
        new JobStateManager(plan, blockManagerMaster, metricMessageHandler, MAX_SCHEDULE_ATTEMPT);
    scheduler.scheduleJob(plan, jobStateManager);

    final List<PhysicalStage> dagOf4Stages = plan.getStageDAG().getTopologicalSort();

    for (final PhysicalStage stage : dagOf4Stages) {
      if (stage.getScheduleGroupIndex() == 0) {

        // There are 3 executors, each of capacity 2, and there are 6 Tasks in ScheduleGroup 0.
        SchedulerTestUtil.mockSchedulerRunner(pendingTaskCollection, schedulingPolicy, jobStateManager,
            executorRegistry, false);
        assertTrue(pendingTaskCollection.isEmpty());
        stage.getTaskIds().forEach(taskId ->
            SchedulerTestUtil.sendTaskStateEventToScheduler(scheduler, executorRegistry,
                taskId, TaskState.State.COMPLETE, 1));
      } else if (stage.getScheduleGroupIndex() == 1) {
        // There are 3 executors, each of capacity 2, and there are 2 Tasks in ScheduleGroup 1.
        SchedulerTestUtil.mockSchedulerRunner(pendingTaskCollection, schedulingPolicy, jobStateManager,
            executorRegistry, false);
        assertTrue(pendingTaskCollection.isEmpty());
        stage.getTaskIds().forEach(taskId ->
            SchedulerTestUtil.sendTaskStateEventToScheduler(scheduler, executorRegistry,
                taskId, TaskState.State.FAILED_RECOVERABLE, 1,
                TaskState.RecoverableFailureCause.OUTPUT_WRITE_FAILURE));

        while (jobStateManager.getStageState(stage.getId()).getStateMachine().getCurrentState() != EXECUTING) {

        }

        assertEquals(jobStateManager.getAttemptCountForStage(stage.getId()), 3);
        assertFalse(pendingTaskCollection.isEmpty());
        stage.getTaskIds().forEach(taskId -> {
          assertEquals(jobStateManager.getTaskState(taskId).getStateMachine().getCurrentState(),
              TaskState.State.READY);
        });
      }
    }
  }

  /**
   * Tests fault tolerance after an input read failure.
   */
  @Test(timeout=10000)
  public void testInputReadFailure() throws Exception {
    final ActiveContext activeContext = mock(ActiveContext.class);
    Mockito.doThrow(new RuntimeException()).when(activeContext).close();

    final ResourceSpecification computeSpec = new ResourceSpecification(ExecutorPlacementProperty.COMPUTE, 2, 0);
    final Function<String, ExecutorRepresenter> executorRepresenterGenerator = executorId ->
        new ExecutorRepresenter(executorId, computeSpec, mockMsgSender, activeContext, serExecutorService, executorId);
    final ExecutorRepresenter a3 = executorRepresenterGenerator.apply("a3");
    final ExecutorRepresenter a2 = executorRepresenterGenerator.apply("a2");
    final ExecutorRepresenter a1 = executorRepresenterGenerator.apply("a1");

    final List<ExecutorRepresenter> executors = new ArrayList<>();
    executors.add(a1);
    executors.add(a2);
    executors.add(a3);
    final Scheduler scheduler = setUpScheduler(true);
    for (final ExecutorRepresenter executor : executors) {
      scheduler.onExecutorAdded(executor);
    }

    final PhysicalPlan plan =
        TestPlanGenerator.generatePhysicalPlan(TestPlanGenerator.PlanType.TwoVerticesJoined, false);
    final JobStateManager jobStateManager =
        new JobStateManager(plan, blockManagerMaster, metricMessageHandler, MAX_SCHEDULE_ATTEMPT);
    scheduler.scheduleJob(plan, jobStateManager);

    final List<PhysicalStage> dagOf4Stages = plan.getStageDAG().getTopologicalSort();

    for (final PhysicalStage stage : dagOf4Stages) {
      if (stage.getScheduleGroupIndex() == 0) {

        // There are 3 executors, each of capacity 2, and there are 6 Tasks in ScheduleGroup 0.
        SchedulerTestUtil.mockSchedulerRunner(pendingTaskCollection, schedulingPolicy, jobStateManager,
            executorRegistry, false);
        assertTrue(pendingTaskCollection.isEmpty());
        stage.getTaskIds().forEach(taskId ->
            SchedulerTestUtil.sendTaskStateEventToScheduler(scheduler, executorRegistry,
                taskId, TaskState.State.COMPLETE, 1));
      } else if (stage.getScheduleGroupIndex() == 1) {
        // There are 3 executors, each of capacity 2, and there are 2 Tasks in ScheduleGroup 1.
        SchedulerTestUtil.mockSchedulerRunner(pendingTaskCollection, schedulingPolicy, jobStateManager,
            executorRegistry, false);

        stage.getTaskIds().forEach(taskId ->
            SchedulerTestUtil.sendTaskStateEventToScheduler(scheduler, executorRegistry,
                taskId, TaskState.State.FAILED_RECOVERABLE, 1,
                TaskState.RecoverableFailureCause.INPUT_READ_FAILURE));

        while (jobStateManager.getStageState(stage.getId()).getStateMachine().getCurrentState() != EXECUTING) {

        }

        assertEquals(jobStateManager.getAttemptCountForStage(stage.getId()), 2);
        stage.getTaskIds().forEach(taskId -> {
          assertEquals(jobStateManager.getTaskState(taskId).getStateMachine().getCurrentState(),
              TaskState.State.READY);
        });
      }
    }
  }

  /**
   * Tests the rescheduling of Tasks upon a failure.
<<<<<<< HEAD
   * TODO #46: Enable this test after making the operations on ExecutorRegistry atomic
   *//*
  @Test(timeout=10000)
=======
   */
  @Test(timeout=20000)
>>>>>>> 70b15a97
  public void testTaskReexecutionForFailure() throws Exception {
    final ActiveContext activeContext = mock(ActiveContext.class);
    Mockito.doThrow(new RuntimeException()).when(activeContext).close();

    final ResourceSpecification computeSpec = new ResourceSpecification(ExecutorPlacementProperty.COMPUTE, 2, 0);
    final Function<String, ExecutorRepresenter> executorRepresenterGenerator = executorId ->
        new ExecutorRepresenter(executorId, computeSpec, mockMsgSender, activeContext, serExecutorService, executorId);

    final Scheduler scheduler = setUpScheduler(false);
    final PhysicalPlan plan =
        TestPlanGenerator.generatePhysicalPlan(TestPlanGenerator.PlanType.TwoVerticesJoined, false);
    final JobStateManager jobStateManager =
        new JobStateManager(plan, blockManagerMaster, metricMessageHandler, MAX_SCHEDULE_ATTEMPT);
    scheduler.scheduleJob(plan, jobStateManager);

    final List<ExecutorRepresenter> executors = new ArrayList<>();
    final List<PhysicalStage> dagOf4Stages = plan.getStageDAG().getTopologicalSort();

    int executorIdIndex = 1;
    float removalChance = 0.7f; // Out of 1.0
    final Random random = new Random(0); // Deterministic seed.

    for (final PhysicalStage stage : dagOf4Stages) {

      while (jobStateManager.getStageState(stage.getId()).getStateMachine().getCurrentState() != COMPLETE) {
        // By chance, remove or add executor
        if (isTrueByChance(random, removalChance)) {
          // REMOVE EXECUTOR
          if (!executors.isEmpty()) {
            scheduler.onExecutorRemoved(executors.remove(random.nextInt(executors.size())).getExecutorId());
          } else {
            // Skip, since no executor is running.
          }
        } else {
          if (executors.size() < 3) {
            // ADD EXECUTOR
            final ExecutorRepresenter newExecutor = executorRepresenterGenerator.apply("a" + executorIdIndex);
            executorIdIndex += 1;
            executors.add(newExecutor);
            scheduler.onExecutorAdded(newExecutor);
          } else {
            // Skip, in order to keep the total number of running executors below or equal to 3
          }
        }

        // Complete the execution of tasks
        if (!executors.isEmpty()) {
          final int indexOfCompletedExecutor = random.nextInt(executors.size());
          // New set for snapshotting
          final Map<String, Integer> runningTaskSnapshot =
              new HashMap<>(executors.get(indexOfCompletedExecutor).getRunningTaskToAttempt());
          runningTaskSnapshot.entrySet().forEach(entry -> {
            SchedulerTestUtil.sendTaskStateEventToScheduler(
                scheduler, executorRegistry, entry.getKey(), TaskState.State.COMPLETE, entry.getValue());
          });
        }
      }
    }
    assertTrue(jobStateManager.checkJobTermination());
<<<<<<< HEAD
  }*/
=======
  }

  private boolean isTrueByChance(final Random random, final float chance) {
    return chance > random.nextDouble();
  }
>>>>>>> 70b15a97
}<|MERGE_RESOLUTION|>--- conflicted
+++ resolved
@@ -306,14 +306,8 @@
 
   /**
    * Tests the rescheduling of Tasks upon a failure.
-<<<<<<< HEAD
-   * TODO #46: Enable this test after making the operations on ExecutorRegistry atomic
-   *//*
-  @Test(timeout=10000)
-=======
    */
   @Test(timeout=20000)
->>>>>>> 70b15a97
   public void testTaskReexecutionForFailure() throws Exception {
     final ActiveContext activeContext = mock(ActiveContext.class);
     Mockito.doThrow(new RuntimeException()).when(activeContext).close();
@@ -373,13 +367,9 @@
       }
     }
     assertTrue(jobStateManager.checkJobTermination());
-<<<<<<< HEAD
-  }*/
-=======
   }
 
   private boolean isTrueByChance(final Random random, final float chance) {
     return chance > random.nextDouble();
   }
->>>>>>> 70b15a97
 }