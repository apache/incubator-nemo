/*
 * Copyright (C) 2018 Seoul National University
 *
 * Licensed under the Apache License, Version 2.0 (the "License");
 * you may not use this file except in compliance with the License.
 * You may obtain a copy of the License at
 *
 *         http://www.apache.org/licenses/LICENSE-2.0
 *
 * Unless required by applicable law or agreed to in writing, software
 * distributed under the License is distributed on an "AS IS" BASIS,
 * WITHOUT WARRANTIES OR CONDITIONS OF ANY KIND, either express or implied.
 * See the License for the specific language governing permissions and
 * limitations under the License.
 */
package edu.snu.nemo.runtime.master.scheduler;

import edu.snu.nemo.common.ir.vertex.executionproperty.ExecutorSlotComplianceProperty;
import edu.snu.nemo.runtime.common.plan.Task;
import edu.snu.nemo.runtime.master.resource.ExecutorRepresenter;
import org.apache.reef.tang.Tang;
<<<<<<< HEAD
import org.apache.reef.tang.exceptions.InjectionException;
=======
import org.junit.Before;
>>>>>>> 0af03833
import org.junit.Test;
import org.junit.runner.RunWith;
import org.powermock.core.classloader.annotations.PrepareForTest;
import org.powermock.modules.junit4.PowerMockRunner;

import java.util.*;
import java.util.stream.Collectors;
import java.util.stream.IntStream;

import static org.junit.Assert.assertEquals;
import static org.mockito.Mockito.*;

/**
 * Tests {@link FreeSlotSchedulingConstraint}.
 */
@RunWith(PowerMockRunner.class)
@PrepareForTest({ExecutorRepresenter.class, Task.class})
public final class FreeSlotSchedulingConstraintTest {
  private SchedulingConstraint schedulingConstraint;
  private ExecutorRepresenter a0;
  private ExecutorRepresenter a1;

  @Before
  public void setUp() throws Exception {
    schedulingConstraint = Tang.Factory.getTang().newInjector().getInstance(FreeSlotSchedulingConstraint.class);
    a0 = mockExecutorRepresenter(1, 1, 1);
    a1 = mockExecutorRepresenter(2, 2, 3);
  }

  /**
   * Mock a task.
   *
   * @param taskId the ID of the task to mock.
   * @return the mocked task.
   */
  private static Task mockTask(final String taskId) {
    final Task task = mock(Task.class);
    when(task.getTaskId()).thenReturn(taskId);
    return task;
  }

  /**
   * Mock an executor representer.
   *
   * @param numComplyingTasks the number of already running (mocked) tasks which comply slot constraint in the executor.
   * @param numIgnoringTasks  the number of already running (mocked) tasks which ignore slot constraint in the executor.
   * @param capacity          the capacity of the executor.
   * @return the mocked executor.
   */
  private static ExecutorRepresenter mockExecutorRepresenter(final int numComplyingTasks,
                                                             final int numIgnoringTasks,
                                                             final int capacity) {
    final ExecutorRepresenter executorRepresenter = mock(ExecutorRepresenter.class);
    final Set<Task> runningTasks = new HashSet<>();
    IntStream.range(0, numComplyingTasks).forEach(i -> runningTasks.add(mockTask(String.valueOf(i))));
    IntStream.range(0, numIgnoringTasks).forEach(i -> {
      final Task task = mockTask(String.valueOf(numComplyingTasks + i));
      when(task.getPropertyValue(ExecutorSlotComplianceProperty.class)).thenReturn(Optional.of(false));
      runningTasks.add(task);
    });
    when(executorRepresenter.getRunningTasks()).thenReturn(runningTasks);
    when(executorRepresenter.getExecutorCapacity()).thenReturn(capacity);
    return executorRepresenter;
  }

  /**
   * Test whether the constraint filter full executors.
   */
  @Test
<<<<<<< HEAD
  public void testFreeSlot() throws InjectionException {
    final SchedulingConstraint schedulingConstraint = Tang.Factory.getTang().newInjector()
        .getInstance(FreeSlotSchedulingConstraint.class);
    final ExecutorRepresenter a0 = mockExecutorRepresenter(1, 1);
    final ExecutorRepresenter a1 = mockExecutorRepresenter(2, 3);
=======
  public void testFreeSlot() {
>>>>>>> 0af03833

    final Task task = mock(Task.class);
    when(task.getPropertyValue(ExecutorSlotComplianceProperty.class)).thenReturn(Optional.of(true));

    final Set<ExecutorRepresenter> executorRepresenterList = new HashSet<>(Arrays.asList(a0, a1));

    final Set<ExecutorRepresenter> candidateExecutors = executorRepresenterList.stream()
        .filter(e -> schedulingConstraint.testSchedulability(e, task))
        .collect(Collectors.toSet());

    final Set<ExecutorRepresenter> expectedExecutors = Collections.singleton(a1);
    assertEquals(expectedExecutors, candidateExecutors);
  }

  /**
   * Test whether a task with false compliance property is not filtered by the constraint.
   */
  @Test
  public void testIgnoringSlot() {

    final Task task = mock(Task.class);
    when(task.getPropertyValue(ExecutorSlotComplianceProperty.class)).thenReturn(Optional.of(false));

    final Set<ExecutorRepresenter> executorRepresenterList = new HashSet<>(Arrays.asList(a0, a1));

    final Set<ExecutorRepresenter> candidateExecutors = executorRepresenterList.stream()
        .filter(e -> schedulingConstraint.testSchedulability(e, task))
        .collect(Collectors.toSet());

    final Set<ExecutorRepresenter> expectedExecutors = new HashSet<>(Arrays.asList(a0, a1));
    assertEquals(expectedExecutors, candidateExecutors);
  }
}<|MERGE_RESOLUTION|>--- conflicted
+++ resolved
@@ -19,11 +19,8 @@
 import edu.snu.nemo.runtime.common.plan.Task;
 import edu.snu.nemo.runtime.master.resource.ExecutorRepresenter;
 import org.apache.reef.tang.Tang;
-<<<<<<< HEAD
 import org.apache.reef.tang.exceptions.InjectionException;
-=======
 import org.junit.Before;
->>>>>>> 0af03833
 import org.junit.Test;
 import org.junit.runner.RunWith;
 import org.powermock.core.classloader.annotations.PrepareForTest;
@@ -93,15 +90,7 @@
    * Test whether the constraint filter full executors.
    */
   @Test
-<<<<<<< HEAD
-  public void testFreeSlot() throws InjectionException {
-    final SchedulingConstraint schedulingConstraint = Tang.Factory.getTang().newInjector()
-        .getInstance(FreeSlotSchedulingConstraint.class);
-    final ExecutorRepresenter a0 = mockExecutorRepresenter(1, 1);
-    final ExecutorRepresenter a1 = mockExecutorRepresenter(2, 3);
-=======
   public void testFreeSlot() {
->>>>>>> 0af03833
 
     final Task task = mock(Task.class);
     when(task.getPropertyValue(ExecutorSlotComplianceProperty.class)).thenReturn(Optional.of(true));
