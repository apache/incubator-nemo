--- conflicted
+++ resolved
@@ -23,13 +23,9 @@
   # For web ui build
   - node_js
 dist: trusty
-<<<<<<< HEAD
-sudo: false
 before_install:
   - sudo apt update && sudo apt install -y libgif-dev
-=======
 sudo: required
->>>>>>> apache/master
 install: true
 jdk:
   - oraclejdk8
