--- conflicted
+++ resolved
@@ -248,22 +248,6 @@
                         </configuration>
                     </execution>
                     <execution>
-<<<<<<< HEAD
-                        <id>test-javadoc</id>
-                        <goals>
-                            <goal>test-javadoc</goal>
-                        </goals>
-                        <phase>validate</phase>
-                        <configuration>
-                          <excludePackageNames>*test*</excludePackageNames>
-                          <sourceFileExcludes>
-                            <sourceFileExclude>*Test.java</sourceFileExclude>
-                          </sourceFileExcludes>
-                        </configuration>
-                    </execution>
-
-                  </executions>
-=======
                       <id>test-javadoc</id>
                       <goals>
                         <goal>javadoc</goal>
@@ -271,7 +255,6 @@
                       <phase>validate</phase>
                     </execution>
                 </executions>
->>>>>>> 713033ef
             </plugin>
             <plugin>
                 <groupId>org.apache.rat</groupId>
