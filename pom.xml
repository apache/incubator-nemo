--- conflicted
+++ resolved
@@ -33,7 +33,6 @@
             <version>4.12</version>
             <scope>test</scope>
         </dependency>
-<<<<<<< HEAD
 
         <dependency>
             <groupId>org.apache.beam</groupId>
@@ -77,7 +76,6 @@
         -->
 
 
-=======
         <!-- REEF -->
         <dependency>
             <groupId>org.apache.reef</groupId>
@@ -114,7 +112,6 @@
             <artifactId>commons-lang3</artifactId>
             <version>3.5</version>
         </dependency>
->>>>>>> 62466566
     </dependencies>
 
     <build>
