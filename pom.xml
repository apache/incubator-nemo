--- conflicted
+++ resolved
@@ -176,12 +176,9 @@
           <groupId>org.apache.maven.plugins</groupId>
           <artifactId>maven-compiler-plugin</artifactId>
           <version>${maven.compiler.version}</version>
-<<<<<<< HEAD
-=======
           <configuration>
             <release>${java.version}</release>
           </configuration>
->>>>>>> 946d6d0d
         </plugin>
         <plugin>
           <groupId>org.codehaus.mojo</groupId>
