package org.apache.nemo.offloading.client;

import io.netty.buffer.ByteBuf;
import io.netty.buffer.ByteBufInputStream;
import io.netty.channel.Channel;
import io.netty.channel.ChannelFuture;
<<<<<<< HEAD
import org.apache.nemo.common.EventHandler;
import org.apache.nemo.common.NemoEvent;
import org.apache.nemo.common.Pair;
import org.apache.nemo.common.coder.DecoderFactory;
import org.apache.nemo.common.coder.EncoderFactory;
import org.apache.nemo.common.Constants;
=======
import org.apache.nemo.offloading.common.*;
>>>>>>> 172440cb
import org.slf4j.Logger;
import org.slf4j.LoggerFactory;

import java.io.IOException;
import java.util.Optional;
import java.util.concurrent.*;

public final class LambdaWorkerProxy<I, O> implements OffloadingWorker<I, O> {
  private static final Logger LOG = LoggerFactory.getLogger(LambdaWorkerProxy.class.getName());
  private volatile Channel channel;
  private volatile int dataProcessingCnt = 0;
  private volatile boolean finished = false;
  private final BlockingQueue<OffloadingEvent> endQueue;
  private final ConcurrentMap<Channel, EventHandler<OffloadingEvent>> channelEventHandlerMap;

  //private final OffloadingEncoder inputEncoderFactory;
  //private final OffloadingDecoder outputDecoderFactory;


  //private OffloadingEncoder.Encoder encoder;

  private final OffloadingWorkerFactory offloadingWorkerFactory;

  private final Future<Pair<Channel, OffloadingEvent>> channelFuture;

  // two data stream: when channel is null, we buffer byte in byte array output
  // otherwise, we use byteBufOutputStream directly.
  //private ObjectOutputStream objectOutputStream;
  //private ByteBufOutputStream byteBufOutputStream;

  final ExecutorService channelThread = Executors.newSingleThreadExecutor();

  private final ConcurrentMap<Integer, Optional<O>> resultMap = new ConcurrentHashMap<>();
  private final ConcurrentMap<Integer, Boolean> pendingData = new ConcurrentHashMap<>();

  private Pair<ByteBuf, Integer> currentProcessingInput = null;


  public LambdaWorkerProxy(final Future<Pair<Channel, OffloadingEvent>> channelFuture,
                           final OffloadingWorkerFactory offloadingWorkerFactory,
                           final ConcurrentMap<Channel, EventHandler<OffloadingEvent>> channelEventHandlerMap,
                           final OffloadingEncoder offloadingEncoder,
                           final OffloadingDecoder<O> outputDecoder) {
    this.channelFuture = channelFuture;
    this.offloadingWorkerFactory = offloadingWorkerFactory;

    this.channelEventHandlerMap = channelEventHandlerMap;
    this.endQueue = new LinkedBlockingQueue<>();

    /*
    this.inputEncoderFactory = inputEncoderFactory;
    this.outputDecoderFactory = outputDecoderFactory;

    final ByteBuf byteBuffer = Unpooled.directBuffer();
    this.byteBufOutputStream = new ByteBufOutputStream(byteBuffer);
    try {
      byteBufOutputStream.writeInt(OffloadingEvent.Type.DATA.ordinal());
      this.encoder = inputEncoderFactory.create(byteBufOutputStream);
    } catch (IOException e) {
      e.printStackTrace();
      throw new RuntimeException(e);
    }
    */

    channelThread.execute(() -> {
      try {
        final Pair<Channel, OffloadingEvent> pair = channelFuture.get();
        channel = pair.left();
        final ByteBuf byteBuf = pair.right().getByteBuf();
        final ByteBufInputStream bis = new ByteBufInputStream(byteBuf);
        final int cnt;
        try {
          cnt = bis.readInt();
        } catch (IOException e) {
          e.printStackTrace();
          throw new RuntimeException(e);
        }
        dataProcessingCnt = cnt;
        byteBuf.release();

        channelEventHandlerMap.put(channel, new EventHandler<OffloadingEvent>() {
          @Override
          public void onNext(OffloadingEvent msg) {
            switch (msg.getType()) {
              case RESULT:
                final ByteBufInputStream bis = new ByteBufInputStream(msg.getByteBuf());
                try {
                  final int hasInstance = bis.readByte();
                  final ByteBuf curInputBuf = currentProcessingInput.left();
                    currentProcessingInput = null;
                    curInputBuf.release();

                  if (hasInstance == 0) {
                    final int resultId = bis.readInt();
                    dataProcessingCnt = bis.readInt();
                    //LOG.info("Receive result of data {}, {}", resultId, null);
                    resultMap.put(resultId, Optional.empty());
                    pendingData.remove(resultId);
                    LOG.info("Receive data id {}, processing cnt: {}, pendingData: {}", resultId, dataProcessingCnt,
                      pendingData);
                  } else {
                    final O data = outputDecoder.decode(bis);
                    final int resultId = bis.readInt();
                    dataProcessingCnt = bis.readInt();
                    //LOG.info("Receive result of data {}, {}", resultId, data);
                    resultMap.put(resultId, Optional.of(data));
                    pendingData.remove(resultId);
                    LOG.info("Receive data id {}, processing cnt: {}, pendingData: {}", resultId, dataProcessingCnt,
                      pendingData);
                  }


                  msg.getByteBuf().release();
                } catch (IOException e) {
                  e.printStackTrace();
                  throw new RuntimeException();
                }
                break;
              case END:
                LOG.info("Receive end");
                msg.getByteBuf().release();
                endQueue.add(msg);
                break;
              default:
                throw new RuntimeException("Invalid type: " + msg);
            }
          }
        });
      } catch (InterruptedException e) {
        e.printStackTrace();
        throw new RuntimeException(e);
      } catch (ExecutionException e) {
        e.printStackTrace();
        throw new RuntimeException(e);
      }
    });
  }

  /*
  @Override
  public <T> List<T> getResult() {
    //LOG.info("Get result");

    if (channel == null) {
      throw new RuntimeException("Channel should not be null");
    }


    final List<T> result = new ArrayList<>();

    while (endQueue.peek() == null) {
      while (!resultQueue.isEmpty()) {
        result.add((T) resultQueue.poll());
      }

      //LOG.info("Result is empty, but don't receive end message");

      try {
        Thread.sleep(100);
      } catch (InterruptedException e) {
        e.printStackTrace();
      }
    }

    //LOG.info("We received end message!");

    while (!resultQueue.isEmpty()) {
      result.add((T) resultQueue.poll());
    }

    return result;
  }
*/

  @Override
  public boolean isReady() {
    return channel != null && pendingData.isEmpty();
  }

  @Override
  public boolean isFinished() {
    return finished;
  }

  @Override
  public Channel getChannel() {
    return channel;
  }

  @Override
  public Pair<ByteBuf, Integer> getCurrentProcessingInput() {
    return currentProcessingInput;
  }

  @Override
  public int getDataProcessingCnt() {
    return dataProcessingCnt;
  }

  @Override
  public Future<Optional<O>> execute(final ByteBuf input, final int dataId,
                                     final boolean speculative) {
    // for future use (speculative execution)
    input.retain();

    if (!speculative) {
      input.writeInt(dataId);
    } else {
      input.retain();
    }

    pendingData.put(dataId, true);


    if (currentProcessingInput != null) {
      throw new RuntimeException("Current processing input should be null");
    }

    currentProcessingInput = Pair.of(input.duplicate(), dataId);

    if (channel != null) {
      LOG.info("Write data id: {}", dataId);
<<<<<<< HEAD
      final ChannelFuture channelFuture = channel.writeAndFlush(new NemoEvent(NemoEvent.Type.DATA, input));
=======
      final ChannelFuture channelFuture = channel.writeAndFlush(new OffloadingEvent(OffloadingEvent.Type.DATA, input));
>>>>>>> 172440cb
      return new Future<Optional<O>>() {

        private Optional<O> result = null;

        @Override
        public boolean cancel(boolean mayInterruptIfRunning) {
          return false;
        }

        @Override
        public boolean isCancelled() {
          return false;
        }

        @Override
        public boolean isDone() {

<<<<<<< HEAD
          if (channelFuture.isDone()) {
            if (!channelFuture.isSuccess()) {
              // retry output emission
              LOG.warn("Data sending exception of dataid {}", dataId);
              throw new RuntimeException("Data sending exception of dataid " + dataId);
            }
          }

=======
>>>>>>> 172440cb
          if (result == null) {
            result = resultMap.get(dataId);
            if (result == null) {
              return false;
            } else {
              resultMap.remove(dataId);
              return true;
            }
          } else {
            return true;
          }
        }

        @Override
        public Optional<O> get() throws InterruptedException, ExecutionException {
          while (!isDone()) {
            Thread.sleep(200);
          }
          return result;
        }

        @Override
        public Optional<O> get(long timeout, TimeUnit unit) throws InterruptedException, ExecutionException, TimeoutException {
          throw new RuntimeException("Not support");
        }
      };
    } else {
      throw new RuntimeException("Channel is null");
    }
  }


  /*
  private boolean isFlushTime() {
    return byteBufOutputStream.buffer().readableBytes() >= Constants.FLUSH_BYTES;
  }
  */

  /*
  @Override
  public void flush() {
    try {
      if (channel != null) {
        byteBufOutputStream.close();
        channel.write(new OffloadingEvent(OffloadingEvent.Type.DATA, byteBufOutputStream.buffer()));
        byteBufOutputStream = new ByteBufOutputStream(channel.alloc().ioBuffer());
        byteBufOutputStream.writeInt(OffloadingEvent.Type.DATA.ordinal());
        encoder = inputEncoderFactory.create(byteBufOutputStream);
      }
    } catch (IOException e) {
      e.printStackTrace();
      throw new RuntimeException(e);
    }
  }
*/

  @Override
  public void finishOffloading() {
    /*
    try {
      byteBufOutputStream.close();
    } catch (IOException e) {
      e.printStackTrace();
    }
    */

    if (channel != null) {
      //byteBufOutputStream.buffer().release();
      channel.writeAndFlush(new OffloadingEvent(OffloadingEvent.Type.END, new byte[0], 0));
    } else {
      throw new RuntimeException("Channel cannot be null when finishOffloading");
      /*
      // waiting for channel
      while (channel == null) {
        try {
          Thread.sleep(300);
        } catch (InterruptedException e) {
          e.printStackTrace();
        }
      }

      // send buffered data
      channel.writeAndFlush(new OffloadingEvent(OffloadingEvent.Type.DATA, byteBufOutputStream.buffer()));
      channel.writeAndFlush(new OffloadingEvent(OffloadingEvent.Type.END, new byte[0], 0));
      */
    }

    offloadingWorkerFactory.deleteOffloadingWorker(this);
    channelThread.shutdown();
    finished = true;
  }
}<|MERGE_RESOLUTION|>--- conflicted
+++ resolved
@@ -4,16 +4,7 @@
 import io.netty.buffer.ByteBufInputStream;
 import io.netty.channel.Channel;
 import io.netty.channel.ChannelFuture;
-<<<<<<< HEAD
-import org.apache.nemo.common.EventHandler;
-import org.apache.nemo.common.NemoEvent;
-import org.apache.nemo.common.Pair;
-import org.apache.nemo.common.coder.DecoderFactory;
-import org.apache.nemo.common.coder.EncoderFactory;
-import org.apache.nemo.common.Constants;
-=======
 import org.apache.nemo.offloading.common.*;
->>>>>>> 172440cb
 import org.slf4j.Logger;
 import org.slf4j.LoggerFactory;
 
@@ -236,11 +227,7 @@
 
     if (channel != null) {
       LOG.info("Write data id: {}", dataId);
-<<<<<<< HEAD
-      final ChannelFuture channelFuture = channel.writeAndFlush(new NemoEvent(NemoEvent.Type.DATA, input));
-=======
       final ChannelFuture channelFuture = channel.writeAndFlush(new OffloadingEvent(OffloadingEvent.Type.DATA, input));
->>>>>>> 172440cb
       return new Future<Optional<O>>() {
 
         private Optional<O> result = null;
@@ -257,18 +244,6 @@
 
         @Override
         public boolean isDone() {
-
-<<<<<<< HEAD
-          if (channelFuture.isDone()) {
-            if (!channelFuture.isSuccess()) {
-              // retry output emission
-              LOG.warn("Data sending exception of dataid {}", dataId);
-              throw new RuntimeException("Data sending exception of dataid " + dataId);
-            }
-          }
-
-=======
->>>>>>> 172440cb
           if (result == null) {
             result = resultMap.get(dataId);
             if (result == null) {
