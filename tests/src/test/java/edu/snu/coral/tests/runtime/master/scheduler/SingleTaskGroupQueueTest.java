/*
 * Copyright (C) 2017 Seoul National University
 *
 * Licensed under the Apache License, Version 2.0 (the "License");
 * you may not use this file except in compliance with the License.
 * You may obtain a copy of the License at
 *
 *         http://www.apache.org/licenses/LICENSE-2.0
 *
 * Unless required by applicable law or agreed to in writing, software
 * distributed under the License is distributed on an "AS IS" BASIS,
 * WITHOUT WARRANTIES OR CONDITIONS OF ANY KIND, either express or implied.
 * See the License for the specific language governing permissions and
 * limitations under the License.
 */
package edu.snu.coral.tests.runtime.master.scheduler;

import edu.snu.coral.common.coder.Coder;
import edu.snu.coral.common.dag.DAG;
import edu.snu.coral.common.dag.DAGBuilder;
import edu.snu.coral.common.ir.vertex.transform.Transform;
import edu.snu.coral.common.ir.edge.IREdge;
import edu.snu.coral.common.ir.edge.executionproperty.DataCommunicationPatternProperty;
import edu.snu.coral.common.ir.vertex.IRVertex;
import edu.snu.coral.common.ir.vertex.OperatorVertex;
import edu.snu.coral.common.ir.vertex.executionproperty.ExecutorPlacementProperty;
import edu.snu.coral.common.ir.vertex.executionproperty.ParallelismProperty;
import edu.snu.coral.compiler.optimizer.CompiletimeOptimizer;
import edu.snu.coral.conf.JobConf;
import edu.snu.coral.runtime.common.RuntimeIdGenerator;
import edu.snu.coral.runtime.common.plan.physical.*;
import edu.snu.coral.runtime.master.scheduler.SingleJobTaskGroupQueue;
import edu.snu.coral.tests.compiler.optimizer.policy.TestPolicy;
import org.apache.reef.tang.Injector;
import org.apache.reef.tang.Tang;
import org.junit.Before;
import org.junit.Test;

import java.util.Collections;
import java.util.List;
import java.util.concurrent.CountDownLatch;
import java.util.concurrent.ExecutorService;
import java.util.concurrent.Executors;
import java.util.concurrent.Future;

import static org.junit.Assert.assertEquals;
import static org.mockito.Mockito.mock;

/**
 * Tests {@link SingleJobTaskGroupQueue}.
 */
public final class SingleTaskGroupQueueTest {
  private DAGBuilder<IRVertex, IREdge> irDAGBuilder;
  private SingleJobTaskGroupQueue pendingTaskGroupPriorityQueue;
  private PhysicalPlanGenerator physicalPlanGenerator;

  /**
   * To be used for a thread pool to execute task groups.
   */
  private ExecutorService executorService;

  @Before
  public void setUp() throws Exception{
    irDAGBuilder = new DAGBuilder<>();
    pendingTaskGroupPriorityQueue = new SingleJobTaskGroupQueue();
    executorService = Executors.newFixedThreadPool(2);

    final Injector injector = Tang.Factory.getTang().newInjector();
    injector.bindVolatileParameter(JobConf.DAGDirectory.class, "");
    physicalPlanGenerator = injector.getInstance(PhysicalPlanGenerator.class);
  }

  /**
   * This method builds a physical DAG starting from an IR DAG and submits it to {@link SingleJobTaskGroupQueue}.
   * Tests whether the dequeued TaskGroups are according to the stage-dependency priority.
   */
  @Test
  public void testPushPriority() throws Exception {
    final Transform t = mock(Transform.class);
    final IRVertex v1 = new OperatorVertex(t);
    v1.setProperty(ParallelismProperty.of(3));
    v1.setProperty(ExecutorPlacementProperty.of(ExecutorPlacementProperty.COMPUTE));
    irDAGBuilder.addVertex(v1);

    final IRVertex v2 = new OperatorVertex(t);
    v2.setProperty(ParallelismProperty.of(2));
    v2.setProperty(ExecutorPlacementProperty.of(ExecutorPlacementProperty.COMPUTE));
    irDAGBuilder.addVertex(v2);

    final IRVertex v3 = new OperatorVertex(t);
    v3.setProperty(ParallelismProperty.of(2));
    v3.setProperty(ExecutorPlacementProperty.of(ExecutorPlacementProperty.COMPUTE));
    irDAGBuilder.addVertex(v3);

    final IREdge e1 = new IREdge(DataCommunicationPatternProperty.Value.Shuffle, v1, v2, Coder.DUMMY_CODER);
    irDAGBuilder.connectVertices(e1);

    final IREdge e2 = new IREdge(DataCommunicationPatternProperty.Value.OneToOne, v2, v3, Coder.DUMMY_CODER);
    irDAGBuilder.connectVertices(e2);

    final DAG<IRVertex, IREdge> irDAG = CompiletimeOptimizer.optimize(irDAGBuilder.buildWithoutSourceSinkCheck(),
        new TestPolicy(true), "");

    final DAG<PhysicalStage, PhysicalStageEdge> physicalDAG = irDAG.convert(physicalPlanGenerator);

    pendingTaskGroupPriorityQueue.onJobScheduled(
        new PhysicalPlan("TestPlan", physicalDAG, physicalPlanGenerator.getTaskIRVertexMap()));

    final List<PhysicalStage> dagOf2Stages = physicalDAG.getTopologicalSort();

    // Make sure that ScheduleGroups have been assigned to satisfy PendingPQ's requirements.
    assertEquals(dagOf2Stages.get(0).getScheduleGroupIndex(), dagOf2Stages.get(1).getScheduleGroupIndex());

    // This mimics Batch Scheduler's behavior
    executorService.execute(() -> {
      // First schedule the children TaskGroups (since it is push).
      // BatchSingleJobScheduler will schedule TaskGroups in this order as well.
      scheduleStage(dagOf2Stages.get(1));
      // Then, schedule the parent TaskGroups.
      scheduleStage(dagOf2Stages.get(0));
    });

    // This mimics SchedulerRunner's behavior
    Future<?> testResult = executorService.submit(() -> {
      try {
        assertEquals(dequeueAndGetStageId(), dagOf2Stages.get(1).getId());
        final ScheduledTaskGroup dequeuedTaskGroup = pendingTaskGroupPriorityQueue.dequeue().get();
        assertEquals(RuntimeIdGenerator.getStageIdFromTaskGroupId(dequeuedTaskGroup.getTaskGroupId()),
            dagOf2Stages.get(1).getId());

        // Let's say we fail to schedule, and enqueue this TaskGroup back.
        pendingTaskGroupPriorityQueue.enqueue(dequeuedTaskGroup);
        assertEquals(dequeueAndGetStageId(), dagOf2Stages.get(1).getId());

        // Now that we've dequeued all of the children TaskGroups, we should now start getting the parents.
        assertEquals(dequeueAndGetStageId(), dagOf2Stages.get(0).getId());
        assertEquals(dequeueAndGetStageId(), dagOf2Stages.get(0).getId());
      } catch (Exception e) {
        e.printStackTrace();
        throw e;
      }
    });
    testResult.get();
    pendingTaskGroupPriorityQueue.printLog();
  }

  /**
   * This method builds a physical DAG starting from an IR DAG and submits it to {@link SingleJobTaskGroupQueue}.
   * Tests whether the dequeued TaskGroups are according to the stage-dependency priority.
   */
  @Test
  public void testPullPriority() throws Exception {
    final Transform t = mock(Transform.class);
    final IRVertex v1 = new OperatorVertex(t);
    v1.setProperty(ParallelismProperty.of(3));
    v1.setProperty(ExecutorPlacementProperty.of(ExecutorPlacementProperty.COMPUTE));
    irDAGBuilder.addVertex(v1);

    final IRVertex v2 = new OperatorVertex(t);
    v2.setProperty(ParallelismProperty.of(2));
    v2.setProperty(ExecutorPlacementProperty.of(ExecutorPlacementProperty.COMPUTE));
    irDAGBuilder.addVertex(v2);

    final IRVertex v3 = new OperatorVertex(t);
    v3.setProperty(ParallelismProperty.of(2));
    v3.setProperty(ExecutorPlacementProperty.of(ExecutorPlacementProperty.COMPUTE));
    irDAGBuilder.addVertex(v3);

    final IREdge e1 = new IREdge(DataCommunicationPatternProperty.Value.Shuffle, v1, v2, Coder.DUMMY_CODER);
    irDAGBuilder.connectVertices(e1);

    final IREdge e2 = new IREdge(DataCommunicationPatternProperty.Value.OneToOne, v2, v3, Coder.DUMMY_CODER);
    irDAGBuilder.connectVertices(e2);

    final DAG<IRVertex, IREdge> irDAG = CompiletimeOptimizer.optimize(irDAGBuilder.buildWithoutSourceSinkCheck(),
        new TestPolicy(), "");

    final DAG<PhysicalStage, PhysicalStageEdge> physicalDAG = irDAG.convert(physicalPlanGenerator);

    pendingTaskGroupPriorityQueue.onJobScheduled(
        new PhysicalPlan("TestPlan", physicalDAG, physicalPlanGenerator.getTaskIRVertexMap()));

    final List<PhysicalStage> dagOf2Stages = physicalDAG.getTopologicalSort();

    // Make sure that ScheduleGroups have been assigned to satisfy PendingPQ's requirements.
    assertEquals(dagOf2Stages.get(0).getScheduleGroupIndex(), 0);
    assertEquals(dagOf2Stages.get(1).getScheduleGroupIndex(), 1);

    // This mimics Batch Scheduler's behavior
    executorService.execute(() -> {
      // First schedule the parent TaskGroups (since it is pull).
      // BatchSingleJobScheduler will schedule TaskGroups in this order as well.
      scheduleStage(dagOf2Stages.get(0));
    });

    // This mimics SchedulerRunner's behavior
    Future<?> testResult = executorService.submit(() -> {
      try {
        assertEquals(dequeueAndGetStageId(), dagOf2Stages.get(0).getId());
        final ScheduledTaskGroup dequeuedTaskGroup = pendingTaskGroupPriorityQueue.dequeue().get();
        assertEquals(RuntimeIdGenerator.getStageIdFromTaskGroupId(dequeuedTaskGroup.getTaskGroupId()),
            dagOf2Stages.get(0).getId());

        // Let's say we fail to schedule, and enqueue this TaskGroup back.
        pendingTaskGroupPriorityQueue.enqueue(dequeuedTaskGroup);
        assertEquals(dequeueAndGetStageId(), dagOf2Stages.get(0).getId());

        // Now that we've dequeued all of the children TaskGroups, we should now schedule children.
        assertEquals(dequeueAndGetStageId(), dagOf2Stages.get(0).getId());

        // Schedule the children TaskGroups.
        scheduleStage(dagOf2Stages.get(1));
      } catch (Exception e) {
        e.printStackTrace();
        throw e;
      }
    });

    testResult.get();
  }

  /**
   * This method builds a physical DAG starting from an IR DAG and submits it to {@link SingleJobTaskGroupQueue}.
   * Tests whether the dequeued TaskGroups are according to the stage-dependency priority.
   */
  @Test
  public void testPushRemoveAndAddStageDependency() throws Exception {
    final Transform t = mock(Transform.class);
    final IRVertex v1 = new OperatorVertex(t);
    v1.setProperty(ParallelismProperty.of(3));
    v1.setProperty(ExecutorPlacementProperty.of(ExecutorPlacementProperty.COMPUTE));
    irDAGBuilder.addVertex(v1);

    final IRVertex v2 = new OperatorVertex(t);
    v2.setProperty(ParallelismProperty.of(2));
    v2.setProperty(ExecutorPlacementProperty.of(ExecutorPlacementProperty.COMPUTE));
    irDAGBuilder.addVertex(v2);

    final IRVertex v3 = new OperatorVertex(t);
    v3.setProperty(ParallelismProperty.of(2));
    v3.setProperty(ExecutorPlacementProperty.of(ExecutorPlacementProperty.COMPUTE));
    irDAGBuilder.addVertex(v3);

    final IREdge e1 = new IREdge(DataCommunicationPatternProperty.Value.Shuffle, v1, v2, Coder.DUMMY_CODER);
    irDAGBuilder.connectVertices(e1);

    final IREdge e2 = new IREdge(DataCommunicationPatternProperty.Value.OneToOne, v2, v3, Coder.DUMMY_CODER);
    irDAGBuilder.connectVertices(e2);

    final DAG<IRVertex, IREdge> irDAG = CompiletimeOptimizer.optimize(irDAGBuilder.buildWithoutSourceSinkCheck(),
        new TestPolicy(true), "");

    final DAG<PhysicalStage, PhysicalStageEdge> physicalDAG = irDAG.convert(physicalPlanGenerator);

    pendingTaskGroupPriorityQueue.onJobScheduled(
        new PhysicalPlan("TestPlan", physicalDAG, physicalPlanGenerator.getTaskIRVertexMap()));

    final List<PhysicalStage> dagOf2Stages = physicalDAG.getTopologicalSort();

    // Make sure that ScheduleGroups have been assigned to satisfy PendingPQ's requirements.
    assertEquals(dagOf2Stages.get(0).getScheduleGroupIndex(), dagOf2Stages.get(1).getScheduleGroupIndex());

    // This mimics SchedulerRunner's behavior, but let's schedule this thread first this time,
    // as opposed to testPushPriority.
    Future<?> testResult = executorService.submit(() -> {
      try {
        assertEquals(dequeueAndGetStageId(), dagOf2Stages.get(1).getId());
        final ScheduledTaskGroup dequeuedTaskGroup = pendingTaskGroupPriorityQueue.dequeue().get();
        assertEquals(RuntimeIdGenerator.getStageIdFromTaskGroupId(dequeuedTaskGroup.getTaskGroupId()),
            dagOf2Stages.get(1).getId());

        // SchedulerRunner will never dequeue another TaskGroup before enquing back the failed TaskGroup,
        // but just for testing purposes of PendingTGPQ...
        assertEquals(dequeueAndGetStageId(), dagOf2Stages.get(0).getId());

        // Let's say we fail to schedule, and enqueue this TaskGroup back.
        pendingTaskGroupPriorityQueue.enqueue(dequeuedTaskGroup);
        assertEquals(dequeueAndGetStageId(), dagOf2Stages.get(1).getId());

        // Now that we've dequeued all of the children TaskGroups, we should now start getting the parents.
        assertEquals(dequeueAndGetStageId(), dagOf2Stages.get(0).getId());
        assertEquals(dequeueAndGetStageId(), dagOf2Stages.get(0).getId());
      } catch (Exception e) {
        e.printStackTrace();
        throw e;
      }
    });

    // This mimics Batch Scheduler's behavior
    executorService.execute(() -> {
      // First schedule the children TaskGroups (since it is push).
      // BatchSingleJobScheduler will schedule TaskGroups in this order as well.
      scheduleStage(dagOf2Stages.get(1));
      // Then, schedule the parent TaskGroups.
      scheduleStage(dagOf2Stages.get(0));
    });

    testResult.get();
  }

  /**
   * This method builds a physical DAG starting from an IR DAG and submits it to {@link SingleJobTaskGroupQueue}.
   * Tests whether the dequeued TaskGroups are according to the stage-dependency priority,
   * while concurrently scheduling TaskGroups that have dependencies, but are of different container types.
   */
  @Test
  public void testContainerTypeAwareness() throws Exception {
    final Transform t = mock(Transform.class);
    final IRVertex v1 = new OperatorVertex(t);
    v1.setProperty(ParallelismProperty.of(3));
    v1.setProperty(ExecutorPlacementProperty.of(ExecutorPlacementProperty.COMPUTE));
    irDAGBuilder.addVertex(v1);

    final IRVertex v2 = new OperatorVertex(t);
    v2.setProperty(ParallelismProperty.of(2));
    v2.setProperty(ExecutorPlacementProperty.of(ExecutorPlacementProperty.TRANSIENT));
    irDAGBuilder.addVertex(v2);

    final IRVertex v3 = new OperatorVertex(t);
    v3.setProperty(ParallelismProperty.of(2));
    v3.setProperty(ExecutorPlacementProperty.of(ExecutorPlacementProperty.TRANSIENT));
    irDAGBuilder.addVertex(v3);

    final IREdge e1 = new IREdge(DataCommunicationPatternProperty.Value.Shuffle, v1, v2, Coder.DUMMY_CODER);
    irDAGBuilder.connectVertices(e1);

    final IREdge e2 = new IREdge(DataCommunicationPatternProperty.Value.OneToOne, v2, v3, Coder.DUMMY_CODER);
    irDAGBuilder.connectVertices(e2);

    final DAG<IRVertex, IREdge> irDAG = CompiletimeOptimizer.optimize(irDAGBuilder.buildWithoutSourceSinkCheck(),
        new TestPolicy(true), "");

    final DAG<PhysicalStage, PhysicalStageEdge> physicalDAG = irDAG.convert(physicalPlanGenerator);

    pendingTaskGroupPriorityQueue.onJobScheduled(
        new PhysicalPlan("TestPlan", physicalDAG, physicalPlanGenerator.getTaskIRVertexMap()));

    final List<PhysicalStage> dagOf2Stages = physicalDAG.getTopologicalSort();

    // Make sure that ScheduleGroups have been assigned to satisfy PendingPQ's requirements.
    assertEquals(dagOf2Stages.get(0).getScheduleGroupIndex(), dagOf2Stages.get(1).getScheduleGroupIndex());

    final CountDownLatch countDownLatch = new CountDownLatch(2);

    // First schedule the children TaskGroups (since it is push).
    // BatchSingleJobScheduler will schedule TaskGroups in this order as well.
    scheduleStage(dagOf2Stages.get(1));
    // Then, schedule the parent TaskGroups.
    scheduleStage(dagOf2Stages.get(0));

    countDownLatch.countDown();

    // This mimics SchedulerRunner's behavior.
    executorService.execute(() -> {
      try {
        // Since Stage-0 and Stage-1 have different container types, they should simply alternate turns in scheduling.
        assertEquals(dequeueAndGetStageId(), dagOf2Stages.get(1).getId());

        assertEquals(dequeueAndGetStageId(), dagOf2Stages.get(0).getId());

        assertEquals(dequeueAndGetStageId(), dagOf2Stages.get(1).getId());

        assertEquals(dequeueAndGetStageId(), dagOf2Stages.get(0).getId());

        assertEquals(dequeueAndGetStageId(), dagOf2Stages.get(0).getId());
      } catch (Exception e) {
        e.printStackTrace();
      } finally {
        countDownLatch.countDown();
      }
    });

    countDownLatch.await();
  }

  /**
   * Schedule the task groups in a physical stage.
   * @param stage the stage to schedule.
   */
  private void scheduleStage(final PhysicalStage stage) {
    stage.getTaskGroupIds().forEach(taskGroupId ->
<<<<<<< HEAD
        pendingTaskGroupPriorityQueue.enqueue(
            new ScheduledTaskGroup("TestPlan", stage.getSerializedTaskGroupDag(), taskGroupId,
                Collections.emptyList(), Collections.emptyList(), 0, stage.getContainerType(), false)));
=======
        pendingTaskGroupPriorityQueue.enqueue(new ScheduledTaskGroup(
            "TestPlan", stage.getSerializedTaskGroupDag(), taskGroupId, Collections.emptyList(),
            Collections.emptyList(), 0, stage.getContainerType(), Collections.emptyMap())));
>>>>>>> c5c7dd2b
  }

  /**
   * Dequeues a scheduled task group from the task group priority queue and get it's stage name.
   * @return the stage name of the dequeued task group.
   */
  private String dequeueAndGetStageId() {
    final ScheduledTaskGroup scheduledTaskGroup = pendingTaskGroupPriorityQueue.dequeue().get();
    return RuntimeIdGenerator.getStageIdFromTaskGroupId(scheduledTaskGroup.getTaskGroupId());
  }
}<|MERGE_RESOLUTION|>--- conflicted
+++ resolved
@@ -379,15 +379,9 @@
    */
   private void scheduleStage(final PhysicalStage stage) {
     stage.getTaskGroupIds().forEach(taskGroupId ->
-<<<<<<< HEAD
-        pendingTaskGroupPriorityQueue.enqueue(
-            new ScheduledTaskGroup("TestPlan", stage.getSerializedTaskGroupDag(), taskGroupId,
-                Collections.emptyList(), Collections.emptyList(), 0, stage.getContainerType(), false)));
-=======
         pendingTaskGroupPriorityQueue.enqueue(new ScheduledTaskGroup(
             "TestPlan", stage.getSerializedTaskGroupDag(), taskGroupId, Collections.emptyList(),
-            Collections.emptyList(), 0, stage.getContainerType(), Collections.emptyMap())));
->>>>>>> c5c7dd2b
+            Collections.emptyList(), 0, stage.getContainerType(), Collections.emptyMap(), false)));
   }
 
   /**
