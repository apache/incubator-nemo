/*
 * Copyright (C) 2017 Seoul National University
 *
 * Licensed under the Apache License, Version 2.0 (the "License");
 * you may not use this file except in compliance with the License.
 * You may obtain a copy of the License at
 *
 *         http://www.apache.org/licenses/LICENSE-2.0
 *
 * Unless required by applicable law or agreed to in writing, software
 * distributed under the License is distributed on an "AS IS" BASIS,
 * WITHOUT WARRANTIES OR CONDITIONS OF ANY KIND, either express or implied.
 * See the License for the specific language governing permissions and
 * limitations under the License.
 */
package edu.snu.coral.tests.runtime.executor;

import edu.snu.coral.common.coder.Coder;
import edu.snu.coral.common.dag.DAG;
import edu.snu.coral.common.dag.DAGBuilder;
import edu.snu.coral.common.ir.OutputCollector;
import edu.snu.coral.common.ir.Readable;
import edu.snu.coral.common.ir.vertex.transform.Transform;
import edu.snu.coral.common.ir.edge.executionproperty.DataStoreProperty;
import edu.snu.coral.common.ir.executionproperty.ExecutionPropertyMap;
import edu.snu.coral.common.ir.vertex.IRVertex;
import edu.snu.coral.runtime.common.RuntimeIdGenerator;
import edu.snu.coral.runtime.common.plan.RuntimeEdge;
import edu.snu.coral.runtime.common.plan.physical.*;
import edu.snu.coral.runtime.common.state.TaskState;
import edu.snu.coral.runtime.executor.MetricMessageSender;
import edu.snu.coral.runtime.executor.TaskGroupExecutor;
import edu.snu.coral.runtime.executor.TaskGroupStateManager;
import edu.snu.coral.runtime.executor.datatransfer.DataTransferFactory;
import edu.snu.coral.runtime.executor.datatransfer.InputReader;
import edu.snu.coral.runtime.executor.datatransfer.OutputWriter;
import org.junit.Before;
import org.junit.Test;
import org.junit.runner.RunWith;
import org.mockito.invocation.InvocationOnMock;
import org.mockito.stubbing.Answer;
import org.powermock.core.classloader.annotations.PrepareForTest;
import org.powermock.modules.junit4.PowerMockRunner;

import java.util.*;
import java.util.concurrent.CompletableFuture;
import java.util.stream.Collectors;
import java.util.stream.Stream;
import java.util.stream.StreamSupport;

import static edu.snu.coral.tests.runtime.RuntimeTestUtil.getRangedNumList;
import static org.junit.Assert.assertEquals;
import static org.mockito.ArgumentMatchers.anyInt;
import static org.mockito.ArgumentMatchers.anyString;
import static org.mockito.Matchers.any;
import static org.mockito.Mockito.*;

/**
 * Tests {@link TaskGroupExecutor}.
 */
@RunWith(PowerMockRunner.class)
@PrepareForTest({InputReader.class, OutputWriter.class, DataTransferFactory.class,
    TaskGroupStateManager.class, PhysicalStageEdge.class})
public final class TaskGroupExecutorTest {
  private static final int DATA_SIZE = 100;
  private static final String CONTAINER_TYPE = "CONTAINER_TYPE";
  private static final int SOURCE_PARALLELISM = 5;
  private List elements;
  private Map<String, List<Iterable>> taskIdToOutputData;
  private DataTransferFactory dataTransferFactory;
  private TaskGroupStateManager taskGroupStateManager;
  private Map<String, List<TaskState.State>> taskIdToStateList;
  private List<TaskState.State> expectedTaskStateList;
  private MetricMessageSender metricMessageSender;

  @Before
  public void setUp() throws Exception {
    elements = getRangedNumList(0, DATA_SIZE);
    taskIdToStateList = new HashMap<>();
    expectedTaskStateList = new ArrayList<>();
    expectedTaskStateList.add(TaskState.State.EXECUTING);
    expectedTaskStateList.add(TaskState.State.COMPLETE);

    // Mock a TaskGroupStateManager. It accumulates the state change into a list.
    taskGroupStateManager = mock(TaskGroupStateManager.class);
    doAnswer(new Answer() {
      @Override
      public Object answer(final InvocationOnMock invocationOnMock) throws Throwable {
        final Object[] args = invocationOnMock.getArguments();
        final String taskId = (String) args[0];
        final TaskState.State taskState = (TaskState.State) args[1];
        taskIdToStateList.computeIfAbsent(taskId, absentTaskId -> new ArrayList<>());
        taskIdToStateList.get(taskId).add(taskState);
        return null;
      }
    }).when(taskGroupStateManager).onTaskStateChanged(any(), any(), any());

    // Mock a DataTransferFactory.
    taskIdToOutputData = new HashMap<>();
    dataTransferFactory = mock(DataTransferFactory.class);
    when(dataTransferFactory.createLocalReader(anyInt(), any())).then(new IntraStageReaderAnswer());
    when(dataTransferFactory.createReader(anyInt(), any(), any())).then(new InterStageReaderAnswer());
    when(dataTransferFactory.createLocalWriter(any(), anyInt(), any())).then(new WriterAnswer());
    when(dataTransferFactory.createWriter(any(), anyInt(), any(), any())).then(new WriterAnswer());

    // Mock a MetricMessageSender.
    metricMessageSender = mock(MetricMessageSender.class);
    doNothing().when(metricMessageSender).send(anyString(), anyString());
    doNothing().when(metricMessageSender).close();
  }

  /**
   * Test the {@link BoundedSourceTask} processing in {@link TaskGroupExecutor}.
   */
  @Test(timeout=2000)
  public void testSourceTask() throws Exception {
    // Create a task group only having a source task.
    final IRVertex sourceIRVertex = new SimpleIRVertex();
    final String sourceIrVertexId = sourceIRVertex.getId();

    final String sourceTaskId = RuntimeIdGenerator.generateLogicalTaskId("Source_IR_Vertex");
    final String stageId = RuntimeIdGenerator.generateStageId(0);

    final BoundedSourceTask<Integer> boundedSourceTask = new BoundedSourceTask<>(sourceTaskId, sourceIrVertexId);
    final Readable readable = new Readable() {
      @Override
      public Iterable read() throws Exception {
        return elements;
      }
    };
    final Map<String, Readable> logicalIdToReadable = new HashMap<>();
    logicalIdToReadable.put(sourceTaskId, readable);

    final DAG<Task, RuntimeEdge<Task>> taskDag =
        new DAGBuilder<Task, RuntimeEdge<Task>>().addVertex(boundedSourceTask).build();
    final PhysicalStageEdge stageOutEdge = mock(PhysicalStageEdge.class);
    when(stageOutEdge.getSrcVertex()).thenReturn(sourceIRVertex);
    final String taskGroupId = RuntimeIdGenerator.generateTaskGroupId(0, stageId);
    final ScheduledTaskGroup scheduledTaskGroup =
        new ScheduledTaskGroup("testSourceTask", new byte[0], taskGroupId, Collections.emptyList(),
<<<<<<< HEAD
            Collections.singletonList(stageOutEdge), 0, CONTAINER_TYPE, logicalIdToReadable, false);
=======
            Collections.singletonList(stageOutEdge), 0, CONTAINER_TYPE, logicalIdToReadable);
>>>>>>> 1af4fc63

    // Execute the task group.
    final TaskGroupExecutor taskGroupExecutor = new TaskGroupExecutor(
        scheduledTaskGroup, taskDag, taskGroupStateManager, dataTransferFactory, metricMessageSender);
    taskGroupExecutor.execute();

    // Check the output.
    assertEquals(1, taskIdToOutputData.get(sourceTaskId).size());
    assertEquals(elements, taskIdToOutputData.get(sourceTaskId).get(0));
    // Check the state transition.
    taskIdToStateList.forEach((taskId, taskStateList) -> assertEquals(expectedTaskStateList, taskStateList));
  }

  /**
   * Test the {@link OperatorTask} processing in {@link TaskGroupExecutor}.
   *
   * The DAG of the task group to test will looks like:
   * operator task 1 -> operator task 2
   *
   * The output data from upstream stage will be split
   * according to source parallelism through {@link InterStageReaderAnswer}.
   * Because of this, the operator task 1 will process multiple partitions and emit data in multiple times also.
   * On the other hand, operator task 2 will receive the output data once and produce a single output.
   */
  @Test//(timeout=2000)
  public void testOperatorTask() throws Exception {
    // Create a task group with two operator tasks.
    final IRVertex operatorIRVertex1 = new SimpleIRVertex();
    final IRVertex operatorIRVertex2 = new SimpleIRVertex();
    final String operatorIRVertexId1 = operatorIRVertex1.getId();
    final String operatorIRVertexId2 = operatorIRVertex2.getId();
    final String runtimeIREdgeId = "Runtime edge between operator tasks";

    final String operatorTaskId1 = RuntimeIdGenerator.generateLogicalTaskId("Operator_vertex_1");
    final String operatorTaskId2 = RuntimeIdGenerator.generateLogicalTaskId("Operator_vertex_2");
    final String stageId = RuntimeIdGenerator.generateStageId(1);

    final OperatorTask operatorTask1 =
        new OperatorTask(operatorTaskId1, operatorIRVertexId1, new SimpleTransform());
    final OperatorTask operatorTask2 =
        new OperatorTask(operatorTaskId2, operatorIRVertexId2, new SimpleTransform());
    final Coder coder = Coder.DUMMY_CODER;
    ExecutionPropertyMap edgeProperties = new ExecutionPropertyMap(runtimeIREdgeId);
    edgeProperties.put(DataStoreProperty.of(DataStoreProperty.Value.MemoryStore));
    final DAG<Task, RuntimeEdge<Task>> taskDag = new DAGBuilder<Task, RuntimeEdge<Task>>()
        .addVertex(operatorTask1)
        .addVertex(operatorTask2)
        .connectVertices(new RuntimeEdge<Task>(
            runtimeIREdgeId, edgeProperties, operatorTask1, operatorTask2, coder))
        .build();
    final String taskGroupId = RuntimeIdGenerator.generateTaskGroupId(0, stageId);
    final PhysicalStageEdge stageInEdge = mock(PhysicalStageEdge.class);
    when(stageInEdge.getDstVertex()).thenReturn(operatorIRVertex1);
    final PhysicalStageEdge stageOutEdge = mock(PhysicalStageEdge.class);
    when(stageOutEdge.getSrcVertex()).thenReturn(operatorIRVertex2);
    final ScheduledTaskGroup scheduledTaskGroup =
        new ScheduledTaskGroup("testSourceTask", new byte[0], taskGroupId, Collections.singletonList(stageInEdge),
<<<<<<< HEAD
            Collections.singletonList(stageOutEdge), 0, CONTAINER_TYPE, Collections.emptyMap(), false);
=======
            Collections.singletonList(stageOutEdge), 0, CONTAINER_TYPE, Collections.emptyMap());
>>>>>>> 1af4fc63

    // Execute the task group.
    final TaskGroupExecutor taskGroupExecutor = new TaskGroupExecutor(
        scheduledTaskGroup, taskDag, taskGroupStateManager, dataTransferFactory, metricMessageSender);
    taskGroupExecutor.execute();

    // Check the output.
    assertEquals(SOURCE_PARALLELISM, taskIdToOutputData.get(operatorTaskId1).size()); // Multiple output emission.
    final List<Iterable> outputs = taskIdToOutputData.get(operatorTaskId1);
    final List concatStreamBase = new ArrayList<>();
    Stream<Object> concatStream = concatStreamBase.stream();
    for (int srcIdx = 0; srcIdx < SOURCE_PARALLELISM; srcIdx++) {
      concatStream = Stream.concat(concatStream, StreamSupport.stream(outputs.get(srcIdx).spliterator(), false));
    }
    assertEquals(elements, concatStream.collect(Collectors.toList()));
    assertEquals(1, taskIdToOutputData.get(operatorTaskId2).size());
    assertEquals(elements, taskIdToOutputData.get(operatorTaskId2).get(0));
    // Check the state transition.
    taskIdToStateList.forEach((taskId, taskStateList) -> assertEquals(expectedTaskStateList, taskStateList));
  }

  /**
   * Represents the answer return an intra-stage {@link InputReader},
   * which will have a single iterable from the upstream task.
   */
  private class IntraStageReaderAnswer implements Answer<InputReader> {
    @Override
    public InputReader answer(final InvocationOnMock invocationOnMock) throws Throwable {
      // Read the data.
      final List<CompletableFuture<Iterator>> inputFutures = new ArrayList<>();
      inputFutures.add(CompletableFuture.completedFuture(elements.iterator()));
      final InputReader inputReader = mock(InputReader.class);
      when(inputReader.read()).thenReturn(inputFutures);
      when(inputReader.isSideInputReader()).thenReturn(false);
      when(inputReader.getSourceParallelism()).thenReturn(1);
      return inputReader;
    }
  }

  /**
   * Represents the answer return an inter-stage {@link InputReader},
   * which will have multiple iterable according to the source parallelism.
   */
  private class InterStageReaderAnswer implements Answer<InputReader> {
    @Override
    public InputReader answer(final InvocationOnMock invocationOnMock) throws Throwable {
      final List<CompletableFuture<Iterator>> inputFutures = new ArrayList<>(SOURCE_PARALLELISM);
      final int elementsPerSource = DATA_SIZE / SOURCE_PARALLELISM;
      for (int i = 0; i < SOURCE_PARALLELISM; i++) {
        inputFutures.add(CompletableFuture.completedFuture(
            elements.subList(i * elementsPerSource, (i + 1) * elementsPerSource).iterator()));
      }
      final InputReader inputReader = mock(InputReader.class);
      when(inputReader.read()).thenReturn(inputFutures);
      when(inputReader.isSideInputReader()).thenReturn(false);
      when(inputReader.getSourceParallelism()).thenReturn(SOURCE_PARALLELISM);
      return inputReader;
    }
  }

  /**
   * Represents the answer return a {@link OutputWriter},
   * which will stores the data to the map between task id and output data.
   */
  private class WriterAnswer implements Answer<OutputWriter> {
    @Override
    public OutputWriter answer(final InvocationOnMock invocationOnMock) throws Throwable {
      final Object[] args = invocationOnMock.getArguments();
      final Task dstTask = (Task) args[0];
      final OutputWriter outputWriter = mock(OutputWriter.class);
      doAnswer(new Answer() {
        @Override
        public Object answer(final InvocationOnMock invocationOnMock) throws Throwable {
          final Object[] args = invocationOnMock.getArguments();
          final Iterable dataToWrite = (Iterable) args[0];
          taskIdToOutputData.computeIfAbsent(dstTask.getId(), emptyTaskId -> new ArrayList<>());
          taskIdToOutputData.get(dstTask.getId()).add(dataToWrite);
          return null;
        }
      }).when(outputWriter).write(any());
      return outputWriter;
    }
  }

  /**
   * Simple {@link IRVertex} for testing.
   */
  private class SimpleIRVertex extends IRVertex {
    @Override
    public IRVertex getClone() {
      return null; // Not used.
    }
  }

  /**
   * Simple {@link Transform} for testing.
   * @param <T> input/output type.
   */
  private class SimpleTransform<T> implements Transform<T, T> {
    private OutputCollector<T> outputCollector;

    @Override
    public void prepare(final Context context, final OutputCollector<T> outputCollector) {
      this.outputCollector = outputCollector;
    }

    @Override
    public void onData(final Iterator<T> elements, final String srcVertexId) {
      elements.forEachRemaining(element -> outputCollector.emit(element));
    }

    @Override
    public void close() {
      // Do nothing.
    }
  }
}<|MERGE_RESOLUTION|>--- conflicted
+++ resolved
@@ -138,11 +138,7 @@
     final String taskGroupId = RuntimeIdGenerator.generateTaskGroupId(0, stageId);
     final ScheduledTaskGroup scheduledTaskGroup =
         new ScheduledTaskGroup("testSourceTask", new byte[0], taskGroupId, Collections.emptyList(),
-<<<<<<< HEAD
             Collections.singletonList(stageOutEdge), 0, CONTAINER_TYPE, logicalIdToReadable, false);
-=======
-            Collections.singletonList(stageOutEdge), 0, CONTAINER_TYPE, logicalIdToReadable);
->>>>>>> 1af4fc63
 
     // Execute the task group.
     final TaskGroupExecutor taskGroupExecutor = new TaskGroupExecutor(
@@ -200,11 +196,7 @@
     when(stageOutEdge.getSrcVertex()).thenReturn(operatorIRVertex2);
     final ScheduledTaskGroup scheduledTaskGroup =
         new ScheduledTaskGroup("testSourceTask", new byte[0], taskGroupId, Collections.singletonList(stageInEdge),
-<<<<<<< HEAD
             Collections.singletonList(stageOutEdge), 0, CONTAINER_TYPE, Collections.emptyMap(), false);
-=======
-            Collections.singletonList(stageOutEdge), 0, CONTAINER_TYPE, Collections.emptyMap());
->>>>>>> 1af4fc63
 
     // Execute the task group.
     final TaskGroupExecutor taskGroupExecutor = new TaskGroupExecutor(
