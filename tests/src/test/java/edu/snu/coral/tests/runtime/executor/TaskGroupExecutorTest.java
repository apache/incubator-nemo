/*
 * Copyright (C) 2017 Seoul National University
 *
 * Licensed under the Apache License, Version 2.0 (the "License");
 * you may not use this file except in compliance with the License.
 * You may obtain a copy of the License at
 *
 *         http://www.apache.org/licenses/LICENSE-2.0
 *
 * Unless required by applicable law or agreed to in writing, software
 * distributed under the License is distributed on an "AS IS" BASIS,
 * WITHOUT WARRANTIES OR CONDITIONS OF ANY KIND, either express or implied.
 * See the License for the specific language governing permissions and
 * limitations under the License.
 */
package edu.snu.coral.tests.runtime.executor;

import edu.snu.coral.common.coder.Coder;
import edu.snu.coral.common.dag.DAG;
import edu.snu.coral.common.dag.DAGBuilder;
import edu.snu.coral.common.ir.OutputCollector;
import edu.snu.coral.common.ir.Readable;
import edu.snu.coral.common.ir.vertex.transform.Transform;
import edu.snu.coral.common.ir.edge.executionproperty.DataStoreProperty;
import edu.snu.coral.common.ir.executionproperty.ExecutionPropertyMap;
import edu.snu.coral.common.ir.vertex.IRVertex;
import edu.snu.coral.runtime.common.RuntimeIdGenerator;
import edu.snu.coral.runtime.common.plan.RuntimeEdge;
import edu.snu.coral.runtime.common.plan.physical.*;
import edu.snu.coral.runtime.common.state.TaskState;
import edu.snu.coral.runtime.executor.TaskGroupExecutor;
import edu.snu.coral.runtime.executor.TaskGroupStateManager;
import edu.snu.coral.runtime.executor.datatransfer.DataTransferFactory;
import edu.snu.coral.runtime.executor.datatransfer.InputReader;
import edu.snu.coral.runtime.executor.datatransfer.OutputWriter;
import org.junit.Before;
import org.junit.Test;
import org.junit.runner.RunWith;
import org.mockito.invocation.InvocationOnMock;
import org.mockito.stubbing.Answer;
import org.powermock.core.classloader.annotations.PrepareForTest;
import org.powermock.modules.junit4.PowerMockRunner;

import java.util.*;
import java.util.concurrent.CompletableFuture;
import java.util.stream.Collectors;
import java.util.stream.Stream;
import java.util.stream.StreamSupport;

import static edu.snu.coral.tests.runtime.RuntimeTestUtil.getRangedNumList;
import static org.junit.Assert.assertEquals;
import static org.mockito.ArgumentMatchers.anyInt;
import static org.mockito.Matchers.any;
import static org.mockito.Mockito.doAnswer;
import static org.mockito.Mockito.mock;
import static org.mockito.Mockito.when;

/**
 * Tests {@link TaskGroupExecutor}.
 */
@RunWith(PowerMockRunner.class)
@PrepareForTest({InputReader.class, OutputWriter.class, DataTransferFactory.class,
    TaskGroupStateManager.class, PhysicalStageEdge.class})
public final class TaskGroupExecutorTest {
  private static final int DATA_SIZE = 100;
  private static final String CONTAINER_TYPE = "CONTAINER_TYPE";
  private static final int SOURCE_PARALLELISM = 5;
  private List elements;
  private Map<String, List<Iterable>> taskIdToOutputData;
  private DataTransferFactory dataTransferFactory;
  private TaskGroupStateManager taskGroupStateManager;
  private Map<String, List<TaskState.State>> taskIdToStateList;
  private List<TaskState.State> expectedTaskStateList;

  @Before
  public void setUp() throws Exception {
    elements = getRangedNumList(0, DATA_SIZE);
    taskIdToStateList = new HashMap<>();
    expectedTaskStateList = new ArrayList<>();
    expectedTaskStateList.add(TaskState.State.EXECUTING);
    expectedTaskStateList.add(TaskState.State.COMPLETE);

    // Mock a TaskGroupStateManager. It accumulates the state change into a list.
    taskGroupStateManager = mock(TaskGroupStateManager.class);
    doAnswer(new Answer() {
      @Override
      public Object answer(final InvocationOnMock invocationOnMock) throws Throwable {
        final Object[] args = invocationOnMock.getArguments();
        final String taskId = (String) args[0];
        final TaskState.State taskState = (TaskState.State) args[1];
        taskIdToStateList.computeIfAbsent(taskId, absentTaskId -> new ArrayList<>());
        taskIdToStateList.get(taskId).add(taskState);
        return null;
      }
    }).when(taskGroupStateManager).onTaskStateChanged(any(), any(), any());

    // Mock a DataTransferFactory.
    taskIdToOutputData = new HashMap<>();
    dataTransferFactory = mock(DataTransferFactory.class);
    when(dataTransferFactory.createLocalReader(anyInt(), any())).then(new IntraStageReaderAnswer());
    when(dataTransferFactory.createReader(anyInt(), any(), any())).then(new InterStageReaderAnswer());
    when(dataTransferFactory.createLocalWriter(any(), anyInt(), any())).then(new WriterAnswer());
    when(dataTransferFactory.createWriter(any(), anyInt(), any(), any())).then(new WriterAnswer());
  }

  /**
   * Test the {@link BoundedSourceTask} processing in {@link TaskGroupExecutor}.
   */
  @Test(timeout=2000)
  public void testSourceTask() throws Exception {
    // Create a task group only having a source task.
    final IRVertex sourceIRVertex = new SimpleIRVertex();
    final String sourceIrVertexId = sourceIRVertex.getId();

    final String sourceTaskId = RuntimeIdGenerator.generateLogicalTaskId("Source_IR_Vertex");
    final String stageId = RuntimeIdGenerator.generateStageId(0);

    final BoundedSourceTask<Integer> boundedSourceTask = new BoundedSourceTask<>(sourceTaskId, sourceIrVertexId);
    final Readable readable = new Readable() {
      @Override
      public Iterable read() throws Exception {
        return elements;
      }
    };
    final Map<String, Readable> logicalIdToReadable = new HashMap<>();
    logicalIdToReadable.put(sourceTaskId, readable);

    final DAG<Task, RuntimeEdge<Task>> taskDag =
        new DAGBuilder<Task, RuntimeEdge<Task>>().addVertex(boundedSourceTask).build();
    final PhysicalStageEdge stageOutEdge = mock(PhysicalStageEdge.class);
    when(stageOutEdge.getSrcVertex()).thenReturn(sourceIRVertex);
    final String taskGroupId = RuntimeIdGenerator.generateTaskGroupId(0, stageId);
    final ScheduledTaskGroup scheduledTaskGroup =
<<<<<<< HEAD
        new ScheduledTaskGroup("testSourceTask", new byte[0], taskGroupId,
            Collections.emptyList(), Collections.singletonList(stageOutEdge), 0, CONTAINER_TYPE, false);
=======
        new ScheduledTaskGroup("testSourceTask", new byte[0], taskGroupId, Collections.emptyList(),
            Collections.singletonList(stageOutEdge), 0, CONTAINER_TYPE, logicalIdToReadable);
>>>>>>> c5c7dd2b

    // Execute the task group.
    final TaskGroupExecutor taskGroupExecutor = new TaskGroupExecutor(
        scheduledTaskGroup, taskDag, taskGroupStateManager, dataTransferFactory);
    taskGroupExecutor.execute();

    // Check the output.
    assertEquals(1, taskIdToOutputData.get(sourceTaskId).size());
    assertEquals(elements, taskIdToOutputData.get(sourceTaskId).get(0));
    // Check the state transition.
    taskIdToStateList.forEach((taskId, taskStateList) -> assertEquals(expectedTaskStateList, taskStateList));
  }

  /**
   * Test the {@link OperatorTask} processing in {@link TaskGroupExecutor}.
   *
   * The DAG of the task group to test will looks like:
   * operator task 1 -> operator task 2
   *
   * The output data from upstream stage will be split
   * according to source parallelism through {@link InterStageReaderAnswer}.
   * Because of this, the operator task 1 will process multiple partitions and emit data in multiple times also.
   * On the other hand, operator task 2 will receive the output data once and produce a single output.
   */
  @Test//(timeout=2000)
  public void testOperatorTask() throws Exception {
    // Create a task group with two operator tasks.
    final IRVertex operatorIRVertex1 = new SimpleIRVertex();
    final IRVertex operatorIRVertex2 = new SimpleIRVertex();
    final String operatorIRVertexId1 = operatorIRVertex1.getId();
    final String operatorIRVertexId2 = operatorIRVertex2.getId();
    final String runtimeIREdgeId = "Runtime edge between operator tasks";

    final String operatorTaskId1 = RuntimeIdGenerator.generateLogicalTaskId("Operator_vertex_1");
    final String operatorTaskId2 = RuntimeIdGenerator.generateLogicalTaskId("Operator_vertex_2");
    final String stageId = RuntimeIdGenerator.generateStageId(1);

    final OperatorTask operatorTask1 =
        new OperatorTask(operatorTaskId1, operatorIRVertexId1, new SimpleTransform());
    final OperatorTask operatorTask2 =
        new OperatorTask(operatorTaskId2, operatorIRVertexId2, new SimpleTransform());
    final Coder coder = Coder.DUMMY_CODER;
    ExecutionPropertyMap edgeProperties = new ExecutionPropertyMap(runtimeIREdgeId);
    edgeProperties.put(DataStoreProperty.of(DataStoreProperty.Value.MemoryStore));
    final DAG<Task, RuntimeEdge<Task>> taskDag = new DAGBuilder<Task, RuntimeEdge<Task>>()
        .addVertex(operatorTask1)
        .addVertex(operatorTask2)
        .connectVertices(new RuntimeEdge<Task>(
            runtimeIREdgeId, edgeProperties, operatorTask1, operatorTask2, coder))
        .build();
    final String taskGroupId = RuntimeIdGenerator.generateTaskGroupId(0, stageId);
    final PhysicalStageEdge stageInEdge = mock(PhysicalStageEdge.class);
    when(stageInEdge.getDstVertex()).thenReturn(operatorIRVertex1);
    final PhysicalStageEdge stageOutEdge = mock(PhysicalStageEdge.class);
    when(stageOutEdge.getSrcVertex()).thenReturn(operatorIRVertex2);
    final ScheduledTaskGroup scheduledTaskGroup =
<<<<<<< HEAD
        new ScheduledTaskGroup("testSourceTask", new byte[0], taskGroupId,
            Collections.singletonList(stageInEdge), Collections.singletonList(stageOutEdge), 0, CONTAINER_TYPE, false);
=======
        new ScheduledTaskGroup("testSourceTask", new byte[0], taskGroupId, Collections.singletonList(stageInEdge),
            Collections.singletonList(stageOutEdge), 0, CONTAINER_TYPE, Collections.emptyMap());
>>>>>>> c5c7dd2b

    // Execute the task group.
    final TaskGroupExecutor taskGroupExecutor = new TaskGroupExecutor(
        scheduledTaskGroup, taskDag, taskGroupStateManager, dataTransferFactory);
    taskGroupExecutor.execute();

    // Check the output.
    assertEquals(SOURCE_PARALLELISM, taskIdToOutputData.get(operatorTaskId1).size()); // Multiple output emission.
    final List<Iterable> outputs = taskIdToOutputData.get(operatorTaskId1);
    final List concatStreamBase = new ArrayList<>();
    Stream<Object> concatStream = concatStreamBase.stream();
    for (int srcIdx = 0; srcIdx < SOURCE_PARALLELISM; srcIdx++) {
      concatStream = Stream.concat(concatStream, StreamSupport.stream(outputs.get(srcIdx).spliterator(), false));
    }
    assertEquals(elements, concatStream.collect(Collectors.toList()));
    assertEquals(1, taskIdToOutputData.get(operatorTaskId2).size());
    assertEquals(elements, taskIdToOutputData.get(operatorTaskId2).get(0));
    // Check the state transition.
    taskIdToStateList.forEach((taskId, taskStateList) -> assertEquals(expectedTaskStateList, taskStateList));
  }

  /**
   * Represents the answer return an intra-stage {@link InputReader},
   * which will have a single iterable from the upstream task.
   */
  private class IntraStageReaderAnswer implements Answer<InputReader> {
    @Override
    public InputReader answer(final InvocationOnMock invocationOnMock) throws Throwable {
      // Read the data.
      final List<CompletableFuture<Iterator>> inputFutures = new ArrayList<>();
      inputFutures.add(CompletableFuture.completedFuture(elements.iterator()));
      final InputReader inputReader = mock(InputReader.class);
      when(inputReader.read()).thenReturn(inputFutures);
      when(inputReader.isSideInputReader()).thenReturn(false);
      when(inputReader.getSourceParallelism()).thenReturn(1);
      return inputReader;
    }
  }

  /**
   * Represents the answer return an inter-stage {@link InputReader},
   * which will have multiple iterable according to the source parallelism.
   */
  private class InterStageReaderAnswer implements Answer<InputReader> {
    @Override
    public InputReader answer(final InvocationOnMock invocationOnMock) throws Throwable {
      final List<CompletableFuture<Iterator>> inputFutures = new ArrayList<>(SOURCE_PARALLELISM);
      final int elementsPerSource = DATA_SIZE / SOURCE_PARALLELISM;
      for (int i = 0; i < SOURCE_PARALLELISM; i++) {
        inputFutures.add(CompletableFuture.completedFuture(
            elements.subList(i * elementsPerSource, (i + 1) * elementsPerSource).iterator()));
      }
      final InputReader inputReader = mock(InputReader.class);
      when(inputReader.read()).thenReturn(inputFutures);
      when(inputReader.isSideInputReader()).thenReturn(false);
      when(inputReader.getSourceParallelism()).thenReturn(SOURCE_PARALLELISM);
      return inputReader;
    }
  }

  /**
   * Represents the answer return a {@link OutputWriter},
   * which will stores the data to the map between task id and output data.
   */
  private class WriterAnswer implements Answer<OutputWriter> {
    @Override
    public OutputWriter answer(final InvocationOnMock invocationOnMock) throws Throwable {
      final Object[] args = invocationOnMock.getArguments();
      final Task dstTask = (Task) args[0];
      final OutputWriter outputWriter = mock(OutputWriter.class);
      doAnswer(new Answer() {
        @Override
        public Object answer(final InvocationOnMock invocationOnMock) throws Throwable {
          final Object[] args = invocationOnMock.getArguments();
          final Iterable dataToWrite = (Iterable) args[0];
          taskIdToOutputData.computeIfAbsent(dstTask.getId(), emptyTaskId -> new ArrayList<>());
          taskIdToOutputData.get(dstTask.getId()).add(dataToWrite);
          return null;
        }
      }).when(outputWriter).write(any());
      return outputWriter;
    }
  }

  /**
   * Simple {@link IRVertex} for testing.
   */
  private class SimpleIRVertex extends IRVertex {
    @Override
    public IRVertex getClone() {
      return null; // Not used.
    }
  }

  /**
   * Simple {@link Transform} for testing.
   * @param <T> input/output type.
   */
  private class SimpleTransform<T> implements Transform<T, T> {
    private OutputCollector<T> outputCollector;

    @Override
    public void prepare(final Context context, final OutputCollector<T> outputCollector) {
      this.outputCollector = outputCollector;
    }

    @Override
    public void onData(final Iterator<T> elements, final String srcVertexId) {
      elements.forEachRemaining(element -> outputCollector.emit(element));
    }

    @Override
    public void close() {
      // Do nothing.
    }
  }
}<|MERGE_RESOLUTION|>--- conflicted
+++ resolved
@@ -131,13 +131,8 @@
     when(stageOutEdge.getSrcVertex()).thenReturn(sourceIRVertex);
     final String taskGroupId = RuntimeIdGenerator.generateTaskGroupId(0, stageId);
     final ScheduledTaskGroup scheduledTaskGroup =
-<<<<<<< HEAD
-        new ScheduledTaskGroup("testSourceTask", new byte[0], taskGroupId,
-            Collections.emptyList(), Collections.singletonList(stageOutEdge), 0, CONTAINER_TYPE, false);
-=======
         new ScheduledTaskGroup("testSourceTask", new byte[0], taskGroupId, Collections.emptyList(),
-            Collections.singletonList(stageOutEdge), 0, CONTAINER_TYPE, logicalIdToReadable);
->>>>>>> c5c7dd2b
+            Collections.singletonList(stageOutEdge), 0, CONTAINER_TYPE, logicalIdToReadable, false);
 
     // Execute the task group.
     final TaskGroupExecutor taskGroupExecutor = new TaskGroupExecutor(
@@ -194,13 +189,8 @@
     final PhysicalStageEdge stageOutEdge = mock(PhysicalStageEdge.class);
     when(stageOutEdge.getSrcVertex()).thenReturn(operatorIRVertex2);
     final ScheduledTaskGroup scheduledTaskGroup =
-<<<<<<< HEAD
-        new ScheduledTaskGroup("testSourceTask", new byte[0], taskGroupId,
-            Collections.singletonList(stageInEdge), Collections.singletonList(stageOutEdge), 0, CONTAINER_TYPE, false);
-=======
         new ScheduledTaskGroup("testSourceTask", new byte[0], taskGroupId, Collections.singletonList(stageInEdge),
-            Collections.singletonList(stageOutEdge), 0, CONTAINER_TYPE, Collections.emptyMap());
->>>>>>> c5c7dd2b
+            Collections.singletonList(stageOutEdge), 0, CONTAINER_TYPE, Collections.emptyMap(), false);
 
     // Execute the task group.
     final TaskGroupExecutor taskGroupExecutor = new TaskGroupExecutor(
