--- conflicted
+++ resolved
@@ -203,14 +203,9 @@
     final List<ScheduledTaskGroup> scheduledTaskGroups = new ArrayList<>(parallelism);
     for (int taskGroupIdx = 0; taskGroupIdx < parallelism; taskGroupIdx++) {
       final String taskGroupId = RuntimeIdGenerator.generateTaskGroupId(taskGroupIdx, stageId);
-<<<<<<< HEAD
-      scheduledTaskGroups.add(new ScheduledTaskGroup("TestPlan", serializedTaskGroupDag, taskGroupId,
-          Collections.emptyList(), Collections.emptyList(), MAGIC_SCHEDULE_ATTEMPT_INDEX, containerType, false));
-=======
       scheduledTaskGroups.add(
           new ScheduledTaskGroup("TestPlan", serializedTaskGroupDag, taskGroupId, Collections.emptyList(),
-              Collections.emptyList(), MAGIC_SCHEDULE_ATTEMPT_INDEX, containerType, Collections.emptyMap()));
->>>>>>> c5c7dd2b
+              Collections.emptyList(), MAGIC_SCHEDULE_ATTEMPT_INDEX, containerType, Collections.emptyMap(), false));
     }
     return scheduledTaskGroups;
   }
