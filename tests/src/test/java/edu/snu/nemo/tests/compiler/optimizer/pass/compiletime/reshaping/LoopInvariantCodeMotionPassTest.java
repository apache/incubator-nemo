--- conflicted
+++ resolved
@@ -19,12 +19,8 @@
 import edu.snu.nemo.common.dag.DAG;
 import edu.snu.nemo.common.dag.DAGBuilder;
 import edu.snu.nemo.common.ir.edge.IREdge;
-<<<<<<< HEAD
 import edu.snu.nemo.common.ir.edge.executionproperty.DataCommunicationPatternProperty;
-=======
 import edu.snu.nemo.common.ir.edge.executionproperty.CoderProperty;
-import edu.snu.nemo.common.ir.executionproperty.ExecutionProperty;
->>>>>>> 7ac74780
 import edu.snu.nemo.common.ir.vertex.IRVertex;
 import edu.snu.nemo.common.ir.vertex.LoopVertex;
 import edu.snu.nemo.compiler.optimizer.pass.compiletime.reshaping.LoopExtractionPass;
@@ -92,19 +88,11 @@
           if (!e.getSrc().equals(vertex7)) {
             builder.connectVertices(e);
           } else {
-<<<<<<< HEAD
-            final Optional<IREdge> theIncomingEdge = newDAGIncomingEdge.stream().findFirst();
-            assertTrue(theIncomingEdge.isPresent());
-            final IREdge newIREdge =
-                new IREdge(theIncomingEdge.get().getPropertyValue(DataCommunicationPatternProperty.class).get(),
-                    theIncomingEdge.get().getSrc(), alsLoop, theIncomingEdge.get().getCoder());
-=======
             final Optional<IREdge> incomingEdge = newDAGIncomingEdge.stream().findFirst();
             assertTrue(incomingEdge.isPresent());
-            final IREdge newIREdge = new IREdge(incomingEdge.get().getProperty(
-                ExecutionProperty.Key.DataCommunicationPattern), incomingEdge.get().getSrc(), alsLoop);
-            newIREdge.setProperty(CoderProperty.of(incomingEdge.get().getProperty(ExecutionProperty.Key.Coder)));
->>>>>>> 7ac74780
+            final IREdge newIREdge = new IREdge(incomingEdge.get().getPropertyValue(
+                DataCommunicationPatternProperty.class).get(), incomingEdge.get().getSrc(), alsLoop);
+            newIREdge.setProperty(CoderProperty.of(incomingEdge.get().getPropertyValue(CoderProperty.class).get()));
             builder.connectVertices(newIREdge);
           }
         });
