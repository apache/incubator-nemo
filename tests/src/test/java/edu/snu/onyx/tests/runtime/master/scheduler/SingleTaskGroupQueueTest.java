/*
 * Copyright (C) 2017 Seoul National University
 *
 * Licensed under the Apache License, Version 2.0 (the "License");
 * you may not use this file except in compliance with the License.
 * You may obtain a copy of the License at
 *
 *         http://www.apache.org/licenses/LICENSE-2.0
 *
 * Unless required by applicable law or agreed to in writing, software
 * distributed under the License is distributed on an "AS IS" BASIS,
 * WITHOUT WARRANTIES OR CONDITIONS OF ANY KIND, either express or implied.
 * See the License for the specific language governing permissions and
 * limitations under the License.
 */
package edu.snu.onyx.tests.runtime.master.scheduler;

import edu.snu.onyx.common.coder.Coder;
import edu.snu.onyx.common.dag.DAG;
import edu.snu.onyx.common.dag.DAGBuilder;
import edu.snu.onyx.common.ir.vertex.transform.Transform;
import edu.snu.onyx.common.ir.edge.IREdge;
import edu.snu.onyx.common.ir.edge.executionproperty.DataCommunicationPatternProperty;
import edu.snu.onyx.common.ir.vertex.IRVertex;
import edu.snu.onyx.common.ir.vertex.OperatorVertex;
import edu.snu.onyx.common.ir.vertex.executionproperty.ExecutorPlacementProperty;
import edu.snu.onyx.common.ir.vertex.executionproperty.ParallelismProperty;
import edu.snu.onyx.compiler.optimizer.CompiletimeOptimizer;
import edu.snu.onyx.conf.JobConf;
import edu.snu.onyx.runtime.common.RuntimeIdGenerator;
import edu.snu.onyx.runtime.common.plan.physical.*;
import edu.snu.onyx.runtime.master.scheduler.SingleJobTaskGroupQueue;
import edu.snu.onyx.tests.compiler.optimizer.policy.TestPolicy;
import org.apache.reef.tang.Injector;
import org.apache.reef.tang.Tang;
import org.junit.Before;
import org.junit.Test;

import java.util.Collections;
import java.util.List;
import java.util.concurrent.CountDownLatch;
import java.util.concurrent.ExecutorService;
import java.util.concurrent.Executors;
import java.util.concurrent.Future;

import static org.junit.Assert.assertEquals;
import static org.mockito.Mockito.mock;

/**
 * Tests {@link SingleJobTaskGroupQueue}.
 */
public final class SingleTaskGroupQueueTest {
  private DAGBuilder<IRVertex, IREdge> irDAGBuilder;
  private SingleJobTaskGroupQueue pendingTaskGroupPriorityQueue;
  private PhysicalPlanGenerator physicalPlanGenerator;

  /**
   * To be used for a thread pool to execute task groups.
   */
  private ExecutorService executorService;

  @Before
  public void setUp() throws Exception{
    irDAGBuilder = new DAGBuilder<>();
    pendingTaskGroupPriorityQueue = new SingleJobTaskGroupQueue();
    executorService = Executors.newFixedThreadPool(2);

    final Injector injector = Tang.Factory.getTang().newInjector();
    injector.bindVolatileParameter(JobConf.DAGDirectory.class, "");
    physicalPlanGenerator = injector.getInstance(PhysicalPlanGenerator.class);
  }

  /**
   * This method builds a physical DAG starting from an IR DAG and submits it to {@link SingleJobTaskGroupQueue}.
   * Tests whether the dequeued TaskGroups are according to the stage-dependency priority.
   */
  @Test
  public void testPushPriority() throws Exception {
    final Transform t = mock(Transform.class);
    final IRVertex v1 = new OperatorVertex(t);
    v1.setProperty(ParallelismProperty.of(3));
    v1.setProperty(ExecutorPlacementProperty.of(ExecutorPlacementProperty.COMPUTE));
    irDAGBuilder.addVertex(v1);

    final IRVertex v2 = new OperatorVertex(t);
    v2.setProperty(ParallelismProperty.of(2));
    v2.setProperty(ExecutorPlacementProperty.of(ExecutorPlacementProperty.COMPUTE));
    irDAGBuilder.addVertex(v2);

    final IRVertex v3 = new OperatorVertex(t);
    v3.setProperty(ParallelismProperty.of(2));
    v3.setProperty(ExecutorPlacementProperty.of(ExecutorPlacementProperty.COMPUTE));
    irDAGBuilder.addVertex(v3);

    final IREdge e1 = new IREdge(DataCommunicationPatternProperty.Value.Shuffle, v1, v2, Coder.DUMMY_CODER);
    irDAGBuilder.connectVertices(e1);

    final IREdge e2 = new IREdge(DataCommunicationPatternProperty.Value.OneToOne, v2, v3, Coder.DUMMY_CODER);
    irDAGBuilder.connectVertices(e2);

    final DAG<IRVertex, IREdge> irDAG = CompiletimeOptimizer.optimize(irDAGBuilder.buildWithoutSourceSinkCheck(),
        new TestPolicy(true), "");

    final DAG<PhysicalStage, PhysicalStageEdge> physicalDAG = irDAG.convert(physicalPlanGenerator);

    pendingTaskGroupPriorityQueue.onJobScheduled(
        new PhysicalPlan("TestPlan", physicalDAG, physicalPlanGenerator.getTaskIRVertexMap()));

    final List<PhysicalStage> dagOf2Stages = physicalDAG.getTopologicalSort();

    // Make sure that ScheduleGroups have been assigned to satisfy PendingPQ's requirements.
    assertEquals(dagOf2Stages.get(0).getScheduleGroupIndex(), dagOf2Stages.get(1).getScheduleGroupIndex());

    // This mimics Batch Scheduler's behavior
    executorService.execute(() -> {
      // First schedule the children TaskGroups (since it is push).
      // BatchSingleJobScheduler will schedule TaskGroups in this order as well.
      scheduleStage(dagOf2Stages.get(1));
      // Then, schedule the parent TaskGroups.
<<<<<<< HEAD
      scheduleStage(dagOf2Stages.get(0));

      countDownLatch.countDown();
=======
      dagOf2Stages.get(0).getTaskGroupList().forEach(taskGroup ->
          pendingTaskGroupPriorityQueue.enqueue(new ScheduledTaskGroup("TestPlan", taskGroup, null, null, 0)));
>>>>>>> b8bb733c
    });

    // This mimics SchedulerRunner's behavior
    Future<?> testResult = executorService.submit(() -> {
      try {
        assertEquals(dequeueAndGetStageId(), dagOf2Stages.get(1).getId());
        final ScheduledTaskGroup dequeuedTaskGroup = pendingTaskGroupPriorityQueue.dequeue().get();
        assertEquals(RuntimeIdGenerator.getStageIdFromTaskGroupId(dequeuedTaskGroup.getTaskGroupId()),
            dagOf2Stages.get(1).getId());

        // Let's say we fail to schedule, and enqueue this TaskGroup back.
        pendingTaskGroupPriorityQueue.enqueue(dequeuedTaskGroup);
        assertEquals(dequeueAndGetStageId(), dagOf2Stages.get(1).getId());

        // Now that we've dequeued all of the children TaskGroups, we should now start getting the parents.
        assertEquals(dequeueAndGetStageId(), dagOf2Stages.get(0).getId());
        assertEquals(dequeueAndGetStageId(), dagOf2Stages.get(0).getId());
      } catch (Exception e) {
        e.printStackTrace();
        throw e;
      }
    });
    testResult.get();
    pendingTaskGroupPriorityQueue.printLog();
  }

  /**
   * This method builds a physical DAG starting from an IR DAG and submits it to {@link SingleJobTaskGroupQueue}.
   * Tests whether the dequeued TaskGroups are according to the stage-dependency priority.
   */
  @Test
  public void testPullPriority() throws Exception {
    final Transform t = mock(Transform.class);
    final IRVertex v1 = new OperatorVertex(t);
    v1.setProperty(ParallelismProperty.of(3));
    v1.setProperty(ExecutorPlacementProperty.of(ExecutorPlacementProperty.COMPUTE));
    irDAGBuilder.addVertex(v1);

    final IRVertex v2 = new OperatorVertex(t);
    v2.setProperty(ParallelismProperty.of(2));
    v2.setProperty(ExecutorPlacementProperty.of(ExecutorPlacementProperty.COMPUTE));
    irDAGBuilder.addVertex(v2);

    final IRVertex v3 = new OperatorVertex(t);
    v3.setProperty(ParallelismProperty.of(2));
    v3.setProperty(ExecutorPlacementProperty.of(ExecutorPlacementProperty.COMPUTE));
    irDAGBuilder.addVertex(v3);

    final IREdge e1 = new IREdge(DataCommunicationPatternProperty.Value.Shuffle, v1, v2, Coder.DUMMY_CODER);
    irDAGBuilder.connectVertices(e1);

    final IREdge e2 = new IREdge(DataCommunicationPatternProperty.Value.OneToOne, v2, v3, Coder.DUMMY_CODER);
    irDAGBuilder.connectVertices(e2);

    final DAG<IRVertex, IREdge> irDAG = CompiletimeOptimizer.optimize(irDAGBuilder.buildWithoutSourceSinkCheck(),
        new TestPolicy(), "");

    final DAG<PhysicalStage, PhysicalStageEdge> physicalDAG = irDAG.convert(physicalPlanGenerator);

    pendingTaskGroupPriorityQueue.onJobScheduled(
        new PhysicalPlan("TestPlan", physicalDAG, physicalPlanGenerator.getTaskIRVertexMap()));

    final List<PhysicalStage> dagOf2Stages = physicalDAG.getTopologicalSort();

    // Make sure that ScheduleGroups have been assigned to satisfy PendingPQ's requirements.
    assertEquals(dagOf2Stages.get(0).getScheduleGroupIndex(), 0);
    assertEquals(dagOf2Stages.get(1).getScheduleGroupIndex(), 1);

    // This mimics Batch Scheduler's behavior
    executorService.execute(() -> {
      // First schedule the parent TaskGroups (since it is pull).
      // BatchSingleJobScheduler will schedule TaskGroups in this order as well.
<<<<<<< HEAD
      scheduleStage(dagOf2Stages.get(0));
      countDownLatch.countDown();
=======
      dagOf2Stages.get(0).getTaskGroupList().forEach(taskGroup ->
          pendingTaskGroupPriorityQueue.enqueue(new ScheduledTaskGroup("TestPlan", taskGroup, null, null, 0)));
>>>>>>> b8bb733c
    });

    // This mimics SchedulerRunner's behavior
    Future<?> testResult = executorService.submit(() -> {
      try {
        assertEquals(dequeueAndGetStageId(), dagOf2Stages.get(0).getId());
        final ScheduledTaskGroup dequeuedTaskGroup = pendingTaskGroupPriorityQueue.dequeue().get();
        assertEquals(RuntimeIdGenerator.getStageIdFromTaskGroupId(dequeuedTaskGroup.getTaskGroupId()),
            dagOf2Stages.get(0).getId());

        // Let's say we fail to schedule, and enqueue this TaskGroup back.
        pendingTaskGroupPriorityQueue.enqueue(dequeuedTaskGroup);
        assertEquals(dequeueAndGetStageId(), dagOf2Stages.get(0).getId());

        // Now that we've dequeued all of the children TaskGroups, we should now schedule children.
        assertEquals(dequeueAndGetStageId(), dagOf2Stages.get(0).getId());

        // Schedule the children TaskGroups.
        scheduleStage(dagOf2Stages.get(1));
      } catch (Exception e) {
        e.printStackTrace();
        throw e;
      }
    });

    testResult.get();
  }

  /**
   * This method builds a physical DAG starting from an IR DAG and submits it to {@link SingleJobTaskGroupQueue}.
   * Tests whether the dequeued TaskGroups are according to the stage-dependency priority.
   */
  @Test
  public void testPushRemoveAndAddStageDependency() throws Exception {
    final Transform t = mock(Transform.class);
    final IRVertex v1 = new OperatorVertex(t);
    v1.setProperty(ParallelismProperty.of(3));
    v1.setProperty(ExecutorPlacementProperty.of(ExecutorPlacementProperty.COMPUTE));
    irDAGBuilder.addVertex(v1);

    final IRVertex v2 = new OperatorVertex(t);
    v2.setProperty(ParallelismProperty.of(2));
    v2.setProperty(ExecutorPlacementProperty.of(ExecutorPlacementProperty.COMPUTE));
    irDAGBuilder.addVertex(v2);

    final IRVertex v3 = new OperatorVertex(t);
    v3.setProperty(ParallelismProperty.of(2));
    v3.setProperty(ExecutorPlacementProperty.of(ExecutorPlacementProperty.COMPUTE));
    irDAGBuilder.addVertex(v3);

    final IREdge e1 = new IREdge(DataCommunicationPatternProperty.Value.Shuffle, v1, v2, Coder.DUMMY_CODER);
    irDAGBuilder.connectVertices(e1);

    final IREdge e2 = new IREdge(DataCommunicationPatternProperty.Value.OneToOne, v2, v3, Coder.DUMMY_CODER);
    irDAGBuilder.connectVertices(e2);

    final DAG<IRVertex, IREdge> irDAG = CompiletimeOptimizer.optimize(irDAGBuilder.buildWithoutSourceSinkCheck(),
        new TestPolicy(true), "");

    final DAG<PhysicalStage, PhysicalStageEdge> physicalDAG = irDAG.convert(physicalPlanGenerator);

    pendingTaskGroupPriorityQueue.onJobScheduled(
        new PhysicalPlan("TestPlan", physicalDAG, physicalPlanGenerator.getTaskIRVertexMap()));

    final List<PhysicalStage> dagOf2Stages = physicalDAG.getTopologicalSort();

    // Make sure that ScheduleGroups have been assigned to satisfy PendingPQ's requirements.
    assertEquals(dagOf2Stages.get(0).getScheduleGroupIndex(), dagOf2Stages.get(1).getScheduleGroupIndex());

    // This mimics SchedulerRunner's behavior, but let's schedule this thread first this time,
    // as opposed to testPushPriority.
    Future<?> testResult = executorService.submit(() -> {
      try {
        assertEquals(dequeueAndGetStageId(), dagOf2Stages.get(1).getId());
        final ScheduledTaskGroup dequeuedTaskGroup = pendingTaskGroupPriorityQueue.dequeue().get();
        assertEquals(RuntimeIdGenerator.getStageIdFromTaskGroupId(dequeuedTaskGroup.getTaskGroupId()),
            dagOf2Stages.get(1).getId());

        // SchedulerRunner will never dequeue another TaskGroup before enquing back the failed TaskGroup,
        // but just for testing purposes of PendingTGPQ...
        assertEquals(dequeueAndGetStageId(), dagOf2Stages.get(0).getId());

        // Let's say we fail to schedule, and enqueue this TaskGroup back.
        pendingTaskGroupPriorityQueue.enqueue(dequeuedTaskGroup);
        assertEquals(dequeueAndGetStageId(), dagOf2Stages.get(1).getId());

        // Now that we've dequeued all of the children TaskGroups, we should now start getting the parents.
        assertEquals(dequeueAndGetStageId(), dagOf2Stages.get(0).getId());
        assertEquals(dequeueAndGetStageId(), dagOf2Stages.get(0).getId());
      } catch (Exception e) {
        e.printStackTrace();
        throw e;
      }
    });

    // This mimics Batch Scheduler's behavior
    executorService.execute(() -> {
      // First schedule the children TaskGroups (since it is push).
      // BatchSingleJobScheduler will schedule TaskGroups in this order as well.
      scheduleStage(dagOf2Stages.get(1));
      // Then, schedule the parent TaskGroups.
<<<<<<< HEAD
      scheduleStage(dagOf2Stages.get(0));

      countDownLatch.countDown();
=======
      dagOf2Stages.get(0).getTaskGroupList().forEach(taskGroup ->
          pendingTaskGroupPriorityQueue.enqueue(new ScheduledTaskGroup("TestPlan", taskGroup, null, null, 0)));
>>>>>>> b8bb733c
    });

    testResult.get();
  }

  /**
   * This method builds a physical DAG starting from an IR DAG and submits it to {@link SingleJobTaskGroupQueue}.
   * Tests whether the dequeued TaskGroups are according to the stage-dependency priority,
   * while concurrently scheduling TaskGroups that have dependencies, but are of different container types.
   */
  @Test
  public void testContainerTypeAwareness() throws Exception {
    final Transform t = mock(Transform.class);
    final IRVertex v1 = new OperatorVertex(t);
    v1.setProperty(ParallelismProperty.of(3));
    v1.setProperty(ExecutorPlacementProperty.of(ExecutorPlacementProperty.COMPUTE));
    irDAGBuilder.addVertex(v1);

    final IRVertex v2 = new OperatorVertex(t);
    v2.setProperty(ParallelismProperty.of(2));
    v2.setProperty(ExecutorPlacementProperty.of(ExecutorPlacementProperty.TRANSIENT));
    irDAGBuilder.addVertex(v2);

    final IRVertex v3 = new OperatorVertex(t);
    v3.setProperty(ParallelismProperty.of(2));
    v3.setProperty(ExecutorPlacementProperty.of(ExecutorPlacementProperty.TRANSIENT));
    irDAGBuilder.addVertex(v3);

    final IREdge e1 = new IREdge(DataCommunicationPatternProperty.Value.Shuffle, v1, v2, Coder.DUMMY_CODER);
    irDAGBuilder.connectVertices(e1);

    final IREdge e2 = new IREdge(DataCommunicationPatternProperty.Value.OneToOne, v2, v3, Coder.DUMMY_CODER);
    irDAGBuilder.connectVertices(e2);

    final DAG<IRVertex, IREdge> irDAG = CompiletimeOptimizer.optimize(irDAGBuilder.buildWithoutSourceSinkCheck(),
        new TestPolicy(true), "");

    final DAG<PhysicalStage, PhysicalStageEdge> physicalDAG = irDAG.convert(physicalPlanGenerator);

    pendingTaskGroupPriorityQueue.onJobScheduled(
        new PhysicalPlan("TestPlan", physicalDAG, physicalPlanGenerator.getTaskIRVertexMap()));

    final List<PhysicalStage> dagOf2Stages = physicalDAG.getTopologicalSort();

    // Make sure that ScheduleGroups have been assigned to satisfy PendingPQ's requirements.
    assertEquals(dagOf2Stages.get(0).getScheduleGroupIndex(), dagOf2Stages.get(1).getScheduleGroupIndex());

    final CountDownLatch countDownLatch = new CountDownLatch(2);

    // First schedule the children TaskGroups (since it is push).
    // BatchSingleJobScheduler will schedule TaskGroups in this order as well.
    scheduleStage(dagOf2Stages.get(1));
    // Then, schedule the parent TaskGroups.
    scheduleStage(dagOf2Stages.get(0));

    countDownLatch.countDown();

    // This mimics SchedulerRunner's behavior.
    executorService.execute(() -> {
      try {
        // Since Stage-0 and Stage-1 have different container types, they should simply alternate turns in scheduling.
        assertEquals(dequeueAndGetStageId(), dagOf2Stages.get(1).getId());

        assertEquals(dequeueAndGetStageId(), dagOf2Stages.get(0).getId());

        assertEquals(dequeueAndGetStageId(), dagOf2Stages.get(1).getId());

        assertEquals(dequeueAndGetStageId(), dagOf2Stages.get(0).getId());

        assertEquals(dequeueAndGetStageId(), dagOf2Stages.get(0).getId());
      } catch (Exception e) {
        e.printStackTrace();
      } finally {
        countDownLatch.countDown();
      }
    });

    countDownLatch.await();
  }

  /**
   * Schedule the task groups in a physical stage.
   * @param stage the stage to schedule.
   */
  private void scheduleStage(final PhysicalStage stage) {
    stage.getTaskGroupIds().forEach(taskGroupId ->
        pendingTaskGroupPriorityQueue.enqueue(
            new ScheduledTaskGroup("TestPlan", stage.getSerializedTaskGroupDag(), taskGroupId,
                Collections.emptyList(), Collections.emptyList(), 0, stage.getContainerType(), false)));
  }

  /**
   * Dequeues a scheduled task group from the task group priority queue and get it's stage name.
   * @return the stage name of the dequeued task group.
   */
  private String dequeueAndGetStageId() {
    final ScheduledTaskGroup scheduledTaskGroup = pendingTaskGroupPriorityQueue.dequeue().get();
    return RuntimeIdGenerator.getStageIdFromTaskGroupId(scheduledTaskGroup.getTaskGroupId());
  }
}<|MERGE_RESOLUTION|>--- conflicted
+++ resolved
@@ -117,14 +117,7 @@
       // BatchSingleJobScheduler will schedule TaskGroups in this order as well.
       scheduleStage(dagOf2Stages.get(1));
       // Then, schedule the parent TaskGroups.
-<<<<<<< HEAD
       scheduleStage(dagOf2Stages.get(0));
-
-      countDownLatch.countDown();
-=======
-      dagOf2Stages.get(0).getTaskGroupList().forEach(taskGroup ->
-          pendingTaskGroupPriorityQueue.enqueue(new ScheduledTaskGroup("TestPlan", taskGroup, null, null, 0)));
->>>>>>> b8bb733c
     });
 
     // This mimics SchedulerRunner's behavior
@@ -197,13 +190,7 @@
     executorService.execute(() -> {
       // First schedule the parent TaskGroups (since it is pull).
       // BatchSingleJobScheduler will schedule TaskGroups in this order as well.
-<<<<<<< HEAD
       scheduleStage(dagOf2Stages.get(0));
-      countDownLatch.countDown();
-=======
-      dagOf2Stages.get(0).getTaskGroupList().forEach(taskGroup ->
-          pendingTaskGroupPriorityQueue.enqueue(new ScheduledTaskGroup("TestPlan", taskGroup, null, null, 0)));
->>>>>>> b8bb733c
     });
 
     // This mimics SchedulerRunner's behavior
@@ -305,14 +292,7 @@
       // BatchSingleJobScheduler will schedule TaskGroups in this order as well.
       scheduleStage(dagOf2Stages.get(1));
       // Then, schedule the parent TaskGroups.
-<<<<<<< HEAD
       scheduleStage(dagOf2Stages.get(0));
-
-      countDownLatch.countDown();
-=======
-      dagOf2Stages.get(0).getTaskGroupList().forEach(taskGroup ->
-          pendingTaskGroupPriorityQueue.enqueue(new ScheduledTaskGroup("TestPlan", taskGroup, null, null, 0)));
->>>>>>> b8bb733c
     });
 
     testResult.get();
