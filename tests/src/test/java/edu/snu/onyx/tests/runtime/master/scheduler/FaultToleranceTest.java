/*
 * Copyright (C) 2017 Seoul National University
 *
 * Licensed under the Apache License, Version 2.0 (the "License");
 * you may not use this file except in compliance with the License.
 * You may obtain a copy of the License at
 *
 *         http://www.apache.org/licenses/LICENSE-2.0
 *
 * Unless required by applicable law or agreed to in writing, software
 * distributed under the License is distributed on an "AS IS" BASIS,
 * WITHOUT WARRANTIES OR CONDITIONS OF ANY KIND, either express or implied.
 * See the License for the specific language governing permissions and
 * limitations under the License.
 */
package edu.snu.onyx.tests.runtime.master.scheduler;

import edu.snu.onyx.common.coder.Coder;
import edu.snu.onyx.common.dag.DAG;
import edu.snu.onyx.common.dag.DAGBuilder;
import edu.snu.onyx.common.eventhandler.PubSubEventHandlerWrapper;
import edu.snu.onyx.common.ir.edge.IREdge;
import edu.snu.onyx.common.ir.edge.executionproperty.DataCommunicationPatternProperty;
import edu.snu.onyx.common.ir.vertex.IRVertex;
import edu.snu.onyx.common.ir.vertex.OperatorVertex;
import edu.snu.onyx.common.ir.vertex.executionproperty.ExecutorPlacementProperty;
import edu.snu.onyx.common.ir.vertex.executionproperty.ParallelismProperty;
import edu.snu.onyx.compiler.frontend.beam.transform.DoTransform;
import edu.snu.onyx.common.ir.vertex.transform.Transform;
import edu.snu.onyx.compiler.optimizer.CompiletimeOptimizer;
import edu.snu.onyx.compiler.optimizer.examples.EmptyComponents;
import edu.snu.onyx.conf.JobConf;
import edu.snu.onyx.tests.runtime.RuntimeTestUtil;
import edu.snu.onyx.runtime.common.comm.ControlMessage;
import edu.snu.onyx.runtime.common.message.MessageSender;
import edu.snu.onyx.runtime.common.plan.physical.*;
import edu.snu.onyx.runtime.common.state.TaskGroupState;
import edu.snu.onyx.runtime.master.JobStateManager;
import edu.snu.onyx.runtime.master.MetricMessageHandler;
import edu.snu.onyx.runtime.master.BlockManagerMaster;
import edu.snu.onyx.runtime.master.eventhandler.UpdatePhysicalPlanEventHandler;
import edu.snu.onyx.runtime.master.resource.ContainerManager;
import edu.snu.onyx.runtime.master.resource.ExecutorRepresenter;
import edu.snu.onyx.runtime.master.resource.ResourceSpecification;
import edu.snu.onyx.runtime.master.scheduler.*;
import edu.snu.onyx.tests.compiler.optimizer.TestPolicy;
import org.apache.reef.driver.context.ActiveContext;
import org.apache.reef.tang.Injector;
import org.apache.reef.tang.Tang;
import org.junit.Before;
import org.junit.Test;
import org.junit.runner.RunWith;
import org.mockito.Mockito;
import org.powermock.core.classloader.annotations.PrepareForTest;
import org.powermock.modules.junit4.PowerMockRunner;
import org.slf4j.Logger;
import org.slf4j.LoggerFactory;

import java.util.*;

import static edu.snu.onyx.runtime.common.state.StageState.State.COMPLETE;
import static edu.snu.onyx.runtime.common.state.StageState.State.EXECUTING;
import static junit.framework.TestCase.assertFalse;
import static org.junit.Assert.assertEquals;
import static org.junit.Assert.assertTrue;
import static org.mockito.Mockito.mock;
import static org.mockito.Mockito.when;

/**
 * Tests fault tolerance.
 */
@RunWith(PowerMockRunner.class)
@PrepareForTest({ContainerManager.class, BlockManagerMaster.class, SchedulerRunner.class,
    PubSubEventHandlerWrapper.class, UpdatePhysicalPlanEventHandler.class, MetricMessageHandler.class})
public final class FaultToleranceTest {
  private static final Logger LOG = LoggerFactory.getLogger(FaultToleranceTest.class.getName());
  private DAGBuilder<IRVertex, IREdge> irDAGBuilder;
  private Scheduler scheduler;
  private SchedulingPolicy schedulingPolicy;
  private SchedulerRunner schedulerRunner;

  private ContainerManager containerManager;

  private MetricMessageHandler metricMessageHandler;
  private PendingTaskGroupQueue pendingTaskGroupQueue;
  private PubSubEventHandlerWrapper pubSubEventHandler;
  private UpdatePhysicalPlanEventHandler updatePhysicalPlanEventHandler;
  private BlockManagerMaster blockManagerMaster = mock(BlockManagerMaster.class);
  private final MessageSender<ControlMessage.Message> mockMsgSender = mock(MessageSender.class);
  private PhysicalPlanGenerator physicalPlanGenerator;

  private static final int TEST_TIMEOUT_MS = 500;
  private static final int MAX_SCHEDULE_ATTEMPT = 3;

  @Before
  public void setUp() throws Exception {
    RuntimeTestUtil.initialize();
    irDAGBuilder = new DAGBuilder<>();

    metricMessageHandler = mock(MetricMessageHandler.class);
    pubSubEventHandler = mock(PubSubEventHandlerWrapper.class);
    updatePhysicalPlanEventHandler = mock(UpdatePhysicalPlanEventHandler.class);

    final Injector injector = Tang.Factory.getTang().newInjector();
    injector.bindVolatileParameter(JobConf.DAGDirectory.class, "");
    physicalPlanGenerator = injector.getInstance(PhysicalPlanGenerator.class);
  }

  private void setUpExecutors(final Map<String, ExecutorRepresenter> executorRepresenterMap,
                              final Map<String, ExecutorRepresenter> failedexecutorRepresenterMap,
                              final boolean useMockSchedulerRunner) {
    containerManager = mock(ContainerManager.class);
    when(containerManager.getExecutorRepresenterMap()).thenReturn(executorRepresenterMap);
    when(containerManager.getFailedExecutorRepresenterMap()).thenReturn(failedexecutorRepresenterMap);

    pendingTaskGroupQueue = new SingleJobTaskGroupQueue();
    schedulingPolicy = new RoundRobinSchedulingPolicy(containerManager, TEST_TIMEOUT_MS);

    if (useMockSchedulerRunner) {
      schedulerRunner = mock(SchedulerRunner.class);
    } else {
      schedulerRunner = new SchedulerRunner(schedulingPolicy, pendingTaskGroupQueue);
    }
    scheduler =
        new BatchSingleJobScheduler(schedulingPolicy, schedulerRunner, pendingTaskGroupQueue,
            blockManagerMaster, pubSubEventHandler, updatePhysicalPlanEventHandler);

    // Add nodes
    executorRepresenterMap.keySet().forEach(executorId -> scheduler.onExecutorAdded(executorId));
  }

  private PhysicalPlan buildPlan() {
    // Build DAG
    final Transform t = new EmptyComponents.EmptyTransform("empty");
    final IRVertex v1 = new OperatorVertex(t);
    v1.setProperty(ParallelismProperty.of(3));
    v1.setProperty(ExecutorPlacementProperty.of(ExecutorPlacementProperty.COMPUTE));
    irDAGBuilder.addVertex(v1);

    final IRVertex v2 = new OperatorVertex(t);
    v2.setProperty(ParallelismProperty.of(2));
    v2.setProperty(ExecutorPlacementProperty.of(ExecutorPlacementProperty.COMPUTE));
    irDAGBuilder.addVertex(v2);

    final IRVertex v3 = new OperatorVertex(t);
    v3.setProperty(ParallelismProperty.of(3));
    v3.setProperty(ExecutorPlacementProperty.of(ExecutorPlacementProperty.COMPUTE));
    irDAGBuilder.addVertex(v3);

    final IRVertex v4 = new OperatorVertex(t);
    v4.setProperty(ParallelismProperty.of(2));
    v4.setProperty(ExecutorPlacementProperty.of(ExecutorPlacementProperty.COMPUTE));
    irDAGBuilder.addVertex(v4);

    final IRVertex v5 = new OperatorVertex(new DoTransform(null, null));
    v5.setProperty(ParallelismProperty.of(2));
    v5.setProperty(ExecutorPlacementProperty.of(ExecutorPlacementProperty.COMPUTE));
    irDAGBuilder.addVertex(v5);

    final IREdge e1 = new IREdge(DataCommunicationPatternProperty.Value.Shuffle, v1, v2, Coder.DUMMY_CODER);
    irDAGBuilder.connectVertices(e1);

    final IREdge e2 = new IREdge(DataCommunicationPatternProperty.Value.Shuffle, v3, v2, Coder.DUMMY_CODER);
    irDAGBuilder.connectVertices(e2);

    final IREdge e3 = new IREdge(DataCommunicationPatternProperty.Value.Shuffle, v2, v4, Coder.DUMMY_CODER);
    irDAGBuilder.connectVertices(e3);

    final IREdge e4 = new IREdge(DataCommunicationPatternProperty.Value.OneToOne, v4, v5, Coder.DUMMY_CODER);
    irDAGBuilder.connectVertices(e4);

    DAG<IRVertex, IREdge> irDAG;
    DAG<PhysicalStage, PhysicalStageEdge> physicalDAG = null;
    try {
      irDAG = CompiletimeOptimizer.optimize(irDAGBuilder.buildWithoutSourceSinkCheck(),
          new TestPolicy(), "");
      physicalDAG = irDAG.convert(physicalPlanGenerator);
    } catch (Exception e) {
      e.printStackTrace();
    }
    return new PhysicalPlan("TestPlan", physicalDAG, physicalPlanGenerator.getTaskIRVertexMap());
  }

  /**
   * Tests fault tolerance after a container removal.
   */
  @Test(timeout=10000)
  public void testContainerRemoval() throws Exception {
    final ActiveContext activeContext = mock(ActiveContext.class);
    Mockito.doThrow(new RuntimeException()).when(activeContext).close();

    final ResourceSpecification computeSpec = new ResourceSpecification(ExecutorPlacementProperty.COMPUTE, 2, 0);
    final ExecutorRepresenter a3 = new ExecutorRepresenter("a3", computeSpec, mockMsgSender, activeContext);
    final ExecutorRepresenter a2 = new ExecutorRepresenter("a2", computeSpec, mockMsgSender, activeContext);
    final ExecutorRepresenter a1 = new ExecutorRepresenter("a1", computeSpec, mockMsgSender, activeContext);

    final Map<String, ExecutorRepresenter> executorMap = new HashMap<>();
    executorMap.put("a1", a1);
    executorMap.put("a2", a2);
    executorMap.put("a3", a3);

    final Map<String, ExecutorRepresenter> failedExecutorMap = new HashMap<>();
    failedExecutorMap.put("a2", a2);
    failedExecutorMap.put("a3", a2);

    setUpExecutors(executorMap, failedExecutorMap, true);
    final PhysicalPlan plan = buildPlan();
    final JobStateManager jobStateManager =
        new JobStateManager(plan, blockManagerMaster, metricMessageHandler, MAX_SCHEDULE_ATTEMPT);
    scheduler.scheduleJob(plan, jobStateManager);

    final List<PhysicalStage> dagOf4Stages = plan.getStageDAG().getTopologicalSort();

    for (final PhysicalStage stage : dagOf4Stages) {
      if (stage.getScheduleGroupIndex() == 0) {

        // There are 3 executors, each of capacity 2, and there are 6 TaskGroups in ScheduleGroup 0.
        RuntimeTestUtil.mockSchedulerRunner(pendingTaskGroupQueue, schedulingPolicy, false);
        assertTrue(pendingTaskGroupQueue.isEmpty());
        stage.getTaskGroupList().forEach(taskGroup -> {
          jobStateManager.onTaskGroupStateChanged(taskGroup, TaskGroupState.State.EXECUTING);
          RuntimeTestUtil.sendTaskGroupStateEventToScheduler(scheduler, containerManager,
              taskGroup.getTaskGroupId(), TaskGroupState.State.COMPLETE, 1, null);
            });
      } else if (stage.getScheduleGroupIndex() == 1) {
        // There are 3 executors, each of capacity 2, and there are 2 TaskGroups in ScheduleGroup 1.
        RuntimeTestUtil.mockSchedulerRunner(pendingTaskGroupQueue, schedulingPolicy, false);
        stage.getTaskGroupList().forEach(taskGroup ->
            jobStateManager.onTaskGroupStateChanged(taskGroup, TaskGroupState.State.EXECUTING));

        // Due to round robin scheduling, "a2" is assured to have a running TaskGroup.
        scheduler.onExecutorRemoved("a2");

        while (jobStateManager.getStageState(stage.getId()).getStateMachine().getCurrentState() != EXECUTING) {

        }
        assertEquals(jobStateManager.getAttemptCountForStage(stage.getId()), 2);

        RuntimeTestUtil.mockSchedulerRunner(pendingTaskGroupQueue, schedulingPolicy, false);
        assertTrue(pendingTaskGroupQueue.isEmpty());
        stage.getTaskGroupList().forEach(taskGroup -> {
          final Enum taskGroupState =
              jobStateManager.getTaskGroupState(taskGroup.getTaskGroupId()).getStateMachine().getCurrentState();
          if (taskGroupState == TaskGroupState.State.READY) {
            jobStateManager.onTaskGroupStateChanged(taskGroup, TaskGroupState.State.EXECUTING);
          }
          RuntimeTestUtil.sendTaskGroupStateEventToScheduler(scheduler, containerManager,
              taskGroup.getTaskGroupId(), TaskGroupState.State.COMPLETE, 1, null);
        });
      } else {
        // There are 2 executors, each of capacity 2, and there are 2 TaskGroups in ScheduleGroup 2.
        // Schedule only the first TaskGroup
        RuntimeTestUtil.mockSchedulerRunner(pendingTaskGroupQueue, schedulingPolicy, true);

        boolean isFirstTaskGroup = true;
        for (final TaskGroup taskGroup : stage.getTaskGroupList()) {
          // When a TaskGroup fails while the siblings are still in the queue,
          if (isFirstTaskGroup) {
            jobStateManager.onTaskGroupStateChanged(taskGroup, TaskGroupState.State.EXECUTING);

            // Due to round robin scheduling, "a3" is assured to have a running TaskGroup.
            scheduler.onExecutorRemoved("a3");
            isFirstTaskGroup = false;
          } else {
            // Test that the sibling TaskGroup state remains unchanged.
            assertEquals(
                jobStateManager.getTaskGroupState(taskGroup.getTaskGroupId()).getStateMachine().getCurrentState(),
                TaskGroupState.State.READY);
          }
        }
      }
    }

    RuntimeTestUtil.cleanup();
  }

  /**
   * Tests fault tolerance after an output write failure.
   */
  @Test(timeout=10000)
  public void testOutputFailure() throws Exception {
<<<<<<< HEAD
    final ActiveContext activeContext = mock(ActiveContext.class);
    Mockito.doThrow(new RuntimeException()).when(activeContext).close();
=======
    // Build DAG
    final Transform t = new EmptyComponents.EmptyTransform("empty");
    final IRVertex v1 = new OperatorVertex(t);
    v1.setProperty(ParallelismProperty.of(3));
    v1.setProperty(ExecutorPlacementProperty.of(ExecutorPlacementProperty.COMPUTE));
    irDAGBuilder.addVertex(v1);

    final IRVertex v2 = new OperatorVertex(t);
    v2.setProperty(ParallelismProperty.of(2));
    v2.setProperty(ExecutorPlacementProperty.of(ExecutorPlacementProperty.COMPUTE));
    irDAGBuilder.addVertex(v2);

    final IRVertex v3 = new OperatorVertex(t);
    v3.setProperty(ParallelismProperty.of(3));
    v3.setProperty(ExecutorPlacementProperty.of(ExecutorPlacementProperty.COMPUTE));
    irDAGBuilder.addVertex(v3);

    final IRVertex v4 = new OperatorVertex(t);
    v4.setProperty(ParallelismProperty.of(2));
    v4.setProperty(ExecutorPlacementProperty.of(ExecutorPlacementProperty.COMPUTE));
    irDAGBuilder.addVertex(v4);

    final IRVertex v5 = new OperatorVertex(new DoTransform(null, null));
    v5.setProperty(ParallelismProperty.of(2));
    v5.setProperty(ExecutorPlacementProperty.of(ExecutorPlacementProperty.COMPUTE));
    irDAGBuilder.addVertex(v5);

    final IREdge e1 = new IREdge(DataCommunicationPatternProperty.Value.Shuffle, v1, v2, Coder.DUMMY_CODER);
    irDAGBuilder.connectVertices(e1);

    final IREdge e2 = new IREdge(DataCommunicationPatternProperty.Value.Shuffle, v3, v2, Coder.DUMMY_CODER);
    irDAGBuilder.connectVertices(e2);

    final IREdge e3 = new IREdge(DataCommunicationPatternProperty.Value.Shuffle, v2, v4, Coder.DUMMY_CODER);
    irDAGBuilder.connectVertices(e3);
>>>>>>> 40508ccd

    final ResourceSpecification computeSpec = new ResourceSpecification(ExecutorPlacementProperty.COMPUTE, 2, 0);
    final ExecutorRepresenter a3 = new ExecutorRepresenter("a3", computeSpec, mockMsgSender, activeContext);
    final ExecutorRepresenter a2 = new ExecutorRepresenter("a2", computeSpec, mockMsgSender, activeContext);
    final ExecutorRepresenter a1 = new ExecutorRepresenter("a1", computeSpec, mockMsgSender, activeContext);

    final Map<String, ExecutorRepresenter> executorMap = new HashMap<>();
    executorMap.put("a1", a1);
    executorMap.put("a2", a2);
    executorMap.put("a3", a3);
    setUpExecutors(executorMap, Collections.emptyMap(), true);

    final PhysicalPlan plan = buildPlan();
    final JobStateManager jobStateManager =
        new JobStateManager(plan, blockManagerMaster, metricMessageHandler, MAX_SCHEDULE_ATTEMPT);
    scheduler.scheduleJob(plan, jobStateManager);

    final List<PhysicalStage> dagOf4Stages = plan.getStageDAG().getTopologicalSort();

    for (final PhysicalStage stage : dagOf4Stages) {
      if (stage.getScheduleGroupIndex() == 0) {

        // There are 3 executors, each of capacity 2, and there are 6 TaskGroups in ScheduleGroup 0.
        RuntimeTestUtil.mockSchedulerRunner(pendingTaskGroupQueue, schedulingPolicy, false);
        assertTrue(pendingTaskGroupQueue.isEmpty());
        stage.getTaskGroupList().forEach(taskGroup -> {
          jobStateManager.onTaskGroupStateChanged(taskGroup, TaskGroupState.State.EXECUTING);
          RuntimeTestUtil.sendTaskGroupStateEventToScheduler(scheduler, containerManager,
              taskGroup.getTaskGroupId(), TaskGroupState.State.COMPLETE, 1, null);
        });
      } else if (stage.getScheduleGroupIndex() == 1) {
        // There are 3 executors, each of capacity 2, and there are 2 TaskGroups in ScheduleGroup 1.
        RuntimeTestUtil.mockSchedulerRunner(pendingTaskGroupQueue, schedulingPolicy, false);
        assertTrue(pendingTaskGroupQueue.isEmpty());
        stage.getTaskGroupList().forEach(taskGroup -> {
          jobStateManager.onTaskGroupStateChanged(taskGroup, TaskGroupState.State.EXECUTING);
          RuntimeTestUtil.sendTaskGroupStateEventToScheduler(scheduler, containerManager,
              taskGroup.getTaskGroupId(), TaskGroupState.State.FAILED_RECOVERABLE, 1,
              TaskGroupState.RecoverableFailureCause.OUTPUT_WRITE_FAILURE);
        });

        while (jobStateManager.getStageState(stage.getId()).getStateMachine().getCurrentState() != EXECUTING) {

        }

        assertEquals(jobStateManager.getAttemptCountForStage(stage.getId()), 3);
        assertFalse(pendingTaskGroupQueue.isEmpty());
        stage.getTaskGroupList().forEach(taskGroup ->
            assertEquals(jobStateManager.getTaskGroupState(taskGroup.getTaskGroupId()).getStateMachine().getCurrentState(),
                TaskGroupState.State.READY));
      }
    }

    RuntimeTestUtil.cleanup();
  }

  /**
   * Tests fault tolerance after an input read failure.
   */
  @Test(timeout=10000)
  public void testInputReadFailure() throws Exception {
<<<<<<< HEAD
    final ActiveContext activeContext = mock(ActiveContext.class);
    Mockito.doThrow(new RuntimeException()).when(activeContext).close();
=======
    // Build DAG
    final Transform t = new EmptyComponents.EmptyTransform("empty");
    final IRVertex v1 = new OperatorVertex(t);
    v1.setProperty(ParallelismProperty.of(3));
    v1.setProperty(ExecutorPlacementProperty.of(ExecutorPlacementProperty.COMPUTE));
    irDAGBuilder.addVertex(v1);

    final IRVertex v2 = new OperatorVertex(t);
    v2.setProperty(ParallelismProperty.of(2));
    v2.setProperty(ExecutorPlacementProperty.of(ExecutorPlacementProperty.COMPUTE));
    irDAGBuilder.addVertex(v2);

    final IRVertex v3 = new OperatorVertex(t);
    v3.setProperty(ParallelismProperty.of(3));
    v3.setProperty(ExecutorPlacementProperty.of(ExecutorPlacementProperty.COMPUTE));
    irDAGBuilder.addVertex(v3);

    final IRVertex v4 = new OperatorVertex(t);
    v4.setProperty(ParallelismProperty.of(2));
    v4.setProperty(ExecutorPlacementProperty.of(ExecutorPlacementProperty.COMPUTE));
    irDAGBuilder.addVertex(v4);

    final IRVertex v5 = new OperatorVertex(new DoTransform(null, null));
    v5.setProperty(ParallelismProperty.of(2));
    v5.setProperty(ExecutorPlacementProperty.of(ExecutorPlacementProperty.COMPUTE));
    irDAGBuilder.addVertex(v5);

    final IREdge e1 = new IREdge(DataCommunicationPatternProperty.Value.Shuffle, v1, v2, Coder.DUMMY_CODER);
    irDAGBuilder.connectVertices(e1);

    final IREdge e2 = new IREdge(DataCommunicationPatternProperty.Value.Shuffle, v3, v2, Coder.DUMMY_CODER);
    irDAGBuilder.connectVertices(e2);

    final IREdge e4 = new IREdge(DataCommunicationPatternProperty.Value.Shuffle, v2, v4, Coder.DUMMY_CODER);
    irDAGBuilder.connectVertices(e4);
>>>>>>> 40508ccd

    final ResourceSpecification computeSpec = new ResourceSpecification(ExecutorPlacementProperty.COMPUTE, 2, 0);
    final ExecutorRepresenter a3 = new ExecutorRepresenter("a3", computeSpec, mockMsgSender, activeContext);
    final ExecutorRepresenter a2 = new ExecutorRepresenter("a2", computeSpec, mockMsgSender, activeContext);
    final ExecutorRepresenter a1 = new ExecutorRepresenter("a1", computeSpec, mockMsgSender, activeContext);

    final Map<String, ExecutorRepresenter> executorMap = new HashMap<>();
    executorMap.put("a1", a1);
    executorMap.put("a2", a2);
    executorMap.put("a3", a3);
    setUpExecutors(executorMap, Collections.emptyMap(), true);

    final PhysicalPlan plan = buildPlan();
    final JobStateManager jobStateManager =
        new JobStateManager(plan, blockManagerMaster, metricMessageHandler, MAX_SCHEDULE_ATTEMPT);
    scheduler.scheduleJob(plan, jobStateManager);

    final List<PhysicalStage> dagOf4Stages = plan.getStageDAG().getTopologicalSort();

    for (final PhysicalStage stage : dagOf4Stages) {
      if (stage.getScheduleGroupIndex() == 0) {

        // There are 3 executors, each of capacity 2, and there are 6 TaskGroups in ScheduleGroup 0.
        RuntimeTestUtil.mockSchedulerRunner(pendingTaskGroupQueue, schedulingPolicy, false);
        assertTrue(pendingTaskGroupQueue.isEmpty());
        stage.getTaskGroupList().forEach(taskGroup -> {
          jobStateManager.onTaskGroupStateChanged(taskGroup, TaskGroupState.State.EXECUTING);
          RuntimeTestUtil.sendTaskGroupStateEventToScheduler(scheduler, containerManager,
              taskGroup.getTaskGroupId(), TaskGroupState.State.COMPLETE, 1, null);
        });
      } else if (stage.getScheduleGroupIndex() == 1) {
        // There are 3 executors, each of capacity 2, and there are 2 TaskGroups in ScheduleGroup 1.
        RuntimeTestUtil.mockSchedulerRunner(pendingTaskGroupQueue, schedulingPolicy, false);
        stage.getTaskGroupList().forEach(taskGroup ->
            jobStateManager.onTaskGroupStateChanged(taskGroup, TaskGroupState.State.EXECUTING));

        stage.getTaskGroupList().forEach(taskGroup ->
          RuntimeTestUtil.sendTaskGroupStateEventToScheduler(scheduler, containerManager,
              taskGroup.getTaskGroupId(), TaskGroupState.State.FAILED_RECOVERABLE, 1,
              TaskGroupState.RecoverableFailureCause.INPUT_READ_FAILURE));

        while (jobStateManager.getStageState(stage.getId()).getStateMachine().getCurrentState() != EXECUTING) {

        }

        assertEquals(jobStateManager.getAttemptCountForStage(stage.getId()), 2);
        stage.getTaskGroupList().forEach(taskGroup ->
        assertEquals(jobStateManager.getTaskGroupState(taskGroup.getTaskGroupId()).getStateMachine().getCurrentState(),
            TaskGroupState.State.READY));
      }
    }

    RuntimeTestUtil.cleanup();
  }

  /**
   * Tests the rescheduling of TaskGroups upon a failure.
   */
  @Test(timeout=10000)
  public void testTaskGroupReexecutionForFailure() throws Exception {
  final ActiveContext activeContext = mock(ActiveContext.class);
    Mockito.doThrow(new RuntimeException()).when(activeContext).close();

    final ResourceSpecification computeSpec = new ResourceSpecification(ExecutorPlacementProperty.COMPUTE, 2, 0);
    final ExecutorRepresenter a3 = new ExecutorRepresenter("a3", computeSpec, mockMsgSender, activeContext);
    final ExecutorRepresenter a2 = new ExecutorRepresenter("a2", computeSpec, mockMsgSender, activeContext);
    final ExecutorRepresenter a1 = new ExecutorRepresenter("a1", computeSpec, mockMsgSender, activeContext);

    final Map<String, ExecutorRepresenter> executorMap = new HashMap<>();
    executorMap.put("a1", a1);
    executorMap.put("a2", a2);
    executorMap.put("a3", a3);

    final Map<String, ExecutorRepresenter> failedExecutorMap = new HashMap<>();
    failedExecutorMap.put("a2", a2);
    failedExecutorMap.put("a3", a2);

    setUpExecutors(executorMap, failedExecutorMap, false);
    final PhysicalPlan plan = buildPlan();
    final JobStateManager jobStateManager =
        new JobStateManager(plan, partitionManagerMaster, metricMessageHandler, MAX_SCHEDULE_ATTEMPT);

    scheduler.scheduleJob(plan, jobStateManager);
    scheduler.onExecutorRemoved("a2");

    final List<PhysicalStage> dagOf4Stages = plan.getStageDAG().getTopologicalSort();

    for (final PhysicalStage stage : dagOf4Stages) {
      while (jobStateManager.getStageState(stage.getId()).getStateMachine().getCurrentState() != COMPLETE) {
        final Set<String> a1RunningTaskGroups = new HashSet<>(a1.getRunningTaskGroups());
        final Set<String> a3RunningTaskGroups = new HashSet<>(a3.getRunningTaskGroups());

        a1RunningTaskGroups.forEach(taskGroupId ->
            RuntimeTestUtil.sendTaskGroupStateEventToScheduler(scheduler, containerManager,
                taskGroupId, TaskGroupState.State.COMPLETE, 1, null));

        a3RunningTaskGroups.forEach(taskGroupId ->
            RuntimeTestUtil.sendTaskGroupStateEventToScheduler(scheduler, containerManager,
                taskGroupId, TaskGroupState.State.COMPLETE, 1, null));
      }
    }
    assertTrue(jobStateManager.checkJobTermination());

    RuntimeTestUtil.cleanup();
  }
}<|MERGE_RESOLUTION|>--- conflicted
+++ resolved
@@ -279,46 +279,8 @@
    */
   @Test(timeout=10000)
   public void testOutputFailure() throws Exception {
-<<<<<<< HEAD
     final ActiveContext activeContext = mock(ActiveContext.class);
     Mockito.doThrow(new RuntimeException()).when(activeContext).close();
-=======
-    // Build DAG
-    final Transform t = new EmptyComponents.EmptyTransform("empty");
-    final IRVertex v1 = new OperatorVertex(t);
-    v1.setProperty(ParallelismProperty.of(3));
-    v1.setProperty(ExecutorPlacementProperty.of(ExecutorPlacementProperty.COMPUTE));
-    irDAGBuilder.addVertex(v1);
-
-    final IRVertex v2 = new OperatorVertex(t);
-    v2.setProperty(ParallelismProperty.of(2));
-    v2.setProperty(ExecutorPlacementProperty.of(ExecutorPlacementProperty.COMPUTE));
-    irDAGBuilder.addVertex(v2);
-
-    final IRVertex v3 = new OperatorVertex(t);
-    v3.setProperty(ParallelismProperty.of(3));
-    v3.setProperty(ExecutorPlacementProperty.of(ExecutorPlacementProperty.COMPUTE));
-    irDAGBuilder.addVertex(v3);
-
-    final IRVertex v4 = new OperatorVertex(t);
-    v4.setProperty(ParallelismProperty.of(2));
-    v4.setProperty(ExecutorPlacementProperty.of(ExecutorPlacementProperty.COMPUTE));
-    irDAGBuilder.addVertex(v4);
-
-    final IRVertex v5 = new OperatorVertex(new DoTransform(null, null));
-    v5.setProperty(ParallelismProperty.of(2));
-    v5.setProperty(ExecutorPlacementProperty.of(ExecutorPlacementProperty.COMPUTE));
-    irDAGBuilder.addVertex(v5);
-
-    final IREdge e1 = new IREdge(DataCommunicationPatternProperty.Value.Shuffle, v1, v2, Coder.DUMMY_CODER);
-    irDAGBuilder.connectVertices(e1);
-
-    final IREdge e2 = new IREdge(DataCommunicationPatternProperty.Value.Shuffle, v3, v2, Coder.DUMMY_CODER);
-    irDAGBuilder.connectVertices(e2);
-
-    final IREdge e3 = new IREdge(DataCommunicationPatternProperty.Value.Shuffle, v2, v4, Coder.DUMMY_CODER);
-    irDAGBuilder.connectVertices(e3);
->>>>>>> 40508ccd
 
     final ResourceSpecification computeSpec = new ResourceSpecification(ExecutorPlacementProperty.COMPUTE, 2, 0);
     final ExecutorRepresenter a3 = new ExecutorRepresenter("a3", computeSpec, mockMsgSender, activeContext);
@@ -380,46 +342,8 @@
    */
   @Test(timeout=10000)
   public void testInputReadFailure() throws Exception {
-<<<<<<< HEAD
     final ActiveContext activeContext = mock(ActiveContext.class);
     Mockito.doThrow(new RuntimeException()).when(activeContext).close();
-=======
-    // Build DAG
-    final Transform t = new EmptyComponents.EmptyTransform("empty");
-    final IRVertex v1 = new OperatorVertex(t);
-    v1.setProperty(ParallelismProperty.of(3));
-    v1.setProperty(ExecutorPlacementProperty.of(ExecutorPlacementProperty.COMPUTE));
-    irDAGBuilder.addVertex(v1);
-
-    final IRVertex v2 = new OperatorVertex(t);
-    v2.setProperty(ParallelismProperty.of(2));
-    v2.setProperty(ExecutorPlacementProperty.of(ExecutorPlacementProperty.COMPUTE));
-    irDAGBuilder.addVertex(v2);
-
-    final IRVertex v3 = new OperatorVertex(t);
-    v3.setProperty(ParallelismProperty.of(3));
-    v3.setProperty(ExecutorPlacementProperty.of(ExecutorPlacementProperty.COMPUTE));
-    irDAGBuilder.addVertex(v3);
-
-    final IRVertex v4 = new OperatorVertex(t);
-    v4.setProperty(ParallelismProperty.of(2));
-    v4.setProperty(ExecutorPlacementProperty.of(ExecutorPlacementProperty.COMPUTE));
-    irDAGBuilder.addVertex(v4);
-
-    final IRVertex v5 = new OperatorVertex(new DoTransform(null, null));
-    v5.setProperty(ParallelismProperty.of(2));
-    v5.setProperty(ExecutorPlacementProperty.of(ExecutorPlacementProperty.COMPUTE));
-    irDAGBuilder.addVertex(v5);
-
-    final IREdge e1 = new IREdge(DataCommunicationPatternProperty.Value.Shuffle, v1, v2, Coder.DUMMY_CODER);
-    irDAGBuilder.connectVertices(e1);
-
-    final IREdge e2 = new IREdge(DataCommunicationPatternProperty.Value.Shuffle, v3, v2, Coder.DUMMY_CODER);
-    irDAGBuilder.connectVertices(e2);
-
-    final IREdge e4 = new IREdge(DataCommunicationPatternProperty.Value.Shuffle, v2, v4, Coder.DUMMY_CODER);
-    irDAGBuilder.connectVertices(e4);
->>>>>>> 40508ccd
 
     final ResourceSpecification computeSpec = new ResourceSpecification(ExecutorPlacementProperty.COMPUTE, 2, 0);
     final ExecutorRepresenter a3 = new ExecutorRepresenter("a3", computeSpec, mockMsgSender, activeContext);
@@ -500,7 +424,7 @@
     setUpExecutors(executorMap, failedExecutorMap, false);
     final PhysicalPlan plan = buildPlan();
     final JobStateManager jobStateManager =
-        new JobStateManager(plan, partitionManagerMaster, metricMessageHandler, MAX_SCHEDULE_ATTEMPT);
+        new JobStateManager(plan, blockManagerMaster, metricMessageHandler, MAX_SCHEDULE_ATTEMPT);
 
     scheduler.scheduleJob(plan, jobStateManager);
     scheduler.onExecutorRemoved("a2");
