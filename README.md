# Nemo

[![Build Status](https://travis-ci.org/apache/incubator-nemo.svg?branch=master)](https://travis-ci.org/apache/incubator-nemo)
[![Quality Gate Status](https://sonarcloud.io/api/project_badges/measure?project=org.apache.nemo%3Anemo-project&metric=alert_status)](https://sonarcloud.io/dashboard?id=org.apache.nemo%3Anemo-project)

A Data Processing System for Flexible Employment With Different Deployment Characteristics.

## Online Documentation

Details about Nemo and its development can be found in:
* Our website: https://nemo.apache.org/
* Our project wiki: https://cwiki.apache.org/confluence/display/NEMO/
* Our Dev mailing list for contributing: dev@nemo.apache.org [(subscribe)](mailto:dev-subscribe@nemo.apache.org)

Please refer to the [Contribution guideline](.github/CONTRIBUTING.md) to contribute to our project.

## Nemo prerequisites and setup

### Prerequisites
* Java 8 or later (tested on Java 8 and Java 11)
* Maven
* YARN settings
    * Download Hadoop 2.7.2 at https://archive.apache.org/dist/hadoop/common/hadoop-2.7.2/
    * Set the shell profile as following:
        ```bash
        export HADOOP_HOME=/path/to/hadoop-2.7.2
        export YARN_HOME=$HADOOP_HOME
        export PATH=$PATH:$HADOOP_HOME/bin
        ```
* Protobuf 2.5.0
    * On Ubuntu 14.04 LTS and its point releases:

      ```bash
      $ sudo apt-get install protobuf-compiler
      ```

    * On Ubuntu 16.04 LTS and its point releases:

      ```bash
      $ sudo add-apt-repository ppa:snuspl/protobuf-250
      $ sudo apt update
      $ sudo apt install protobuf-compiler=2.5.0-9xenial1
      ```

    * On macOS:

      ```bash
      $ wget https://github.com/google/protobuf/releases/download/v2.5.0/protobuf-2.5.0.tar.bz2
      $ tar xvf protobuf-2.5.0.tar.bz2
      $ pushd protobuf-2.5.0
      $ ./configure CC=clang CXX=clang++ CXXFLAGS='-std=c++11 -stdlib=libc++ -O3 -g' LDFLAGS='-stdlib=libc++' LIBS="-lc++ -lc++abi"
      $ make -j 4
      $ sudo make install
      $ popd
      ```

    * Or build from source:

      * Downloadable at https://github.com/google/protobuf/releases/tag/v2.5.0
      * Extract the downloaded tarball
      * `$ ./configure`
      * `$ make`
      * `$ make check`
      * `$ sudo make install`

    *  To check for a successful installation of version 2.5.0, run `$ protoc --version`

### Installing Nemo
* Run all tests and install: `$ mvn clean install -T 2C`
* Run only unit tests and install: `$ mvn clean install -DskipITs -T 2C`

## Running Beam applications

Apache Nemo is an official runner of Apache Beam, and it can be executed from Beam, using NemoRunner, as well as directly from the Nemo project.
The details of using NemoRunner from Beam is shown on the [NemoRunner page of the Apache Beam website](https://beam.apache.org/documentation/runners/nemo/).
Below describes how Beam applications can be run directly on Nemo.

### Configurable options
* `-job_id`: ID of the Beam job
* `-user_main`: Canonical name of the Beam application
* `-user_args`: Arguments that the Beam application accepts
* `-optimization_policy`: Canonical name of the optimization policy to apply to a job DAG in Nemo Compiler
* `-deploy_mode`: `yarn` is supported(default value is `local`)

### Examples
```bash
## WordCount example from the Beam website (Count words from a document)
$ ./bin/run_beam.sh \
    -job_id beam_wordcount \
    -optimization_policy org.apache.nemo.compiler.optimizer.policy.DefaultPolicy \
    -user_main org.apache.nemo.examples.beam.BeamWordCount \
    -user_args "--runner=NemoRunner --inputFile=`pwd`/examples/resources/inputs/test_input_wordcount --output=`pwd`/outputs/wordcount"
$ less `pwd`/outputs/wordcount*

## MapReduce WordCount example (Count words from the Wikipedia dataset)
$ ./bin/run_beam.sh \
    -job_id mr_default \
    -executor_json `pwd`/examples/resources/executors/beam_test_executor_resources.json \
    -optimization_policy org.apache.nemo.compiler.optimizer.policy.DefaultPolicy \
    -user_main org.apache.nemo.examples.beam.WordCount \
    -user_args "`pwd`/examples/resources/inputs/test_input_wordcount `pwd`/outputs/wordcount"
$ less `pwd`/outputs/wordcount*

## YARN cluster example
$ ./bin/run_beam.sh \
    -deploy_mode yarn \
    -job_id mr_transient \
    -executor_json `pwd`/examples/resources/executors/beam_test_executor_resources.json \
    -user_main org.apache.nemo.examples.beam.WordCount \
    -optimization_policy org.apache.nemo.compiler.optimizer.policy.TransientResourcePolicy \
    -user_args "hdfs://v-m:9000/test_input_wordcount hdfs://v-m:9000/test_output_wordcount"

## NEXMark streaming Q0 (query0) example
$ ./bin/run_nexmark.sh \
    -job_id nexmark-Q0 \
    -executor_json `pwd`/examples/resources/executors/beam_test_executor_resources.json \
    -user_main org.apache.beam.sdk.nexmark.Main \
    -optimization_policy org.apache.nemo.compiler.optimizer.policy.StreamingPolicy \
    -scheduler_impl_class_name org.apache.nemo.runtime.master.scheduler.StreamingScheduler \
    -user_args "--runner=NemoRunner --streaming=true --query=0 --numEventGenerators=1"

```
## Resource Configuration
`-executor_json` command line option can be used to provide a path to the JSON file that describes resource configuration for executors. Its default value is `config/default.json`, which initializes one of each `Transient`, `Reserved`, and `Compute` executor, each of which has one core and 1024MB memory.

### Configurable options
* `num` (optional): Number of containers. Default value is 1
* `type`:  Three container types are supported:
  * `Transient` : Containers that store eviction-prone resources. When batch jobs use idle resources in `Transient` containers, they can be arbitrarily evicted when latency-critical jobs attempt to use the resources.
  * `Reserved` : Containers that store eviction-free resources. `Reserved` containers are used to reliably store intermediate data which have high eviction cost.
  * `Compute` : Containers that are mainly used for computation.
* `memory_mb`: Memory size in MB
* `capacity`: Number of `Task`s that can be run in an executor. Set this value to be the same as the number of CPU cores of the container.

### Examples
```json
[
  {
    "num": 12,
    "type": "Transient",
    "memory_mb": 1024,
    "capacity": 4
  },
  {
    "type": "Reserved",
    "memory_mb": 1024,
    "capacity": 2
  }
]
```

This example configuration specifies
* 12 transient containers with 4 cores and 1024MB memory each
* 1 reserved container with 2 cores and 1024MB memory

## Monitoring your job using Web UI
Please refer to the instructions at `web-ui/README.md` to run the frontend.

### Visualizing metric on run-time

While Nemo driver is alive, it can post runtime metrics through websocket. At your frontend, add websocket endpoint

<<<<<<< HEAD
=======
### Examples
```bash
$ ./bin/run_beam.sh \
    -job_id als \
    -executor_json `pwd`/examples/resources/executors/beam_test_executor_resources.json \
    -user_main org.apache.nemo.examples.beam.AlternatingLeastSquare \
    -optimization_policy org.apache.nemo.compiler.optimizer.policy.TransientResourcePolicy \
    -dag_dir "./dag/als" \
    -user_args "`pwd`/examples/resources/inputs/test_input_als 10 3"
>>>>>>> e2f7f995
```
ws://<DRIVER>:10101/api/websocket
```

where `<DRIVER>` is the hostname that Nemo driver runs.

### Post-job analysis

On job completion, the Nemo driver creates `metric.json` at the directory specified by `-dag_dir` option. At your frontend, add the JSON file to do post-job analysis.

Other JSON files are for legacy Web UI, hosted [here](https:/nemo.snuspl.snu.ac.kr:50443/nemo-dag/). It uses [Graphviz](https://www.graphviz.org/) to visualize IR DAGs and execution plans.

## Options for writing metric results to databases.

* `-db_enabled`: Whether or not to turn on the DB (`true` or `false`).
* `-db_address`: Address of the DB. (ex. PostgreSQL DB starts with `jdbc:postgresql://...`)
* `-db_id` : ID of the DB from the given address.
* `-db_password`: Credentials for the DB from the given address.

## Speeding up builds
* To exclude Spark related packages: mvn clean install -T 2C -DskipTests -pl \\!compiler/frontend/spark,\\!examples/spark
* To exclude Beam related packages: mvn clean install -T 2C -DskipTests -pl \\!compiler/frontend/beam,\\!examples/beam
* To exclude NEXMark related packages: mvn clean install -T 2C -DskipTests -pl \\!examples/nexmark<|MERGE_RESOLUTION|>--- conflicted
+++ resolved
@@ -160,18 +160,6 @@
 
 While Nemo driver is alive, it can post runtime metrics through websocket. At your frontend, add websocket endpoint
 
-<<<<<<< HEAD
-=======
-### Examples
-```bash
-$ ./bin/run_beam.sh \
-    -job_id als \
-    -executor_json `pwd`/examples/resources/executors/beam_test_executor_resources.json \
-    -user_main org.apache.nemo.examples.beam.AlternatingLeastSquare \
-    -optimization_policy org.apache.nemo.compiler.optimizer.policy.TransientResourcePolicy \
-    -dag_dir "./dag/als" \
-    -user_args "`pwd`/examples/resources/inputs/test_input_als 10 3"
->>>>>>> e2f7f995
 ```
 ws://<DRIVER>:10101/api/websocket
 ```
@@ -184,6 +172,17 @@
 
 Other JSON files are for legacy Web UI, hosted [here](https:/nemo.snuspl.snu.ac.kr:50443/nemo-dag/). It uses [Graphviz](https://www.graphviz.org/) to visualize IR DAGs and execution plans.
 
+### Examples
+```bash
+$ ./bin/run_beam.sh \
+    -job_id als \
+    -executor_json `pwd`/examples/resources/executors/beam_test_executor_resources.json \
+    -user_main org.apache.nemo.examples.beam.AlternatingLeastSquare \
+    -optimization_policy org.apache.nemo.compiler.optimizer.policy.TransientResourcePolicy \
+    -dag_dir "./dag/als" \
+    -user_args "`pwd`/examples/resources/inputs/test_input_als 10 3"
+```
+
 ## Options for writing metric results to databases.
 
 * `-db_enabled`: Whether or not to turn on the DB (`true` or `false`).
