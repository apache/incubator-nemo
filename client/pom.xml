--- conflicted
+++ resolved
@@ -31,47 +31,6 @@
   <artifactId>nemo-client</artifactId>
   <name>Nemo Client</name>
 
-<<<<<<< HEAD
-    <dependencies>
-        <dependency>
-            <groupId>org.apache.nemo</groupId>
-            <artifactId>nemo-common</artifactId>
-            <version>${project.version}</version>
-        </dependency>
-        <dependency>
-            <groupId>org.apache.nemo</groupId>
-            <artifactId>nemo-driver</artifactId>
-            <version>${project.version}</version>
-        </dependency>
-        <dependency>
-            <groupId>org.apache.nemo</groupId>
-            <artifactId>nemo-conf</artifactId>
-            <version>${project.version}</version>
-        </dependency>
-        <dependency>
-            <groupId>org.apache.reef</groupId>
-            <artifactId>reef-runtime-local</artifactId>
-            <version>${reef.version}</version>
-        </dependency>
-        <dependency>
-            <groupId>org.apache.reef</groupId>
-            <artifactId>reef-runtime-yarn</artifactId>
-            <version>${reef.version}</version>
-        </dependency>
-      <!-- for nemo-beam-runner -->
-      <dependency>
-        <groupId>org.apache.nemo</groupId>
-        <artifactId>nemo-compiler-frontend-beam</artifactId>
-        <version>${project.version}</version>
-      </dependency>
-      <dependency>
-        <groupId>com.google.auto.service</groupId>
-        <artifactId>auto-service</artifactId>
-        <version>${auto-service.version}</version>
-        <optional>true</optional>
-      </dependency>
-    </dependencies>
-=======
   <dependencies>
     <dependency>
       <groupId>org.apache.nemo</groupId>
@@ -98,8 +57,6 @@
       <artifactId>reef-runtime-yarn</artifactId>
       <version>${reef.version}</version>
     </dependency>
-
-
     <!-- for nemo-beam-runner -->
     <dependency>
       <groupId>org.apache.nemo</groupId>
@@ -113,7 +70,6 @@
       <optional>true</optional>
     </dependency>
   </dependencies>
->>>>>>> 55e05f46
 
   <build>
     <plugins>
@@ -140,14 +96,8 @@
                 ${project.build.directory}/${project.artifactId}-${project.version}-shaded.jar
               </outputFile>
               <transformers>
-<<<<<<< HEAD
                 <!-- Required for using beam-hadoop: See https://stackoverflow.com/questions/44365545-->
                 <transformer implementation="org.apache.maven.plugins.shade.resource.ManifestResourceTransformer" />
-=======
-                <!-- Required for using beam-hadoop: See https://stackoverflow.com/questions/44365545
-                -->
-                <transformer implementation="org.apache.maven.plugins.shade.resource.ManifestResourceTransformer"/>
->>>>>>> 55e05f46
               </transformers>
             </configuration>
           </execution>
