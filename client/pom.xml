--- conflicted
+++ resolved
@@ -62,11 +62,7 @@
       <dependency>
         <groupId>org.apache.nemo</groupId>
         <artifactId>nemo-compiler-frontend-beam</artifactId>
-<<<<<<< HEAD
-        <version>0.2-SNAPSHOT</version>
-=======
         <version>${project.version}</version>
->>>>>>> 28eee408
       </dependency>
       <dependency>
         <groupId>com.google.auto.service</groupId>
@@ -77,36 +73,7 @@
     </dependencies>
 
 
-<<<<<<< HEAD
 
-    <build>
-        <plugins>
-            <plugin>
-                <groupId>org.apache.maven.plugins</groupId>
-                <artifactId>maven-shade-plugin</artifactId>
-                <version>3.0.0</version>
-                <executions>
-                    <execution>
-                        <phase>package</phase>
-                        <goals>
-                            <goal>shade</goal>
-                        </goals>
-                        <configuration>
-                            <outputFile>
-                                ${project.build.directory}/${project.artifactId}-${project.version}-shaded.jar
-                            </outputFile>
-                            <transformers>
-                                <!-- Required for using beam-hadoop: See https://stackoverflow.com/questions/44365545
-                                -->
-                                <transformer implementation="org.apache.maven.plugins.shade.resource.ManifestResourceTransformer"/>
-                            </transformers>
-                        </configuration>
-                    </execution>
-                </executions>
-            </plugin>
-        </plugins>
-    </build>
-=======
   <build>
     <plugins>
       <plugin>
@@ -142,5 +109,4 @@
       </plugin>
     </plugins>
   </build>
->>>>>>> 28eee408
 </project>