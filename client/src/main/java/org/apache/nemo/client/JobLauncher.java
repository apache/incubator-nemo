/*
 * Licensed to the Apache Software Foundation (ASF) under one
 * or more contributor license agreements.  See the NOTICE file
 * distributed with this work for additional information
 * regarding copyright ownership.  The ASF licenses this file
 * to you under the Apache License, Version 2.0 (the
 * "License"); you may not use this file except in compliance
 * with the License.  You may obtain a copy of the License at
 *
 *   http://www.apache.org/licenses/LICENSE-2.0
 *
 * Unless required by applicable law or agreed to in writing,
 * software distributed under the License is distributed on an
 * "AS IS" BASIS, WITHOUT WARRANTIES OR CONDITIONS OF ANY
 * KIND, either express or implied.  See the License for the
 * specific language governing permissions and limitations
 * under the License.
 */
package org.apache.nemo.client;

import com.google.common.annotations.VisibleForTesting;
import com.google.protobuf.ByteString;
import org.apache.commons.lang3.SerializationUtils;
import org.apache.nemo.common.Util;
import org.apache.nemo.common.ir.IRDAG;
import org.apache.nemo.compiler.backend.nemo.NemoPlanRewriter;
import org.apache.nemo.conf.JobConf;
import org.apache.nemo.driver.NemoDriver;
import org.apache.nemo.runtime.common.comm.ControlMessage;
import org.apache.nemo.runtime.common.message.MessageEnvironment;
import org.apache.nemo.runtime.common.message.MessageParameters;
import org.apache.nemo.runtime.common.plan.PlanRewriter;
import org.apache.nemo.runtime.master.scheduler.Scheduler;
import org.apache.reef.client.DriverConfiguration;
import org.apache.reef.client.DriverLauncher;
import org.apache.reef.client.parameters.JobMessageHandler;
import org.apache.reef.io.network.naming.LocalNameResolverConfiguration;
import org.apache.reef.io.network.naming.NameServerConfiguration;
import org.apache.reef.io.network.util.StringIdentifierFactory;
import org.apache.reef.runtime.local.client.LocalRuntimeConfiguration;
import org.apache.reef.runtime.yarn.client.YarnClientConfiguration;
import org.apache.reef.tang.*;
import org.apache.reef.tang.annotations.Name;
import org.apache.reef.tang.exceptions.InjectionException;
import org.apache.reef.tang.formats.CommandLine;
import org.apache.reef.util.EnvironmentUtils;
import org.apache.reef.util.Optional;
import org.apache.reef.wake.IdentifierFactory;
import org.slf4j.Logger;
import org.slf4j.LoggerFactory;

import java.io.IOException;
import java.io.Serializable;
import java.lang.reflect.Method;
import java.lang.reflect.Modifier;
import java.nio.charset.StandardCharsets;
import java.nio.file.Files;
import java.nio.file.Paths;
import java.util.*;
import java.util.concurrent.CountDownLatch;

/**
 * Job launcher.
 */
public final class JobLauncher {

  static {
    System.out.println(
      "\nPowered by\n"
        + "    _   __                   \n"
        + "   / | / /__  ____ ___  ____ \n"
        + "  /  |/ / _ \\/ __ `__ \\/ __ \\\n"
        + " / /|  /  __/ / / / / / /_/ /\n"
        + "/_/ |_/\\___/_/ /_/ /_/\\____/ \n"
    );
  }

  private static final Tang TANG = Tang.Factory.getTang();
  private static final Logger LOG = LoggerFactory.getLogger(JobLauncher.class.getName());
  private static final int LOCAL_NUMBER_OF_EVALUATORS = 100; // hopefully large enough for our use....
  private static Configuration jobAndDriverConf = null;
  private static Configuration deployModeConf = null;
  private static Configuration builtJobConf = null;

  private static DriverLauncher driverLauncher;
  private static DriverRPCServer driverRPCServer;

  private static CountDownLatch driverReadyLatch;
  private static CountDownLatch jobDoneLatch;
  private static String serializedDAG;
  private static final List<?> COLLECTED_DATA = new ArrayList<>();
  private static final String[] EMPTY_USER_ARGS = new String[0];

  /**
   * private constructor.
   */
  private JobLauncher() {
  }

  /**
   * Main JobLauncher method.
   *
   * @param args arguments.
   * @throws Exception exception on the way.
   */
  public static void main(final String[] args) throws Exception {
    try {
      setup(args);
      // Launch client main. The shutdown() method is called inside the launchDAG() method.
      runUserProgramMain(builtJobConf);
    } catch (final InjectionException e) {
      throw new RuntimeException(e);
    }
  }

  /**
   * Set up the driver, etc. before the actual execution.
   *
   * @param args arguments.
   * @throws InjectionException     injection exception from REEF.
   * @throws ClassNotFoundException class not found exception.
   * @throws IOException            IO exception.
   */
  public static void setup(final String[] args) throws InjectionException, ClassNotFoundException, IOException {
    // Get Job and Driver Confs
    LOG.info("Project Root Path: {}", Util.fetchProjectRootPath());
    builtJobConf = getJobConf(args);

    // Registers actions for launching the DAG.
    LOG.info("Launching RPC Server");
    driverRPCServer = new DriverRPCServer();
    driverRPCServer
      .registerHandler(ControlMessage.DriverToClientMessageType.DriverStarted, event -> {
      })
      .registerHandler(ControlMessage.DriverToClientMessageType.DriverReady, event -> driverReadyLatch.countDown())
      .registerHandler(ControlMessage.DriverToClientMessageType.ExecutionDone, event -> jobDoneLatch.countDown())
      .registerHandler(ControlMessage.DriverToClientMessageType.DataCollected, message -> COLLECTED_DATA.addAll(
        SerializationUtils.deserialize(Base64.getDecoder().decode(message.getDataCollected().getData()))))
      .registerHandler(ControlMessage.DriverToClientMessageType.LaunchOptimization, message ->
        ClientUtils.handleOptimizationType(message, driverRPCServer))
      .run();

    final Configuration driverConf = getDriverConf(builtJobConf);
    final Configuration driverNcsConf = getDriverNcsConf();
    final Configuration driverMessageConfig = getDriverMessageConf();
    final String defaultExecutorResourceConfig = "[{\"type\":\"Transient\",\"memory_mb\":512,\"capacity\":5},"
      + "{\"type\":\"Reserved\",\"memory_mb\":512,\"capacity\":5}]";
    final Configuration executorResourceConfig = getJSONConf(builtJobConf, JobConf.ExecutorJSONPath.class,
      JobConf.ExecutorJSONContents.class, defaultExecutorResourceConfig);
    final Configuration bandwidthConfig = getJSONConf(builtJobConf, JobConf.BandwidthJSONPath.class,
      JobConf.BandwidthJSONContents.class, "");
    final Configuration clientConf = getClientConf();
    final Configuration schedulerConf = getSchedulerConf(builtJobConf);

    // Merge Job and Driver Confs
    jobAndDriverConf = Configurations.merge(builtJobConf, driverConf, driverNcsConf, driverMessageConfig,
      executorResourceConfig, bandwidthConfig, driverRPCServer.getListeningConfiguration(), schedulerConf);

    // Get DeployMode Conf
    deployModeConf = Configurations.merge(getDeployModeConf(builtJobConf), clientConf);

    // Start Driver and launch user program.
    if (jobAndDriverConf == null || deployModeConf == null || builtJobConf == null) {
      throw new RuntimeException("Configuration for launching driver is not ready");
    }

    // Launch driver
    LOG.info("Launching driver");
    driverReadyLatch = new CountDownLatch(1);
    driverLauncher = DriverLauncher.getLauncher(deployModeConf);
    driverLauncher.submit(jobAndDriverConf, 500);
    // When the driver is up and the resource is ready, the DriverReady message is delivered.
  }

  /**
   * Clean up everything.
   */
  private static final String INTERRUPTED = "Interrupted: ";
  public static void shutdown() {
    // Trigger driver shutdown afterwards
    driverRPCServer.send(ControlMessage.ClientToDriverMessage.newBuilder()
      .setType(ControlMessage.ClientToDriverMessageType.DriverShutdown).build());
    // Wait for driver to naturally finish
    synchronized (driverLauncher) {
      while (!driverLauncher.getStatus().isDone()) {
        try {
          LOG.info("Wait for the driver to finish");
          driverLauncher.wait();
        } catch (final InterruptedException e) {
          LOG.warn(INTERRUPTED, e);
          // clean up state...
          Thread.currentThread().interrupt();
        }
      }
      LOG.info("Driver terminated");
    }

    // Close everything that's left
    driverRPCServer.shutdown();
    driverLauncher.close();
    final Optional<Throwable> possibleError = driverLauncher.getStatus().getError();
    if (possibleError.isPresent()) {
      throw new RuntimeException(possibleError.get());
    } else {
      LOG.info("Job successfully completed");
    }
  }

  /**
   * Launch application using the application DAG.
   * Notice that we launch the DAG one at a time, as the result of a DAG has to be immediately returned to the
   * Java variable before the application can be resumed.
   *
   * @param dag the application DAG.
   */
  // When modifying the signature of this method, see CompilerTestUtil#compileDAG and make corresponding changes
  public static void launchDAG(final IRDAG dag) {
    launchDAG(dag, Collections.emptyMap(), "");
  }

  /**
   * @param dag   the application DAG.
   * @param jobId job ID.
   */
  public static void launchDAG(final IRDAG dag, final String jobId) {
    launchDAG(dag, Collections.emptyMap(), jobId);
  }

  /**
   * @param dag                the application DAG.
   * @param broadcastVariables broadcast variables (can be empty).
   * @param jobId              job ID.
   */
  public static void launchDAG(final IRDAG dag,
                               final Map<Serializable, Object> broadcastVariables,
                               final String jobId) {
    // launch driver if it hasn't been already
    if (driverReadyLatch == null) {
      try {
        setup(new String[]{"-job_id", jobId});
      } catch (Exception e) {
        throw new RuntimeException(e);
      }
    }

    // Wait until the driver is ready.
    try {
      LOG.info("Waiting for the driver to be ready");
      driverReadyLatch.await();
    } catch (final InterruptedException e) {
      LOG.warn(INTERRUPTED, e);
      // clean up state...
      Thread.currentThread().interrupt();
    }

    LOG.info("Launching DAG...");
    serializedDAG = Base64.getEncoder().encodeToString(SerializationUtils.serialize(dag));
    jobDoneLatch = new CountDownLatch(1);

    driverRPCServer.send(ControlMessage.ClientToDriverMessage.newBuilder()
      .setType(ControlMessage.ClientToDriverMessageType.LaunchDAG)
      .setLaunchDAG(ControlMessage.LaunchDAGMessage.newBuilder()
        .setDag(serializedDAG)
        .setBroadcastVars(ByteString.copyFrom(SerializationUtils.serialize((Serializable) broadcastVariables)))
        .build())
      .build());

    // Wait for the ExecutionDone message from the driver
    try {
      LOG.info("Waiting for the DAG to finish execution");
      jobDoneLatch.await();
    } catch (final InterruptedException e) {
      LOG.warn(INTERRUPTED, e);
      // clean up state...
      Thread.currentThread().interrupt();
      throw new RuntimeException(e);
    } finally {
      LOG.info("DAG execution done");
      // trigger shutdown.
      shutdown();
    }
  }

  /**
   * Run user-provided main method.
   *
   * @param jobConf the job configuration
   * @throws Exception on any exceptions on the way
   */
  private static void runUserProgramMain(final Configuration jobConf) throws Exception {
    final Injector injector = TANG.newInjector(jobConf);
    final String className = injector.getNamedInstance(JobConf.UserMainClass.class);
    final String userArgsString = injector.getNamedInstance(JobConf.UserMainArguments.class);
    final String[] args = userArgsString.isEmpty() ? EMPTY_USER_ARGS : userArgsString.split(" ");
    final Class userCode = Class.forName(className);
    final Method method = userCode.getMethod("main", String[].class);
    if (!Modifier.isStatic(method.getModifiers())) {
      throw new RuntimeException("User Main Method not static");
    }
    if (!Modifier.isPublic(userCode.getModifiers())) {
      throw new RuntimeException("User Main Class not public");
    }

    LOG.info("User program started");
    method.invoke(null, (Object) args);
    LOG.info("User program finished");
  }

  /**
   * @return client configuration.
   */
  private static Configuration getClientConf() {
    final JavaConfigurationBuilder jcb = Tang.Factory.getTang().newConfigurationBuilder();
    jcb.bindNamedParameter(JobMessageHandler.class, NemoClient.JobMessageHandler.class);
    return jcb.build();
  }

  /**
   * Fetch scheduler configuration.
   *
   * @param jobConf job configuration.
   * @return the scheduler configuration.
   * @throws ClassNotFoundException exception while finding the class.
   * @throws InjectionException     exception while injection (REEF Tang).
   */
  private static Configuration getSchedulerConf(final Configuration jobConf)
    throws ClassNotFoundException, InjectionException {
    final Injector injector = TANG.newInjector(jobConf);
    final String classImplName = injector.getNamedInstance(JobConf.SchedulerImplClassName.class);
    final JavaConfigurationBuilder jcb = Tang.Factory.getTang().newConfigurationBuilder();
    final Class schedulerImpl = ((Class<Scheduler>) Class.forName(classImplName));
    jcb.bindImplementation(Scheduler.class, schedulerImpl);
    jcb.bindImplementation(PlanRewriter.class, NemoPlanRewriter.class);
    return jcb.build();
  }

  /**
   * Get driver ncs configuration.
   *
   * @return driver ncs configuration.
   */
  private static Configuration getDriverNcsConf() {
    return Configurations.merge(NameServerConfiguration.CONF.build(),
      LocalNameResolverConfiguration.CONF.build(),
      TANG.newConfigurationBuilder()
        .bindImplementation(IdentifierFactory.class, StringIdentifierFactory.class)
        .build());
  }

  /**
   * Get driver message configuration.
   *
   * @return driver message configuration.
   */
<<<<<<< HEAD
  private static Configuration getDriverMessageConf() {
=======
  private static Configuration getDriverMessageConf()  {
>>>>>>> af42ce74
    return TANG.newConfigurationBuilder()
      .bindNamedParameter(MessageParameters.SenderId.class, MessageEnvironment.MASTER_COMMUNICATION_ID)
      .build();
  }

  /**
   * Get driver configuration.
   *
   * @param jobConf job Configuration to get job id and driver memory.
   * @return driver configuration.
   * @throws InjectionException exception while injection.
   */
  private static Configuration getDriverConf(final Configuration jobConf) throws InjectionException {
    final Injector injector = TANG.newInjector(jobConf);
    final String jobId = injector.getNamedInstance(JobConf.JobId.class);
    final int driverMemory = injector.getNamedInstance(JobConf.DriverMemMb.class);
    return DriverConfiguration.CONF
      .setMultiple(DriverConfiguration.GLOBAL_LIBRARIES, EnvironmentUtils.getAllClasspathJars())
      .set(DriverConfiguration.ON_DRIVER_STARTED, NemoDriver.StartHandler.class)
      .set(DriverConfiguration.ON_EVALUATOR_ALLOCATED, NemoDriver.AllocatedEvaluatorHandler.class)
      .set(DriverConfiguration.ON_CONTEXT_ACTIVE, NemoDriver.ActiveContextHandler.class)
      .set(DriverConfiguration.ON_EVALUATOR_FAILED, NemoDriver.FailedEvaluatorHandler.class)
      .set(DriverConfiguration.ON_CONTEXT_FAILED, NemoDriver.FailedContextHandler.class)
      .set(DriverConfiguration.ON_DRIVER_STOP, NemoDriver.DriverStopHandler.class)
      .set(DriverConfiguration.DRIVER_IDENTIFIER, jobId)
      .set(DriverConfiguration.DRIVER_MEMORY, driverMemory)
      .build();
  }

  /**
   * Get job configuration.
   *
   * @param args arguments to be processed as command line.
   * @return job configuration.
   * @throws IOException        exception while processing command line.
   */
  @VisibleForTesting
  public static Configuration getJobConf(final String[] args) throws IOException {
    final JavaConfigurationBuilder confBuilder = TANG.newConfigurationBuilder();
    final CommandLine cl = new CommandLine(confBuilder);
    cl.registerShortNameOfClass(JobConf.JobId.class);
    cl.registerShortNameOfClass(JobConf.UserMainClass.class);
    cl.registerShortNameOfClass(JobConf.UserMainArguments.class);
    cl.registerShortNameOfClass(JobConf.DAGDirectory.class);
    cl.registerShortNameOfClass(JobConf.OptimizationPolicy.class);
    cl.registerShortNameOfClass(JobConf.DeployMode.class);
    cl.registerShortNameOfClass(JobConf.ExecutorType.class);
    cl.registerShortNameOfClass(JobConf.DriverMemMb.class);
    cl.registerShortNameOfClass(JobConf.ExecutorJSONPath.class);
    cl.registerShortNameOfClass(JobConf.BandwidthJSONPath.class);
    cl.registerShortNameOfClass(JobConf.JVMHeapSlack.class);
    cl.registerShortNameOfClass(JobConf.IORequestHandleThreadsTotal.class);
    cl.registerShortNameOfClass(JobConf.MaxTaskAttempt.class);
    cl.registerShortNameOfClass(JobConf.FileDirectory.class);
    cl.registerShortNameOfClass(JobConf.GlusterVolumeDirectory.class);
    cl.registerShortNameOfClass(JobConf.PartitionTransportServerPort.class);
    cl.registerShortNameOfClass(JobConf.PartitionTransportServerBacklog.class);
    cl.registerShortNameOfClass(JobConf.PartitionTransportServerNumListeningThreads.class);
    cl.registerShortNameOfClass(JobConf.PartitionTransportServerNumWorkingThreads.class);
    cl.registerShortNameOfClass(JobConf.PartitionTransportClientNumThreads.class);
    cl.registerShortNameOfClass(JobConf.MaxNumDownloadsForARuntimeEdge.class);
    cl.registerShortNameOfClass(JobConf.SchedulerImplClassName.class);
    cl.registerShortNameOfClass(JobConf.ScheduleSerThread.class);
    cl.registerShortNameOfClass(JobConf.MaxOffheapRatio.class);
    cl.registerShortNameOfClass(JobConf.ChunkSizeKb.class);
    cl.processCommandLine(args);
    return confBuilder.build();
  }

  /**
   * Get deploy mode configuration.
   *
   * @param jobConf job configuration to get deploy mode.
   * @return deploy mode configuration.
   * @throws InjectionException exception while injection.
   */
  private static Configuration getDeployModeConf(final Configuration jobConf) throws InjectionException {
    final Injector injector = TANG.newInjector(jobConf);
    final String deployMode = injector.getNamedInstance(JobConf.DeployMode.class);
    switch (deployMode) {
      case "local":
        return LocalRuntimeConfiguration.CONF
          .set(LocalRuntimeConfiguration.MAX_NUMBER_OF_EVALUATORS, LOCAL_NUMBER_OF_EVALUATORS)
          .build();
      case "yarn":
        return YarnClientConfiguration.CONF
          .set(YarnClientConfiguration.JVM_HEAP_SLACK, injector.getNamedInstance(JobConf.JVMHeapSlack.class)
            + injector.getNamedInstance(JobConf.MaxOffheapRatio.class))
          // Off-heap memory size is added to memory slack so that JVM heap region does not invade the off-heap region.
          .build();
      default:
        throw new UnsupportedOperationException(deployMode);
    }
  }

  /**
   * Read json file and return its contents as configuration parameter.
   *
   * @param jobConf           job configuration to get json path.
   * @param pathParameter     named parameter represents path to the json file, or an empty string
   * @param contentsParameter named parameter represents contents of the file
   * @param defaultContent    the default configuration
   * @return configuration with contents of the file, or an empty string as value for {@code contentsParameter}
   * @throws InjectionException exception while injection.
   */
  private static Configuration getJSONConf(final Configuration jobConf,
                                           final Class<? extends Name<String>> pathParameter,
                                           final Class<? extends Name<String>> contentsParameter,
                                           final String defaultContent)
    throws InjectionException {
    final Injector injector = TANG.newInjector(jobConf);
    try {
      final String path = injector.getNamedInstance(pathParameter);
      final String contents = path.isEmpty() ? defaultContent
        : new String(Files.readAllBytes(Paths.get(path)), StandardCharsets.UTF_8);
      return TANG.newConfigurationBuilder()
        .bindNamedParameter(contentsParameter, contents)
        .build();
    } catch (final IOException e) {
      throw new RuntimeException(e);
    }
  }

  /**
   * Get the built job configuration.
   * It can be {@code null} if this method is not called by the process which called the main function of this class.
   *
   * @return the built job configuration.
   */
  public static Configuration getBuiltJobConf() {
    return builtJobConf;
  }

  /**
   * Get the collected data.
   *
   * @param <T> the type of the data.
   * @return the collected data.
   */
  public static <T> List<T> getCollectedData() {
    final List<T> result = (List<T>) new ArrayList<>(COLLECTED_DATA);
    COLLECTED_DATA.clear(); // flush after fetching.
    return result;
  }
}<|MERGE_RESOLUTION|>--- conflicted
+++ resolved
@@ -352,11 +352,7 @@
    *
    * @return driver message configuration.
    */
-<<<<<<< HEAD
   private static Configuration getDriverMessageConf() {
-=======
-  private static Configuration getDriverMessageConf()  {
->>>>>>> af42ce74
     return TANG.newConfigurationBuilder()
       .bindNamedParameter(MessageParameters.SenderId.class, MessageEnvironment.MASTER_COMMUNICATION_ID)
       .build();
