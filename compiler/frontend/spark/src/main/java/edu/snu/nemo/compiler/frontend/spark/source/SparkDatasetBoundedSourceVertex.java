--- conflicted
+++ resolved
@@ -112,28 +112,18 @@
       final SparkSession spark = SparkSession.builder()
           .config(sessionInitialConf)
           .getOrCreate();
+      final Dataset<T> dataset;
 
-<<<<<<< HEAD
       try {
-        final Dataset<T> dataset = SparkSession.initializeDataset(spark, commands);
+        dataset = SparkSession.initializeDataset(spark, commands);
+      } catch (OperationNotSupportedException e) {
+        throw new IllegalStateException(e);
+      }
 
-        // Spark does lazy evaluation: it doesn't load the full dataset, but only the partition it is asked for.
-        final RDD<T> rdd = dataset.rdd();
-        final Iterable<T> iterable = () -> JavaConverters.asJavaIteratorConverter(
-            rdd.iterator(rdd.getPartitions()[partitionIndex], TaskContext$.MODULE$.empty())).asJava();
-        System.out.println("print X");
-        iterable.iterator().forEachRemaining(x -> System.out.println(x));
-        return iterable;
-      } catch (OperationNotSupportedException exception) {
-        exception.printStackTrace();
-        throw new RuntimeException(exception);
-      }
-=======
       // Spark does lazy evaluation: it doesn't load the full dataset, but only the partition it is asked for.
       final RDD<T> rdd = dataset.sparkRDD();
       return () -> JavaConverters.asJavaIteratorConverter(
           rdd.iterator(rdd.getPartitions()[partitionIndex], TaskContext$.MODULE$.empty())).asJava();
->>>>>>> 4d3ef80e
     }
 
     @Override
