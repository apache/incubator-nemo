--- conflicted
+++ resolved
@@ -24,17 +24,6 @@
   /**
    * Constructor.
    * Note that we have to first create our iterators here and supply them to our readables.
-<<<<<<< HEAD
-   * TODO #756: make this bit distributed.
-   *
-   * @param dataset Dataset to read data from.
-   */
-  public SparkBoundedSourceVertex(final Dataset<T> dataset) {
-    this.readables = new ArrayList<>();
-    for (final Partition partition: dataset.rdd().getPartitions()) {
-      readables.add(new SparkBoundedSourceReadable(partition, dataset.rdd()));
-    }
-=======
    *
    * @param sparkSession sparkSession to recreate on each executor.
    * @param dataset Dataset to read data from.
@@ -46,7 +35,6 @@
             sparkSession.getDatasetCommandsList(),
             sparkSession.getInitialConf(),
             partitionIndex)));
->>>>>>> 1af4fc63
   }
 
   /**
