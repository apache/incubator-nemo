/*
 * Licensed to the Apache Software Foundation (ASF) under one
 * or more contributor license agreements.  See the NOTICE file
 * distributed with this work for additional information
 * regarding copyright ownership.  The ASF licenses this file
 * to you under the Apache License, Version 2.0 (the
 * "License"); you may not use this file except in compliance
 * with the License.  You may obtain a copy of the License at
 *
 *   http://www.apache.org/licenses/LICENSE-2.0
 *
 * Unless required by applicable law or agreed to in writing,
 * software distributed under the License is distributed on an
 * "AS IS" BASIS, WITHOUT WARRANTIES OR CONDITIONS OF ANY
 * KIND, either express or implied.  See the License for the
 * specific language governing permissions and limitations
 * under the License.
 */
package org.apache.nemo.compiler.frontend.beam;

import org.apache.beam.sdk.Pipeline;
import org.apache.beam.sdk.coders.*;
import org.apache.beam.sdk.options.PipelineOptions;
import org.apache.beam.sdk.runners.TransformHierarchy;
import org.apache.beam.sdk.transforms.DoFn;
import org.apache.beam.sdk.transforms.ViewFn;
import org.apache.beam.sdk.util.WindowedValue;
import org.apache.beam.sdk.values.*;
import org.apache.nemo.common.dag.DAGBuilder;
import org.apache.nemo.common.ir.edge.IREdge;
import org.apache.nemo.common.ir.edge.executionproperty.*;
import org.apache.nemo.common.ir.vertex.IRVertex;
import org.apache.nemo.common.ir.vertex.LoopVertex;
import org.apache.nemo.common.ir.vertex.OperatorVertex;
import org.apache.nemo.common.ir.vertex.executionproperty.ParallelismProperty;
import org.apache.nemo.common.ir.vertex.transform.Transform;
import org.apache.nemo.compiler.frontend.beam.coder.BeamDecoderFactory;
import org.apache.nemo.compiler.frontend.beam.coder.BeamEncoderFactory;
import org.apache.nemo.compiler.frontend.beam.coder.SideInputCoder;
import org.apache.nemo.compiler.frontend.beam.transform.*;

import java.util.*;

/**
 * A collection of translators for the Beam PTransforms.
 */

final class PipelineTranslationContext {
  private final PipelineOptions pipelineOptions;
  private final DAGBuilder<IRVertex, IREdge> builder;
  private final Map<PValue, TransformHierarchy.Node> pValueToProducerBeamNode;
  private final Map<PValue, IRVertex> pValueToProducerVertex;
  private final Map<PValue, TupleTag<?>> pValueToTag;
  private final Stack<LoopVertex> loopVertexStack;
  private final Pipeline pipeline;

  /**
   * @param pipeline the pipeline to translate
   * @param pipelineOptions {@link PipelineOptions}
   */
  PipelineTranslationContext(final Pipeline pipeline,
                             final PipelineOptions pipelineOptions) {
    this.pipeline = pipeline;
    this.builder = new DAGBuilder<>();
    this.pValueToProducerBeamNode = new HashMap<>();
    this.pValueToProducerVertex = new HashMap<>();
    this.pValueToTag = new HashMap<>();
    this.loopVertexStack = new Stack<>();
    this.pipelineOptions = pipelineOptions;
  }

  void enterCompositeTransform(final TransformHierarchy.Node compositeTransform) {
    if (compositeTransform.getTransform() instanceof LoopCompositeTransform) {
      final LoopVertex loopVertex = new LoopVertex(compositeTransform.getFullName());
      builder.addVertex(loopVertex, loopVertexStack);
      builder.removeVertex(loopVertex);
      loopVertexStack.push(new LoopVertex(compositeTransform.getFullName()));
    }
  }

  void leaveCompositeTransform(final TransformHierarchy.Node compositeTransform) {
    if (compositeTransform.getTransform() instanceof LoopCompositeTransform) {
      loopVertexStack.pop();
    }
  }

  /**
   * Add IR vertex to the builder.
   *
   * @param vertex IR vertex to add
   */
  void addVertex(final IRVertex vertex) {
    builder.addVertex(vertex, loopVertexStack);
  }

  /**
   * Say the dstIRVertex consumes three views: view0, view1, and view2.
   *
   * We translate that as the following:
   * view0 -> SideInputTransform(index=0) ->
   * view1 -> SideInputTransform(index=1) -> dstIRVertex(with a map from indices to PCollectionViews)
   * view2 -> SideInputTransform(index=2) ->
   *
   * @param dstVertex vertex.
   * @param sideInputs of the vertex.
   */
  void addSideInputEdges(final IRVertex dstVertex, final Map<Integer, PCollectionView<?>> sideInputs) {
    for (final Map.Entry<Integer, PCollectionView<?>> entry : sideInputs.entrySet()) {
      final int index = entry.getKey();
      final PCollectionView view = entry.getValue();

      final IRVertex srcVertex = pValueToProducerVertex.get(view);
      final IRVertex sideInputTransformVertex = new OperatorVertex(new SideInputTransform(index));
      addVertex(sideInputTransformVertex);
      final Coder viewCoder = getCoderForView(view, this);
      final Coder windowCoder = view.getPCollection().getWindowingStrategy().getWindowFn().windowCoder();

      // First edge: view to transform
      final IREdge firstEdge =
        new IREdge(CommunicationPatternProperty.Value.OneToOne, srcVertex, sideInputTransformVertex);
      addEdge(firstEdge, viewCoder, windowCoder);

      // Second edge: transform to the dstIRVertex
      final IREdge secondEdge =
<<<<<<< HEAD
        new IREdge(CommunicationPatternProperty.Value.OneToOne, sideInputTransformVertex, dstVertex);
      final WindowedValue.FullWindowedValueCoder sideInputElementCoder =
        WindowedValue.getFullCoder(SideInputCoder.of(viewCoder), windowCoder);

=======
        new IREdge(CommunicationPatternProperty.Value.BroadCast, sideInputTransformVertex, dstVertex);
      final WindowedValue.FullWindowedValueCoder sideInputElementCoder =
        WindowedValue.getFullCoder(SideInputCoder.of(viewCoder), windowCoder);

      // The vertices should be Parallelism=1
      srcVertex.setPropertyPermanently(ParallelismProperty.of(1));
      sideInputTransformVertex.setPropertyPermanently(ParallelismProperty.of(1));

>>>>>>> 8e249c53
      secondEdge.setProperty(EncoderProperty.of(new BeamEncoderFactory(sideInputElementCoder)));
      secondEdge.setProperty(DecoderProperty.of(new BeamDecoderFactory(sideInputElementCoder)));
      builder.connectVertices(secondEdge);
    }
  }

  /**
   * Add IR edge to the builder.
   *
   * @param dst the destination IR vertex.
   * @param input the {@link PValue} {@code dst} consumes
   */
  void addEdgeTo(final IRVertex dst, final PValue input) {
    if (input instanceof PCollection) {
      final Coder elementCoder = ((PCollection) input).getCoder();
      final Coder windowCoder = ((PCollection) input).getWindowingStrategy().getWindowFn().windowCoder();
      final IRVertex src = pValueToProducerVertex.get(input);
      if (src == null) {
        throw new IllegalStateException(String.format("Cannot find a vertex that emits pValue %s", input));
      }

      final CommunicationPatternProperty.Value communicationPattern = getCommPattern(src, dst);
      final IREdge edge = new IREdge(communicationPattern, src, dst);

      if (pValueToTag.containsKey(input)) {
        edge.setProperty(AdditionalOutputTagProperty.of(pValueToTag.get(input).getId()));
      }

      addEdge(edge, elementCoder, windowCoder);
    } else {
      throw new IllegalStateException(input.toString());
    }
  }

  void addEdge(final IREdge edge, final Coder elementCoder, final Coder windowCoder) {
    edge.setProperty(KeyExtractorProperty.of(new BeamKeyExtractor()));
    if (elementCoder instanceof KvCoder) {
      Coder keyCoder = ((KvCoder) elementCoder).getKeyCoder();
      edge.setProperty(KeyEncoderProperty.of(new BeamEncoderFactory(keyCoder)));
      edge.setProperty(KeyDecoderProperty.of(new BeamDecoderFactory(keyCoder)));
    }

    final WindowedValue.FullWindowedValueCoder coder = WindowedValue.getFullCoder(elementCoder, windowCoder);
    edge.setProperty(EncoderProperty.of(new BeamEncoderFactory<>(coder)));
    edge.setProperty(DecoderProperty.of(new BeamDecoderFactory<>(coder)));

    builder.connectVertices(edge);
  }

  /**
   * Registers a {@link PValue} as a m.forEach(outputFromGbk -> ain output from the specified {@link IRVertex}.
   * @param node node
   * @param irVertex the IR vertex
   * @param output the {@link PValue} {@code irVertex} emits as main output
   */
  void registerMainOutputFrom(final TransformHierarchy.Node node,
                              final IRVertex irVertex,
                              final PValue output) {
    pValueToProducerBeamNode.put(output, node);
    pValueToProducerVertex.put(output, irVertex);
  }

  /**
   * Registers a {@link PValue} as an additional output from the specified {@link IRVertex}.
   *
   * @param node node
   * @param irVertex the IR vertex
   * @param output the {@link PValue} {@code irVertex} emits as additional output
   * @param tag the {@link TupleTag} associated with this additional output
   */
  void registerAdditionalOutputFrom(final TransformHierarchy.Node node,
                                    final IRVertex irVertex,
                                    final PValue output,
                                    final TupleTag<?> tag) {
    pValueToProducerBeamNode.put(output, node);
    pValueToTag.put(output, tag);
    pValueToProducerVertex.put(output, irVertex);
  }

  Pipeline getPipeline() {
    return pipeline;
  }

  PipelineOptions getPipelineOptions() {
    return pipelineOptions;
  }

  DAGBuilder getBuilder() {
    return builder;
  }

  TransformHierarchy.Node getProducerBeamNodeOf(final PValue pValue) {
    return pValueToProducerBeamNode.get(pValue);
  }

  private CommunicationPatternProperty.Value getCommPattern(final IRVertex src, final IRVertex dst) {
    final Class<?> constructUnionTableFn;
    try {
      constructUnionTableFn = Class.forName("org.apache.beam.sdk.transforms.join.CoGroupByKey$ConstructUnionTableFn");
    } catch (final ClassNotFoundException e) {
      throw new RuntimeException(e);
    }

    final Transform srcTransform = src instanceof OperatorVertex ? ((OperatorVertex) src).getTransform() : null;
    final Transform dstTransform = dst instanceof OperatorVertex ? ((OperatorVertex) dst).getTransform() : null;
    final DoFn srcDoFn = srcTransform instanceof DoFnTransform ? ((DoFnTransform) srcTransform).getDoFn() : null;

    if (srcDoFn != null && srcDoFn.getClass().equals(constructUnionTableFn)) {
      return CommunicationPatternProperty.Value.Shuffle;
    }
    if (srcTransform instanceof FlattenTransform) {
      return CommunicationPatternProperty.Value.OneToOne;
    }
    if (dstTransform instanceof GroupByKeyAndWindowDoFnTransform
      || dstTransform instanceof GroupByKeyTransform) {
      return CommunicationPatternProperty.Value.Shuffle;
    }
    if (dstTransform instanceof CreateViewTransform) {
      return CommunicationPatternProperty.Value.BroadCast;
    }
    return CommunicationPatternProperty.Value.OneToOne;
  }

  /**
   * Get appropriate coder for {@link PCollectionView}.
   * @param view {@link PCollectionView}
   * @return appropriate {@link Coder} for {@link PCollectionView}
   */
  private static Coder<?> getCoderForView(final PCollectionView view, final PipelineTranslationContext context) {
    final TransformHierarchy.Node src = context.getProducerBeamNodeOf(view);
    final KvCoder<?, ?> inputKVCoder = (KvCoder) src.getOutputs().values().stream()
      .filter(v -> v instanceof PCollection)
      .map(v -> (PCollection) v)
      .findFirst()
      .orElseThrow(() -> new RuntimeException(String.format("No incoming PCollection to %s", src)))
      .getCoder();
    final ViewFn viewFn = view.getViewFn();
    if (viewFn instanceof PCollectionViews.IterableViewFn) {
      return IterableCoder.of(inputKVCoder.getValueCoder());
    } else if (viewFn instanceof PCollectionViews.ListViewFn) {
      return ListCoder.of(inputKVCoder.getValueCoder());
    } else if (viewFn instanceof PCollectionViews.MapViewFn) {
      final KvCoder inputValueKVCoder = (KvCoder) inputKVCoder.getValueCoder();
      return MapCoder.of(inputValueKVCoder.getKeyCoder(), inputValueKVCoder.getValueCoder());
    } else if (viewFn instanceof PCollectionViews.MultimapViewFn) {
      final KvCoder inputValueKVCoder = (KvCoder) inputKVCoder.getValueCoder();
      return MapCoder.of(inputValueKVCoder.getKeyCoder(), inputValueKVCoder.getValueCoder());
    } else if (viewFn instanceof PCollectionViews.SingletonViewFn) {
      return inputKVCoder.getValueCoder();
    } else {
      throw new UnsupportedOperationException(String.format("Unsupported viewFn %s", viewFn.getClass()));
    }
  }
}
<|MERGE_RESOLUTION|>--- conflicted
+++ resolved
@@ -122,12 +122,6 @@
 
       // Second edge: transform to the dstIRVertex
       final IREdge secondEdge =
-<<<<<<< HEAD
-        new IREdge(CommunicationPatternProperty.Value.OneToOne, sideInputTransformVertex, dstVertex);
-      final WindowedValue.FullWindowedValueCoder sideInputElementCoder =
-        WindowedValue.getFullCoder(SideInputCoder.of(viewCoder), windowCoder);
-
-=======
         new IREdge(CommunicationPatternProperty.Value.BroadCast, sideInputTransformVertex, dstVertex);
       final WindowedValue.FullWindowedValueCoder sideInputElementCoder =
         WindowedValue.getFullCoder(SideInputCoder.of(viewCoder), windowCoder);
@@ -136,7 +130,6 @@
       srcVertex.setPropertyPermanently(ParallelismProperty.of(1));
       sideInputTransformVertex.setPropertyPermanently(ParallelismProperty.of(1));
 
->>>>>>> 8e249c53
       secondEdge.setProperty(EncoderProperty.of(new BeamEncoderFactory(sideInputElementCoder)));
       secondEdge.setProperty(DecoderProperty.of(new BeamDecoderFactory(sideInputElementCoder)));
       builder.connectVertices(secondEdge);
