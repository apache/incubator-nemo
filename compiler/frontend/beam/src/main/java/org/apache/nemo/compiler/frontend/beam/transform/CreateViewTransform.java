/*
 * Licensed to the Apache Software Foundation (ASF) under one
 * or more contributor license agreements.  See the NOTICE file
 * distributed with this work for additional information
 * regarding copyright ownership.  The ASF licenses this file
 * to you under the Apache License, Version 2.0 (the
 * "License"); you may not use this file except in compliance
 * with the License.  You may obtain a copy of the License at
 *
 *   http://www.apache.org/licenses/LICENSE-2.0
 *
 * Unless required by applicable law or agreed to in writing,
 * software distributed under the License is distributed on an
 * "AS IS" BASIS, WITHOUT WARRANTIES OR CONDITIONS OF ANY
 * KIND, either express or implied.  See the License for the
 * specific language governing permissions and limitations
 * under the License.
 */
package org.apache.nemo.compiler.frontend.beam.transform;

import com.amazonaws.services.kinesis.AmazonKinesis;
import com.amazonaws.services.kinesis.AmazonKinesisClientBuilder;
import org.apache.beam.sdk.transforms.windowing.BoundedWindow;
import org.apache.beam.sdk.transforms.windowing.PaneInfo;
import org.apache.beam.sdk.util.WindowedValue;
import org.apache.nemo.common.ir.OutputCollector;
import org.apache.beam.sdk.transforms.Materializations;
import org.apache.beam.sdk.transforms.ViewFn;
import org.apache.beam.sdk.values.KV;
import org.apache.nemo.common.ir.vertex.transform.Transform;
import org.apache.nemo.common.punctuation.Watermark;
import org.apache.nemo.runtime.executor.datatransfer.MainInputLambdaCollector;
import org.slf4j.Logger;
import org.slf4j.LoggerFactory;

import javax.annotation.Nullable;
import java.io.Serializable;
import java.util.*;

/**
 * This transforms emits materialized data for each window.
 * @param <I> input type
 * @param <O> materialized output type
 */
public final class CreateViewTransform<I, O> implements Transform<WindowedValue<KV<?, I>>, WindowedValue<O>> {
  private final ViewFn<Object, O> viewFn;
  private final Map<BoundedWindow, List<I>> windowListMap;
  private static final Logger LOG = LoggerFactory.getLogger(CreateViewTransform.class.getName());


  private OutputCollector<WindowedValue<O>> outputCollector;

  private long currentOutputWatermark;

  private Context context;

  /**
   * Constructor of CreateViewTransform.
   * @param viewFn the view function.
   */
  public CreateViewTransform(final ViewFn<Object, O> viewFn)  {
    this.viewFn = viewFn;
    this.windowListMap = new HashMap<>();
    this.currentOutputWatermark = Long.MIN_VALUE;
  }

  @Override
  public void prepare(final Context context, final OutputCollector<WindowedValue<O>> oc) {
    this.context = context;
    this.outputCollector = oc;
  }

  @Override
  public void onData(final WindowedValue<KV<?, I>> element) {
    // The key of element is always null (beam's semantic)
    // because view is a globally materialized data regardless of key
    LOG.info("CreateViewTransform data: {}", element);
    for (final BoundedWindow window : element.getWindows()) {
      windowListMap.putIfAbsent(window, new ArrayList<>());
      final List<I> list = windowListMap.get(window);
      list.add(element.getValue().getValue());
    }
  }

  @Override
  public void onWatermark(final Watermark inputWatermark) {
    // If no data, just forwards the watermark
    if (windowListMap.size() == 0 && currentOutputWatermark < inputWatermark.getTimestamp()) {
      currentOutputWatermark = inputWatermark.getTimestamp();
      outputCollector.emitWatermark(inputWatermark);
      return;
    }

    final Iterator<Map.Entry<BoundedWindow, List<I>>> iterator = windowListMap.entrySet().iterator();
    long minOutputTimestampOfEmittedWindows = Long.MAX_VALUE;

    while (iterator.hasNext()) {
      final Map.Entry<BoundedWindow, List<I>> entry = iterator.next();
      if (entry.getKey().maxTimestamp().getMillis() < inputWatermark.getTimestamp()) {
        // emit the windowed data if the watermark timestamp > the window max boundary
<<<<<<< HEAD
        final O view = viewFn.apply(new MultiView<>(entry.getValue()));

        final WindowedValue<O> windowedValue = WindowedValue.of(
          view, entry.getKey().maxTimestamp(), entry.getKey(), PaneInfo.ON_TIME_AND_ONLY_FIRING);
        outputCollector.emit(windowedValue);
=======
        final O output = viewFn.apply(new MultiView<>(entry.getValue()));
        outputCollector.emit(WindowedValue.of(
          output, entry.getKey().maxTimestamp(), entry.getKey(), PaneInfo.ON_TIME_AND_ONLY_FIRING));
>>>>>>> 45c8206c
        iterator.remove();

        minOutputTimestampOfEmittedWindows =
          Math.min(minOutputTimestampOfEmittedWindows, entry.getKey().maxTimestamp().getMillis());
      }
    }

    if (minOutputTimestampOfEmittedWindows != Long.MAX_VALUE
      && currentOutputWatermark < minOutputTimestampOfEmittedWindows) {
      // update current output watermark and emit to next operators
      currentOutputWatermark = minOutputTimestampOfEmittedWindows;
      outputCollector.emitWatermark(new Watermark(currentOutputWatermark));
    }
  }

  /*
  private void writeToLambda(final WindowedValue wv) {

      final PutRecordRequest putRecordRequest = new PutRecordRequest();
      putRecordRequest.setStreamName(STREAMNAME);
      PutRecordsRequest putRecordsRequest  = new PutRecordsRequest();
      putRecordsRequest.setStreamName(STREAMNAME);
      List<PutRecordsRequestEntry> putRecordsRequestEntryList  = new ArrayList<>();
      for (int i = 0; i < 1; i++) {
        PutRecordsRequestEntry putRecordsRequestEntry  = new PutRecordsRequestEntry();
        putRecordsRequestEntry.setData(ByteBuffer.wrap(String.valueOf(i).getBytes()));
        putRecordsRequestEntry.setPartitionKey(String.format("partitionKey-%d", i));
        putRecordsRequestEntryList.add(putRecordsRequestEntry);
      }
      putRecordsRequest.setRecords(putRecordsRequestEntryList);
      PutRecordsResult putRecordsResult  = kinesisClient.putRecords(putRecordsRequest);
      System.out.println("Put Result" + putRecordsResult);
  }
  */

  @Override
  public void close() {
    onWatermark(new Watermark(BoundedWindow.TIMESTAMP_MAX_VALUE.getMillis()));
  }

  @Override
  public String toString() {
    final StringBuilder sb = new StringBuilder();
    sb.append("CreateViewTransform:" + viewFn);
    return sb.toString();
  }

  /**
   * Represents {@code PrimitiveViewT} supplied to the {@link ViewFn}.
   * @param <T> primitive view type
   */
  public static final class MultiView<T> implements Materializations.MultimapView<Void, T>, Serializable {
    private final Iterable<T> iterable;

    /**
     * Constructor.
     */
    public MultiView(final Iterable<T> iterable) {
      // Create a placeholder for side input data. CreateViewTransform#onData stores data to this list.
      this.iterable = iterable;
    }

    @Override
    public Iterable<T> get(@Nullable final Void aVoid) {
      return iterable;
    }
  }
}<|MERGE_RESOLUTION|>--- conflicted
+++ resolved
@@ -98,17 +98,9 @@
       final Map.Entry<BoundedWindow, List<I>> entry = iterator.next();
       if (entry.getKey().maxTimestamp().getMillis() < inputWatermark.getTimestamp()) {
         // emit the windowed data if the watermark timestamp > the window max boundary
-<<<<<<< HEAD
-        final O view = viewFn.apply(new MultiView<>(entry.getValue()));
-
-        final WindowedValue<O> windowedValue = WindowedValue.of(
-          view, entry.getKey().maxTimestamp(), entry.getKey(), PaneInfo.ON_TIME_AND_ONLY_FIRING);
-        outputCollector.emit(windowedValue);
-=======
         final O output = viewFn.apply(new MultiView<>(entry.getValue()));
         outputCollector.emit(WindowedValue.of(
           output, entry.getKey().maxTimestamp(), entry.getKey(), PaneInfo.ON_TIME_AND_ONLY_FIRING));
->>>>>>> 45c8206c
         iterator.remove();
 
         minOutputTimestampOfEmittedWindows =
