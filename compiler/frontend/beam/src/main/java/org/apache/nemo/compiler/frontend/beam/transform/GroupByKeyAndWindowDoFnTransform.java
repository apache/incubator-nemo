--- conflicted
+++ resolved
@@ -197,12 +197,9 @@
   public void onWatermark(final Watermark inputWatermark) {
     checkAndInvokeBundle();
     processElementsAndTriggerTimers(inputWatermark, Instant.now(), Instant.now());
-<<<<<<< HEAD
     // Emit watermark to downstream operators
     emitOutputWatermark(inputWatermark);
-=======
     checkAndFinishBundle();
->>>>>>> 61207a59
   }
 
   /**
