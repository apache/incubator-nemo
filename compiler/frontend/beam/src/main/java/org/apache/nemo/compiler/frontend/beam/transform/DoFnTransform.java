--- conflicted
+++ resolved
@@ -66,43 +66,21 @@
   }
 
   @Override
-<<<<<<< HEAD
-  public void onData(final Object data) {
-    final WindowedValue<InputT> mainInputElement = (WindowedValue<InputT>) data;
-    if (inputWatermark > mainInputElement.getTimestamp().getMillis()) {
+  public void onData(final WindowedValue<InputT> data) {
+    if (inputWatermark > data.getTimestamp().getMillis()) {
       // late data!
       // just drop
       return;
     }
-
-    // Do not need any push-back logic.
-    checkAndInvokeBundle();
-    getDoFnRunner().processElement(mainInputElement);
-    checkAndFinishBundle(false);
-=======
-  public void onData(final WindowedValue<InputT> data) {
     // Do not need any push-back logic.
     checkAndInvokeBundle();
     getDoFnRunner().processElement(data);
     checkAndFinishBundle();
->>>>>>> 5622b885
   }
 
   @Override
   public void onWatermark(final Watermark watermark) {
-<<<<<<< HEAD
-    if (inputWatermark> watermark.getTimestamp()) {
-      throw new IllegalStateException("The current watermark " + watermark + " should be greater than " + inputWatermark);
-    }
-
-    inputWatermark = watermark.getTimestamp();
-
     checkAndInvokeBundle();
-    // TODO #216: We should consider push-back data that waits for side input
-    // TODO #216: If there are push-back data, input watermark >= output watermark
-=======
-    checkAndInvokeBundle();
->>>>>>> 5622b885
     getOutputCollector().emitWatermark(watermark);
     checkAndFinishBundle();
   }
