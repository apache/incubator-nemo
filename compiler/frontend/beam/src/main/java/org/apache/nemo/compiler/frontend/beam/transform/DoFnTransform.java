/*
 * Licensed to the Apache Software Foundation (ASF) under one
 * or more contributor license agreements.  See the NOTICE file
 * distributed with this work for additional information
 * regarding copyright ownership.  The ASF licenses this file
 * to you under the Apache License, Version 2.0 (the
 * "License"); you may not use this file except in compliance
 * with the License.  You may obtain a copy of the License at
 *
 *   http://www.apache.org/licenses/LICENSE-2.0
 *
 * Unless required by applicable law or agreed to in writing,
 * software distributed under the License is distributed on an
 * "AS IS" BASIS, WITHOUT WARRANTIES OR CONDITIONS OF ANY
 * KIND, either express or implied.  See the License for the
 * specific language governing permissions and limitations
 * under the License.
 */
package org.apache.nemo.compiler.frontend.beam.transform;

import org.apache.beam.sdk.coders.Coder;
import org.apache.beam.sdk.options.PipelineOptions;
import org.apache.beam.sdk.transforms.DoFn;
import org.apache.beam.sdk.util.WindowedValue;
import org.apache.beam.sdk.values.TupleTag;
import org.apache.beam.sdk.values.WindowingStrategy;
import org.apache.nemo.common.ir.OutputCollector;
import org.apache.nemo.common.punctuation.Watermark;
import org.slf4j.Logger;
import org.slf4j.LoggerFactory;

import java.util.Collections;
import java.util.List;
import java.util.Map;

/**
 * DoFn transform implementation when there is no side input.
 *
 * @param <InputT> input type.
 * @param <OutputT> output type.
 */
public final class DoFnTransform<InputT, OutputT> extends AbstractDoFnTransform<InputT, InputT, OutputT> {
  private static final Logger LOG = LoggerFactory.getLogger(DoFnTransform.class.getName());

  private long inputWatermark = Long.MIN_VALUE;

  /**
   * DoFnTransform Constructor.
   */
  public DoFnTransform(final DoFn<InputT, OutputT> doFn,
                       final Coder<InputT> inputCoder,
                       final Map<TupleTag<?>, Coder<?>> outputCoders,
                       final TupleTag<OutputT> mainOutputTag,
                       final List<TupleTag<?>> additionalOutputTags,
                       final WindowingStrategy<?, ?> windowingStrategy,
                       final PipelineOptions options) {
    super(doFn, inputCoder, outputCoders, mainOutputTag,
      additionalOutputTags, windowingStrategy, Collections.emptyMap(), options);
  }

  @Override
  protected DoFn wrapDoFn(final DoFn initDoFn) {
    return initDoFn;
  }

  @Override
<<<<<<< HEAD
  public void onData(final WindowedValue<InputT> data) {
    if (inputWatermark > data.getTimestamp().getMillis()) {
      // late data!
      // just drop
      return;
    }

=======
  public void onData(final Object data) {
    // Do not need any push-back logic.
>>>>>>> 45c8206c
    checkAndInvokeBundle();
    final WindowedValue<InputT> mainInputElement = (WindowedValue<InputT>) data;
    getDoFnRunner().processElement(mainInputElement);
    checkAndFinishBundle(false);
  }

  @Override
  public void onWatermark(final Watermark watermark) {
<<<<<<< HEAD
    if (inputWatermark> watermark.getTimestamp()) {
      throw new IllegalStateException("The current watermark " + watermark + " should be greater than " + inputWatermark);
    }

    inputWatermark = watermark.getTimestamp();

    checkAndInvokeBundle();
    // TODO #216: We should consider push-back data that waits for side input
    // TODO #216: If there are push-back data, input watermark >= output watermark
=======
>>>>>>> 45c8206c
    getOutputCollector().emitWatermark(watermark);
  }

  @Override
  protected void beforeClose() {
    checkAndFinishBundle(true);
  }

  @Override
  OutputCollector wrapOutputCollector(final OutputCollector oc) {
    return oc;
  }

  @Override
  public String toString() {
    final StringBuilder sb = new StringBuilder();
    sb.append("DoTransform:" + getDoFn());
    return sb.toString();
  }
}<|MERGE_RESOLUTION|>--- conflicted
+++ resolved
@@ -64,27 +64,22 @@
   }
 
   @Override
-<<<<<<< HEAD
-  public void onData(final WindowedValue<InputT> data) {
-    if (inputWatermark > data.getTimestamp().getMillis()) {
+  public void onData(final Object data) {
+    final WindowedValue<InputT> mainInputElement = (WindowedValue<InputT>) data;
+    if (inputWatermark > mainInputElement.getTimestamp().getMillis()) {
       // late data!
       // just drop
       return;
     }
 
-=======
-  public void onData(final Object data) {
     // Do not need any push-back logic.
->>>>>>> 45c8206c
     checkAndInvokeBundle();
-    final WindowedValue<InputT> mainInputElement = (WindowedValue<InputT>) data;
     getDoFnRunner().processElement(mainInputElement);
     checkAndFinishBundle(false);
   }
 
   @Override
   public void onWatermark(final Watermark watermark) {
-<<<<<<< HEAD
     if (inputWatermark> watermark.getTimestamp()) {
       throw new IllegalStateException("The current watermark " + watermark + " should be greater than " + inputWatermark);
     }
@@ -94,8 +89,6 @@
     checkAndInvokeBundle();
     // TODO #216: We should consider push-back data that waits for side input
     // TODO #216: If there are push-back data, input watermark >= output watermark
-=======
->>>>>>> 45c8206c
     getOutputCollector().emitWatermark(watermark);
   }
 
