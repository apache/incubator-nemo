--- conflicted
+++ resolved
@@ -167,12 +167,7 @@
   private static void unboundedReadTranslator(final PipelineTranslationContext ctx,
                                               final TransformHierarchy.Node beamNode,
                                               final Read.Unbounded<?> transform) {
-<<<<<<< HEAD
-    LOG.info("Unbounded source: {}", transform.getSource());
-    final IRVertex vertex = new BeamUnboundedSourceVertex<>(transform.getSource());
-=======
     final IRVertex vertex = new BeamUnboundedSourceVertex<>(transform.getSource(), DisplayData.from(transform));
->>>>>>> 5622b885
     ctx.addVertex(vertex);
     beamNode.getInputs().values().forEach(input -> ctx.addEdgeTo(vertex, input));
     beamNode.getOutputs().values().forEach(output -> ctx.registerMainOutputFrom(beamNode, vertex, output));
@@ -182,12 +177,7 @@
   private static void boundedReadTranslator(final PipelineTranslationContext ctx,
                                             final TransformHierarchy.Node beamNode,
                                             final Read.Bounded<?> transform) {
-<<<<<<< HEAD
-    LOG.info("Bouded source: {}", transform.getSource());
-    final IRVertex vertex = new BeamBoundedSourceVertex<>(transform.getSource());
-=======
     final IRVertex vertex = new BeamBoundedSourceVertex<>(transform.getSource(), DisplayData.from(transform));
->>>>>>> 5622b885
     ctx.addVertex(vertex);
     beamNode.getInputs().values().forEach(input -> ctx.addEdgeTo(vertex, input));
     beamNode.getOutputs().values().forEach(output -> ctx.registerMainOutputFrom(beamNode, vertex, output));
