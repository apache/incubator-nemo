--- conflicted
+++ resolved
@@ -480,14 +480,10 @@
           mainInput.getWindowingStrategy(),
           sideInputMap,
           ctx.getPipelineOptions(),
-<<<<<<< HEAD
-          DisplayData.from(beamNode.getTransform()),
+          DisplayData.from(displayData),
           coder,
           sideInputElementCoder);
-=======
-          DisplayData.from(displayData));
-
->>>>>>> 28eee408
+
       }
     } catch (final IOException e) {
       throw new RuntimeException(e);
