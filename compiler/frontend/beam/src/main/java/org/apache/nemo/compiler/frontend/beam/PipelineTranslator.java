/*
 * Licensed to the Apache Software Foundation (ASF) under one
 * or more contributor license agreements.  See the NOTICE file
 * distributed with this work for additional information
 * regarding copyright ownership.  The ASF licenses this file
 * to you under the Apache License, Version 2.0 (the
 * "License"); you may not use this file except in compliance
 * with the License.  You may obtain a copy of the License at
 *
 *   http://www.apache.org/licenses/LICENSE-2.0
 *
 * Unless required by applicable law or agreed to in writing,
 * software distributed under the License is distributed on an
 * "AS IS" BASIS, WITHOUT WARRANTIES OR CONDITIONS OF ANY
 * KIND, either express or implied.  See the License for the
 * specific language governing permissions and limitations
 * under the License.
 */
package org.apache.nemo.compiler.frontend.beam;

import com.google.common.collect.Iterables;
import org.apache.beam.runners.core.SystemReduceFn;
import org.apache.beam.runners.core.construction.ParDoTranslation;
import org.apache.beam.runners.core.construction.TransformInputs;
import org.apache.beam.sdk.Pipeline;
import org.apache.beam.sdk.runners.AppliedPTransform;
import org.apache.beam.sdk.runners.TransformHierarchy;
import org.apache.beam.sdk.transforms.windowing.GlobalWindows;
import org.apache.beam.sdk.util.WindowedValue;
import org.apache.nemo.common.dag.DAG;
import org.apache.nemo.common.dag.DAGBuilder;
import org.apache.nemo.common.ir.edge.IREdge;
import org.apache.nemo.common.ir.edge.executionproperty.*;
import org.apache.nemo.common.ir.vertex.IRVertex;
import org.apache.nemo.common.ir.vertex.LoopVertex;
import org.apache.nemo.common.ir.vertex.OperatorVertex;
import org.apache.nemo.common.ir.vertex.transform.Transform;
import org.apache.nemo.compiler.frontend.beam.coder.BeamDecoderFactory;
import org.apache.nemo.compiler.frontend.beam.coder.BeamEncoderFactory;
import org.apache.nemo.compiler.frontend.beam.source.BeamBoundedSourceVertex;
import org.apache.nemo.compiler.frontend.beam.source.BeamUnboundedSourceVertex;
import org.apache.nemo.compiler.frontend.beam.transform.*;
import org.apache.beam.sdk.coders.*;
import org.apache.beam.sdk.io.Read;
import org.apache.beam.sdk.options.PipelineOptions;
import org.apache.beam.sdk.transforms.*;
import org.apache.beam.sdk.transforms.windowing.Window;
import org.apache.beam.sdk.transforms.windowing.WindowFn;
import org.apache.beam.sdk.values.*;
import org.slf4j.Logger;
import org.slf4j.LoggerFactory;

import java.io.IOException;
import java.lang.annotation.*;
import java.lang.reflect.InvocationTargetException;
import java.lang.reflect.Method;
import java.util.*;
import java.util.function.BiFunction;
import java.util.stream.Collectors;

/**
 * A collection of translators for the Beam PTransforms.
 */
<<<<<<< HEAD
public final class PipelineTranslator
  implements BiFunction<TransformHierarchy.Node, PipelineOptions, DAG<IRVertex, IREdge>> {
=======
public final class PipelineTranslator {
>>>>>>> 2b3a315a

  private static final Logger LOG = LoggerFactory.getLogger(PipelineTranslator.class.getName());

  private static final PipelineTranslator INSTANCE = new PipelineTranslator();

  private final Map<Class<? extends PTransform>, Method> primitiveTransformToTranslator = new HashMap<>();
  private final Map<Class<? extends PTransform>, Method> compositeTransformToTranslator = new HashMap<>();

  /**
   * Static translator method.
   * @param pipeline the original root
   * @param root Top-level Beam transform hierarchy, usually given by {@link PipelineVisitor}
   * @param pipelineOptions {@link PipelineOptions}
   * @return Nemo IR DAG
   */
  public static DAG<IRVertex, IREdge> translate(final Pipeline pipeline,
                                                final TransformHierarchy.Node root,
                                                final PipelineOptions pipelineOptions) {
    return INSTANCE.translateToIRDAG(root, pipeline, pipelineOptions);
  }

  /**
   * Creates the translator, while building a map between {@link PTransform}s and the corresponding translators.
   */
  private PipelineTranslator() {
    for (final Method translator : getClass().getDeclaredMethods()) {
      final PrimitiveTransformTranslator primitive = translator.getAnnotation(PrimitiveTransformTranslator.class);
      final CompositeTransformTranslator composite = translator.getAnnotation(CompositeTransformTranslator.class);
      if (primitive != null) {
        for (final Class<? extends PTransform> transform : primitive.value()) {
          if (primitiveTransformToTranslator.containsKey(transform)) {
            throw new RuntimeException(String.format("Translator for primitive transform %s is"
              + "already registered: %s", transform, primitiveTransformToTranslator.get(transform)));
          }
          primitiveTransformToTranslator.put(transform, translator);
        }
      }
      if (composite != null) {
        for (final Class<? extends PTransform> transform : composite.value()) {
          if (compositeTransformToTranslator.containsKey(transform)) {
            throw new RuntimeException(String.format("Translator for composite transform %s is"
              + "already registered: %s", transform, compositeTransformToTranslator.get(transform)));
          }
          compositeTransformToTranslator.put(transform, translator);
        }
      }
    }
  }

  @PrimitiveTransformTranslator(Read.Unbounded.class)
  private static void unboundedReadTranslator(final TranslationContext ctx,
                                              final TransformHierarchy.Node transformVertex,
                                              final Read.Unbounded<?> transform) {
    final IRVertex vertex = new BeamUnboundedSourceVertex<>(transform.getSource());
    ctx.addVertex(vertex);
    transformVertex.getInputs().values().forEach(input -> ctx.addEdgeTo(vertex, input));
    transformVertex.getOutputs().values().forEach(output -> ctx.registerMainOutputFrom(vertex, output));
  }

  @PrimitiveTransformTranslator(Read.Bounded.class)
  private static void boundedReadTranslator(final TranslationContext ctx,
                                            final TransformHierarchy.Node transformVertex,
                                            final Read.Bounded<?> transform) {
    final IRVertex vertex = new BeamBoundedSourceVertex<>(transform.getSource());
    ctx.addVertex(vertex);
    transformVertex.getInputs().values().forEach(input -> ctx.addEdgeTo(vertex, input));
    transformVertex.getOutputs().values().forEach(output -> ctx.registerMainOutputFrom(vertex, output));
  }

  private static DoFnTransform createDoFnTransform(final TranslationContext ctx,
                                                   final TransformHierarchy.Node transformVertex) {
    try {
<<<<<<< HEAD
      final AppliedPTransform pTransform = transformVertex.toAppliedPTransform(PIPELINE.get());
=======
      final AppliedPTransform pTransform = transformVertex.getNode().toAppliedPTransform(ctx.pipeline);
>>>>>>> 2b3a315a
      final DoFn doFn = ParDoTranslation.getDoFn(pTransform);
      final TupleTag mainOutputTag = ParDoTranslation.getMainOutputTag(pTransform);
      final List<PCollectionView<?>> sideInputs = ParDoTranslation.getSideInputs(pTransform);
      final TupleTagList additionalOutputTags = ParDoTranslation.getAdditionalOutputTags(pTransform);

      final PCollection<?> mainInput = (PCollection<?>)
        Iterables.getOnlyElement(TransformInputs.nonAdditionalInputs(pTransform));

      return new DoFnTransform(
        doFn,
        mainInput.getCoder(),
        getOutputCoders(pTransform),
        mainOutputTag,
        additionalOutputTags.getAll(),
        mainInput.getWindowingStrategy(),
        sideInputs,
        ctx.pipelineOptions);
    } catch (final IOException e) {
      throw new RuntimeException(e);
    }
  }

  @PrimitiveTransformTranslator(ParDo.SingleOutput.class)
  private static void parDoSingleOutputTranslator(final TranslationContext ctx,
                                                  final TransformHierarchy.Node transformVertex,
                                                  final ParDo.SingleOutput<?, ?> transform) {
    final DoFnTransform doFnTransform = createDoFnTransform(ctx, transformVertex);
    final IRVertex vertex = new OperatorVertex(doFnTransform);

    ctx.addVertex(vertex);
    transformVertex.getInputs().values().stream()
      .filter(input -> !transform.getAdditionalInputs().values().contains(input))
      .forEach(input -> ctx.addEdgeTo(vertex, input));
    transform.getSideInputs().forEach(input -> ctx.addEdgeTo(vertex, input));
    transformVertex.getOutputs().values().forEach(output -> ctx.registerMainOutputFrom(vertex, output));
  }

  private static Map<TupleTag<?>, Coder<?>> getOutputCoders(final AppliedPTransform<?, ?, ?> ptransform) {
    return ptransform
      .getOutputs()
      .entrySet()
      .stream()
      .filter(e -> e.getValue() instanceof PCollection)
      .collect(Collectors.toMap(e -> e.getKey(), e -> ((PCollection) e.getValue()).getCoder()));
  }

  @PrimitiveTransformTranslator(ParDo.MultiOutput.class)
  private static void parDoMultiOutputTranslator(final TranslationContext ctx,
                                                 final TransformHierarchy.Node transformVertex,
                                                 final ParDo.MultiOutput<?, ?> transform) {
    final DoFnTransform doFnTransform = createDoFnTransform(ctx, transformVertex);
    final IRVertex vertex = new OperatorVertex(doFnTransform);
    ctx.addVertex(vertex);
    transformVertex.getInputs().values().stream()
      .filter(input -> !transform.getAdditionalInputs().values().contains(input))
      .forEach(input -> ctx.addEdgeTo(vertex, input));
    transform.getSideInputs().forEach(input -> ctx.addEdgeTo(vertex, input));
    transformVertex.getOutputs().entrySet().stream()
      .filter(pValueWithTupleTag -> pValueWithTupleTag.getKey().equals(transform.getMainOutputTag()))
      .forEach(pValueWithTupleTag -> ctx.registerMainOutputFrom(vertex, pValueWithTupleTag.getValue()));
    transformVertex.getOutputs().entrySet().stream()
      .filter(pValueWithTupleTag -> !pValueWithTupleTag.getKey().equals(transform.getMainOutputTag()))
      .forEach(pValueWithTupleTag -> ctx.registerAdditionalOutputFrom(vertex, pValueWithTupleTag.getValue(),
        pValueWithTupleTag.getKey()));
  }

  /**
   * Create a group by key transform.
   * It returns GroupByKeyAndWindowDoFnTransform if window function is not default.
   * @param ctx translation context
   * @param transformVertex transform vertex
   * @return group by key transform
   */
  private static Transform createGBKTransform(
    final TranslationContext ctx,
<<<<<<< HEAD
    final TransformHierarchy.Node transformVertex) {
    final AppliedPTransform pTransform = transformVertex.toAppliedPTransform(PIPELINE.get());
=======
    final TransformVertex transformVertex) {
    final AppliedPTransform pTransform = transformVertex.getNode().toAppliedPTransform(ctx.pipeline);
>>>>>>> 2b3a315a
    final PCollection<?> mainInput = (PCollection<?>)
      Iterables.getOnlyElement(TransformInputs.nonAdditionalInputs(pTransform));
    final TupleTag mainOutputTag = new TupleTag<>();

    if (isBatch(transformVertex)) {
      return new GroupByKeyTransform();
    } else {
      return new GroupByKeyAndWindowDoFnTransform(
        getOutputCoders(pTransform),
        mainOutputTag,
        Collections.emptyList(),  /*  GBK does not have additional outputs */
        mainInput.getWindowingStrategy(),
        Collections.emptyList(), /*  GBK does not have additional side inputs */
        ctx.pipelineOptions,
        SystemReduceFn.buffering(mainInput.getCoder()));
    }
  }

  private static boolean isBatch(final TransformHierarchy.Node transformVertex) {
    final AppliedPTransform pTransform = transformVertex.toAppliedPTransform(PIPELINE.get());
    final PCollection<?> mainInput = (PCollection<?>)
      Iterables.getOnlyElement(TransformInputs.nonAdditionalInputs(pTransform));
    return mainInput.getWindowingStrategy().getWindowFn() instanceof GlobalWindows;
  }

  @PrimitiveTransformTranslator(GroupByKey.class)
  private static void groupByKeyTranslator(final TranslationContext ctx,
                                           final TransformHierarchy.Node transformVertex,
                                           final GroupByKey<?, ?> transform) {
    final IRVertex vertex = new OperatorVertex(createGBKTransform(ctx, transformVertex));
    ctx.addVertex(vertex);
    transformVertex.getInputs().values().forEach(input -> ctx.addEdgeTo(vertex, input));
    transformVertex.getOutputs().values().forEach(output -> ctx.registerMainOutputFrom(vertex, output));
  }

  @PrimitiveTransformTranslator({Window.class, Window.Assign.class})
  private static void windowTranslator(final TranslationContext ctx,
                                       final TransformHierarchy.Node transformVertex,
                                       final PTransform<?, ?> transform) {
    final WindowFn windowFn;
    if (transform instanceof Window) {
      windowFn = ((Window) transform).getWindowFn();
    } else if (transform instanceof Window.Assign) {
      windowFn = ((Window.Assign) transform).getWindowFn();
    } else {
      throw new UnsupportedOperationException(String.format("%s is not supported", transform));
    }
    final IRVertex vertex = new OperatorVertex(new WindowFnTransform(windowFn));
    ctx.addVertex(vertex);
    transformVertex.getInputs().values().forEach(input -> ctx.addEdgeTo(vertex, input));
    transformVertex.getOutputs().values().forEach(output -> ctx.registerMainOutputFrom(vertex, output));
  }

  @PrimitiveTransformTranslator(View.CreatePCollectionView.class)
  private static void createPCollectionViewTranslator(final TranslationContext ctx,
                                                      final TransformHierarchy.Node transformVertex,
                                                      final View.CreatePCollectionView<?, ?> transform) {
    final IRVertex vertex = new OperatorVertex(new CreateViewTransform(transform.getView().getViewFn()));
    ctx.addVertex(vertex);
    transformVertex.getInputs().values().forEach(input -> ctx.addEdgeTo(vertex, input));
    ctx.registerMainOutputFrom(vertex, transform.getView());
    transformVertex.getOutputs().values().forEach(output -> ctx.registerMainOutputFrom(vertex, output));
  }

  @PrimitiveTransformTranslator(Flatten.PCollections.class)
  private static void flattenTranslator(final TranslationContext ctx,
                                        final TransformHierarchy.Node transformVertex,
                                        final Flatten.PCollections<?> transform) {
    final IRVertex vertex = new OperatorVertex(new FlattenTransform());
    ctx.addVertex(vertex);
    transformVertex.getInputs().values().forEach(input -> ctx.addEdgeTo(vertex, input));
    transformVertex.getOutputs().values().forEach(output -> ctx.registerMainOutputFrom(vertex, output));
  }

  /**
   * Default translator for CompositeTransforms. Translates inner DAG without modifying {@link TranslationContext}.
   *
   * @param ctx provides translation context
   * @param transformVertex the given CompositeTransform to translate
   * @param transform transform which can be obtained from {@code transformVertex}
   */
  @CompositeTransformTranslator(PTransform.class)
  private static void topologicalTranslator(final TranslationContext ctx,
                                            final TransformHierarchy.Node transformVertex,
                                            final PTransform<?, ?> transform) {
    transformVertex.getDAG().topologicalDo(ctx::translate);
  }

  /**
   * {@link Combine.PerKey} = {@link GroupByKey} + {@link Combine.GroupedValues}
   * ({@link Combine.Globally} internally uses {@link Combine.PerKey} which will also be optimized by this translator)
   *
   * Partial aggregation optimizations (e.g., combiner, aggregation tree) will be applied here.
   * In {@link Combine.CombineFn}, there are InputT, AccumT, OutputT
   * Partial aggregations will perform transformations of AccumT -> AccumT
   *
   * @param ctx provides translation context
   * @param transformVertex the given CompositeTransform to translate
   * @param transform transform which can be obtained from {@code transformVertex}
   */
  @CompositeTransformTranslator(Combine.PerKey.class)
  private static void combinePerKeyTranslator(final TranslationContext ctx,
                                              final TransformHierarchy.Node transformVertex,
                                              final PTransform<?, ?> transform) {
    // TODO #XXX: Combiner optimization for streaming
    if (!isBatch(transformVertex)) {
      transformVertex.getDAG().topologicalDo(ctx::translate);
      return;
    }

    LOG.info("---");
    transformVertex.getDAG().topologicalDo(v -> LOG.info(v.toString()));


    final Combine.PerKey perKey = (Combine.PerKey) transform;
    final CombineFnBase.GlobalCombineFn combineFn = perKey.getFn();


    final Coder accumulatorCoder;
    try {
      accumulatorCoder =
        combineFn.getAccumulatorCoder(
          ctx.getInput(transform).getPipeline().getCoderRegistry(),
          inputCoder.getValueCoder());
    } catch (CannotProvideCoderException e) {
      throw new RuntimeException(e);
    }

    ctx.addEdgeTo(groupByKeyIRVertex, outputFromGbk));


    // input of Combine -O2O-> partialCombine -shuffle/accumcoder-> finalCombine -?> next
    final IRVertex partialCombine = new OperatorVertex(new CombineFnPartialTransform<>(combineFn));
    ctx.addVertex(partialCombine);
    ctx.addEdgeTo();
    // The KV coder

    combineFn.createAccumulator()

    final IRVertex finalCombine = new OperatorVertex(new CombineFnFinalTransform<>(combineFn));
    ctx.addVertex(finalCombine);
    ctx.addEdgeTo();
    KvCoder.of(x, accumulatorCoder);





    final TranslationContext oneToOneEdgeContext = new TranslationContext(ctx,
      OneToOneCommunicationPatternSelector.INSTANCE);
    transformVertex.getDAG().topologicalDo(oneToOneEdgeContext::translate);

    // Attempt to translate the CompositeTransform again.
    // Add GroupByKey, which is the first transform in the given CompositeTransform.
    // Make sure it consumes the output from the last vertex in OneToOneEdge-translated hierarchy.
    final IRVertex groupByKeyIRVertex = new OperatorVertex(createGBKTransform(ctx, transformVertex));
    ctx.addVertex(groupByKeyIRVertex);
    afterGbk.getOutputs().values()
      .forEach(outputFromGbk -> ctx.addEdgeTo(groupByKeyIRVertex, outputFromGbk));
    gbk.getOutputs().values()
      .forEach(outputFromGroupByKey -> ctx.registerMainOutputFrom(groupByKeyIRVertex, outputFromGroupByKey));

    // Translate the remaining vertices.
    topologicalOrdering.stream().skip(1).forEach(ctx::translate);
  }

  /**
   * Pushes the loop vertex to the stack before translating the inner DAG, and pops it after the translation.
   *
   * @param ctx provides translation context
   * @param transformVertex the given CompositeTransform to translate
   * @param transform transform which can be obtained from {@code transformVertex}
   */
  @CompositeTransformTranslator(LoopCompositeTransform.class)
  private static void loopTranslator(final TranslationContext ctx,
                                     final TransformHierarchy.Node transformVertex,
                                     final LoopCompositeTransform<?, ?> transform) {
    final LoopVertex loopVertex = new LoopVertex(transformVertex.getFullName());
    ctx.builder.addVertex(loopVertex, ctx.loopVertexStack);
    ctx.builder.removeVertex(loopVertex);
    ctx.loopVertexStack.push(loopVertex);
    topologicalTranslator(ctx, transformVertex, transform);
    ctx.loopVertexStack.pop();
  }

<<<<<<< HEAD
  @Override
  public DAG<IRVertex, IREdge> apply(final TransformHierarchy.Node pipeline,
                                     final PipelineOptions pipelineOptions) {
    final TranslationContext ctx = new TranslationContext(pipeline, primitiveTransformToTranslator,
      compositeTransformToTranslator, DefaultCommunicationPatternSelector.INSTANCE, pipelineOptions);
    ctx.translate(pipeline);
=======
  private DAG<IRVertex, IREdge> translateToIRDAG(final CompositeTransformVertex vertex,
                                                 final Pipeline pipeline,
                                                 final PipelineOptions pipelineOptions) {
    final TranslationContext ctx = new TranslationContext(vertex, pipeline, primitiveTransformToTranslator,
        compositeTransformToTranslator, DefaultCommunicationPatternSelector.INSTANCE, pipelineOptions);
    ctx.translate(vertex);
>>>>>>> 2b3a315a
    return ctx.builder.build();
  }

  /**
   * Annotates translator for PrimitiveTransform.
   */
  @Target(ElementType.METHOD)
  @Retention(RetentionPolicy.RUNTIME)
  private @interface PrimitiveTransformTranslator {
    Class<? extends PTransform>[] value();
  }

  /**
   * Annotates translator for CompositeTransform.
   */
  @Target(ElementType.METHOD)
  @Retention(RetentionPolicy.RUNTIME)
  private @interface CompositeTransformTranslator {
    Class<? extends PTransform>[] value();
  }

  private static Coder<?> getCoder(final PValue input, final TransformHierarchy.Node pipeline) {
    final Coder<?> coder;
    if (input instanceof PCollection) {
      coder = ((PCollection) input).getCoder();
    } else if (input instanceof PCollectionView) {
      coder = getCoderForView((PCollectionView) input, pipeline);
    } else {
      throw new RuntimeException(String.format("Coder for PValue %s cannot be determined", input));
    }
    return coder;
  }

  /**
   * Get appropriate coder for {@link PCollectionView}.
   *
   * @param view {@link PCollectionView} from the corresponding {@link View.CreatePCollectionView} transform
   * @return appropriate {@link Coder} for {@link PCollectionView}
   */
  private static Coder<?> getCoderForView(final PCollectionView view, final TransformHierarchy.Node pipeline) {
    final TransformHierarchy.Node src = pipeline.getPrimitiveProducerOf(view);
    final Coder<?> baseCoder = src.getOutputs().values().stream()
      .filter(v -> v instanceof PCollection)
      .map(v -> (PCollection) v)
      .findFirst()
      .orElseThrow(() -> new RuntimeException(String.format("No incoming PCollection to %s", src)))
      .getCoder();
    final KvCoder<?, ?> inputKVCoder = (KvCoder) baseCoder;
    final ViewFn viewFn = view.getViewFn();
    if (viewFn instanceof PCollectionViews.IterableViewFn) {
      return IterableCoder.of(inputKVCoder.getValueCoder());
    } else if (viewFn instanceof PCollectionViews.ListViewFn) {
      return ListCoder.of(inputKVCoder.getValueCoder());
    } else if (viewFn instanceof PCollectionViews.MapViewFn) {
      return MapCoder.of(inputKVCoder.getKeyCoder(), inputKVCoder.getValueCoder());
    } else if (viewFn instanceof PCollectionViews.MultimapViewFn) {
      return MapCoder.of(inputKVCoder.getKeyCoder(), IterableCoder.of(inputKVCoder.getValueCoder()));
    } else if (viewFn instanceof PCollectionViews.SingletonViewFn) {
      return baseCoder;
    } else {
      throw new UnsupportedOperationException(String.format("Unsupported viewFn %s", viewFn.getClass()));
    }
  }

  /**
   * Translation context.
   */
  private static final class TranslationContext {
    private final TransformHierarchy.Node root;
    private final PipelineOptions pipelineOptions;
    private final DAGBuilder<IRVertex, IREdge> builder;
    private final Map<PValue, IRVertex> pValueToProducer;
    private final Map<PValue, TupleTag<?>> pValueToTag;
    private final Stack<LoopVertex> loopVertexStack;
    private final BiFunction<IRVertex, IRVertex, CommunicationPatternProperty.Value> communicationPatternSelector;
    private final Pipeline pipeline;


    private final Map<Class<? extends PTransform>, Method> primitiveTransformToTranslator;
    private final Map<Class<? extends PTransform>, Method> compositeTransformToTranslator;

    /**
     * @param root the root to translate
     * @param pipeline the pipeline to translate
     * @param primitiveTransformToTranslator provides translators for PrimitiveTransform
     * @param compositeTransformToTranslator provides translators for CompositeTransform
     * @param selector provides {@link CommunicationPatternProperty.Value} for IR edges
     * @param pipelineOptions {@link PipelineOptions}
     */
<<<<<<< HEAD
    private TranslationContext(final TransformHierarchy.Node root,
=======
    private TranslationContext(final CompositeTransformVertex root,
                               final Pipeline pipeline,
>>>>>>> 2b3a315a
                               final Map<Class<? extends PTransform>, Method> primitiveTransformToTranslator,
                               final Map<Class<? extends PTransform>, Method> compositeTransformToTranslator,
                               final BiFunction<IRVertex, IRVertex, CommunicationPatternProperty.Value> selector,
                               final PipelineOptions pipelineOptions) {
      this.root = root;
      this.pipeline = pipeline;
      this.builder = new DAGBuilder<>();
      this.pValueToProducer = new HashMap<>();
      this.pValueToTag = new HashMap<>();
      this.loopVertexStack = new Stack<>();
      this.primitiveTransformToTranslator = primitiveTransformToTranslator;
      this.compositeTransformToTranslator = compositeTransformToTranslator;
      this.communicationPatternSelector = selector;
      this.pipelineOptions = pipelineOptions;
    }

    /**
     * Copy constructor, except for setting different CommunicationPatternProperty selector.
     *
     * @param ctx the original {@link TranslationContext}
     * @param selector provides {@link CommunicationPatternProperty.Value} for IR edges
     */
    private TranslationContext(final TranslationContext ctx,
                               final BiFunction<IRVertex, IRVertex, CommunicationPatternProperty.Value> selector) {
      this.root = ctx.root;
      this.pipeline = ctx.pipeline;
      this.pipelineOptions = ctx.pipelineOptions;
      this.builder = ctx.builder;
      this.pValueToProducer = ctx.pValueToProducer;
      this.pValueToTag = ctx.pValueToTag;
      this.loopVertexStack = ctx.loopVertexStack;
      this.primitiveTransformToTranslator = ctx.primitiveTransformToTranslator;
      this.compositeTransformToTranslator = ctx.compositeTransformToTranslator;

      this.communicationPatternSelector = selector;
    }

    /**
     * Selects appropriate translator to translate the given hierarchy.
     *
     * @param transformVertex the Beam transform hierarchy to translate
     */
    private void translate(final TransformHierarchy.Node transformVertex) {
      final boolean isComposite = transformVertex instanceof TransformHierarchy.Node;
      final PTransform<?, ?> transform = transformVertex.getTransform();
      if (transform == null) {
        // root node
        topologicalTranslator(this, (TransformHierarchy.Node) transformVertex, null);
        return;
      }

      Class<?> clazz = transform.getClass();
      while (true) {
        final Method translator = (isComposite ? compositeTransformToTranslator : primitiveTransformToTranslator)
          .get(clazz);
        if (translator == null) {
          if (clazz.getSuperclass() != null) {
            clazz = clazz.getSuperclass();
            continue;
          }
          throw new UnsupportedOperationException(String.format("%s transform %s is not supported",
            isComposite ? "Composite" : "Primitive", transform.getClass().getCanonicalName()));
        } else {
          try {
            translator.setAccessible(true);
            translator.invoke(null, this, transformVertex, transform);
            break;
          } catch (final IllegalAccessException e) {
            throw new RuntimeException(e);
          } catch (final InvocationTargetException | RuntimeException e) {
            throw new RuntimeException(String.format(
              "Translator %s have failed to translate %s", translator, transform), e);
          }
        }
      }
    }

    /**
     * Add IR vertex to the builder.
     *
     * @param vertex IR vertex to add
     */
    private void addVertex(final IRVertex vertex) {
      builder.addVertex(vertex, loopVertexStack);
    }

    /**
     * Add IR edge to the builder.
     *
     * @param dst the destination IR vertex.
     * @param input the {@link PValue} {@code dst} consumes
     */
    private void addEdgeTo(final IRVertex dst, final PValue input) {
      final Coder coder;
      if (input instanceof PCollection) {
        coder = ((PCollection) input).getCoder();
      } else if (input instanceof PCollectionView) {
        coder = getCoderForView((PCollectionView) input, root);
      } else {
        throw new RuntimeException(String.format("While adding an edge to %s, coder for PValue %s cannot "
          + "be determined", dst, input));
      }
      addEdgeTo(dst, input, coder);
    }

    private void addEdgeTo(final IRVertex dst, final PValue input, final Coder coder) {
      final IRVertex src = pValueToProducer.get(input);
      if (src == null) {
        try {
          throw new RuntimeException(String.format("Cannot find a vertex that emits pValue %s, "
            + "while PTransform %s is known to produce it.", input, root.getPrimitiveProducerOf(input)));
        } catch (final RuntimeException e) {
          throw new RuntimeException(String.format("Cannot find a vertex that emits pValue %s, "
            + "and the corresponding PTransform was not found", input));
        }
      }
      final CommunicationPatternProperty.Value communicationPattern = communicationPatternSelector.apply(src, dst);
      if (communicationPattern == null) {
        throw new RuntimeException(String.format("%s have failed to determine communication pattern "
          + "for an edge from %s to %s", communicationPatternSelector, src, dst));
      }
      final IREdge edge = new IREdge(communicationPattern, src, dst);

      if (pValueToTag.containsKey(input)) {
        edge.setProperty(AdditionalOutputTagProperty.of(pValueToTag.get(input).getId()));
      }

      if (input instanceof PCollectionView) {
        edge.setProperty(BroadcastVariableIdProperty.of((PCollectionView) input));
      }

      edge.setProperty(KeyExtractorProperty.of(new BeamKeyExtractor()));

      if (coder instanceof KvCoder) {
        Coder keyCoder = ((KvCoder) coder).getKeyCoder();
        edge.setProperty(KeyEncoderProperty.of(new BeamEncoderFactory(keyCoder)));
        edge.setProperty(KeyDecoderProperty.of(new BeamDecoderFactory(keyCoder)));
      }

      final Coder windowCoder = ((PCollection) input).getWindowingStrategy().getWindowFn().windowCoder();
      edge.setProperty(EncoderProperty.of(
        new BeamEncoderFactory<>(WindowedValue.getFullCoder(coder, windowCoder))));
      edge.setProperty(DecoderProperty.of(
        new BeamDecoderFactory<>(WindowedValue.getFullCoder(coder, windowCoder))));

      builder.connectVertices(edge);
    }

    /**
     * Registers a {@link PValue} as a m.forEach(outputFromGbk -> ain output from the specified {@link IRVertex}.
     *
     * @param irVertex the IR vertex
     * @param output the {@link PValue} {@code irVertex} emits as main output
     */
    private void registerMainOutputFrom(final IRVertex irVertex, final PValue output) {
      pValueToProducer.put(output, irVertex);
    }

    /**
     * Registers a {@link PValue} as an additional output from the specified {@link IRVertex}.
     *
     * @param irVertex the IR vertex
     * @param output the {@link PValue} {@code irVertex} emits as additional output
     * @param tag the {@link TupleTag} associated with this additional output
     */
    private void registerAdditionalOutputFrom(final IRVertex irVertex, final PValue output, final TupleTag<?> tag) {
      pValueToTag.put(output, tag);
      pValueToProducer.put(output, irVertex);
    }
  }

  /**
   * Default implementation for {@link CommunicationPatternProperty.Value} selector.
   */
  private static final class DefaultCommunicationPatternSelector
    implements BiFunction<IRVertex, IRVertex, CommunicationPatternProperty.Value> {

    private static final DefaultCommunicationPatternSelector INSTANCE = new DefaultCommunicationPatternSelector();

    @Override
    public CommunicationPatternProperty.Value apply(final IRVertex src, final IRVertex dst) {
      final Class<?> constructUnionTableFn;
      try {
        constructUnionTableFn = Class.forName("org.apache.beam.sdk.transforms.join.CoGroupByKey$ConstructUnionTableFn");
      } catch (final ClassNotFoundException e) {
        throw new RuntimeException(e);
      }

      final Transform srcTransform = src instanceof OperatorVertex ? ((OperatorVertex) src).getTransform() : null;
      final Transform dstTransform = dst instanceof OperatorVertex ? ((OperatorVertex) dst).getTransform() : null;
      final DoFn srcDoFn = srcTransform instanceof DoFnTransform ? ((DoFnTransform) srcTransform).getDoFn() : null;

      if (srcDoFn != null && srcDoFn.getClass().equals(constructUnionTableFn)) {
        return CommunicationPatternProperty.Value.Shuffle;
      }
      if (srcTransform instanceof FlattenTransform) {
        return CommunicationPatternProperty.Value.OneToOne;
      }
      if (dstTransform instanceof GroupByKeyAndWindowDoFnTransform
        || dstTransform instanceof GroupByKeyTransform) {
        return CommunicationPatternProperty.Value.Shuffle;
      }
      if (dstTransform instanceof CreateViewTransform) {
        return CommunicationPatternProperty.Value.BroadCast;
      }
      return CommunicationPatternProperty.Value.OneToOne;
    }
  }

  /**
   * A {@link CommunicationPatternProperty.Value} selector which always emits OneToOne.
   */
  private static final class OneToOneCommunicationPatternSelector
    implements BiFunction<IRVertex, IRVertex, CommunicationPatternProperty.Value> {
    private static final OneToOneCommunicationPatternSelector INSTANCE = new OneToOneCommunicationPatternSelector();

    @Override
    public CommunicationPatternProperty.Value apply(final IRVertex src, final IRVertex dst) {
      return CommunicationPatternProperty.Value.OneToOne;
    }
  }
}<|MERGE_RESOLUTION|>--- conflicted
+++ resolved
@@ -26,17 +26,13 @@
 import org.apache.beam.sdk.runners.AppliedPTransform;
 import org.apache.beam.sdk.runners.TransformHierarchy;
 import org.apache.beam.sdk.transforms.windowing.GlobalWindows;
-import org.apache.beam.sdk.util.WindowedValue;
 import org.apache.nemo.common.dag.DAG;
-import org.apache.nemo.common.dag.DAGBuilder;
 import org.apache.nemo.common.ir.edge.IREdge;
 import org.apache.nemo.common.ir.edge.executionproperty.*;
 import org.apache.nemo.common.ir.vertex.IRVertex;
 import org.apache.nemo.common.ir.vertex.LoopVertex;
 import org.apache.nemo.common.ir.vertex.OperatorVertex;
 import org.apache.nemo.common.ir.vertex.transform.Transform;
-import org.apache.nemo.compiler.frontend.beam.coder.BeamDecoderFactory;
-import org.apache.nemo.compiler.frontend.beam.coder.BeamEncoderFactory;
 import org.apache.nemo.compiler.frontend.beam.source.BeamBoundedSourceVertex;
 import org.apache.nemo.compiler.frontend.beam.source.BeamUnboundedSourceVertex;
 import org.apache.nemo.compiler.frontend.beam.transform.*;
@@ -52,7 +48,6 @@
 
 import java.io.IOException;
 import java.lang.annotation.*;
-import java.lang.reflect.InvocationTargetException;
 import java.lang.reflect.Method;
 import java.util.*;
 import java.util.function.BiFunction;
@@ -61,12 +56,7 @@
 /**
  * A collection of translators for the Beam PTransforms.
  */
-<<<<<<< HEAD
-public final class PipelineTranslator
-  implements BiFunction<TransformHierarchy.Node, PipelineOptions, DAG<IRVertex, IREdge>> {
-=======
 public final class PipelineTranslator {
->>>>>>> 2b3a315a
 
   private static final Logger LOG = LoggerFactory.getLogger(PipelineTranslator.class.getName());
 
@@ -117,7 +107,7 @@
   }
 
   @PrimitiveTransformTranslator(Read.Unbounded.class)
-  private static void unboundedReadTranslator(final TranslationContext ctx,
+  private static void unboundedReadTranslator(final PipelineTranslationContext ctx,
                                               final TransformHierarchy.Node transformVertex,
                                               final Read.Unbounded<?> transform) {
     final IRVertex vertex = new BeamUnboundedSourceVertex<>(transform.getSource());
@@ -127,7 +117,7 @@
   }
 
   @PrimitiveTransformTranslator(Read.Bounded.class)
-  private static void boundedReadTranslator(final TranslationContext ctx,
+  private static void boundedReadTranslator(final PipelineTranslationContext ctx,
                                             final TransformHierarchy.Node transformVertex,
                                             final Read.Bounded<?> transform) {
     final IRVertex vertex = new BeamBoundedSourceVertex<>(transform.getSource());
@@ -136,14 +126,10 @@
     transformVertex.getOutputs().values().forEach(output -> ctx.registerMainOutputFrom(vertex, output));
   }
 
-  private static DoFnTransform createDoFnTransform(final TranslationContext ctx,
+  private static DoFnTransform createDoFnTransform(final PipelineTranslationContext ctx,
                                                    final TransformHierarchy.Node transformVertex) {
     try {
-<<<<<<< HEAD
-      final AppliedPTransform pTransform = transformVertex.toAppliedPTransform(PIPELINE.get());
-=======
-      final AppliedPTransform pTransform = transformVertex.getNode().toAppliedPTransform(ctx.pipeline);
->>>>>>> 2b3a315a
+      final AppliedPTransform pTransform = transformVertex.toAppliedPTransform(ctx.pipeline);
       final DoFn doFn = ParDoTranslation.getDoFn(pTransform);
       final TupleTag mainOutputTag = ParDoTranslation.getMainOutputTag(pTransform);
       final List<PCollectionView<?>> sideInputs = ParDoTranslation.getSideInputs(pTransform);
@@ -167,7 +153,7 @@
   }
 
   @PrimitiveTransformTranslator(ParDo.SingleOutput.class)
-  private static void parDoSingleOutputTranslator(final TranslationContext ctx,
+  private static void parDoSingleOutputTranslator(final PipelineTranslationContext ctx,
                                                   final TransformHierarchy.Node transformVertex,
                                                   final ParDo.SingleOutput<?, ?> transform) {
     final DoFnTransform doFnTransform = createDoFnTransform(ctx, transformVertex);
@@ -191,7 +177,7 @@
   }
 
   @PrimitiveTransformTranslator(ParDo.MultiOutput.class)
-  private static void parDoMultiOutputTranslator(final TranslationContext ctx,
+  private static void parDoMultiOutputTranslator(final PipelineTranslationContext ctx,
                                                  final TransformHierarchy.Node transformVertex,
                                                  final ParDo.MultiOutput<?, ?> transform) {
     final DoFnTransform doFnTransform = createDoFnTransform(ctx, transformVertex);
@@ -218,14 +204,9 @@
    * @return group by key transform
    */
   private static Transform createGBKTransform(
-    final TranslationContext ctx,
-<<<<<<< HEAD
+    final PipelineTranslationContext ctx,
     final TransformHierarchy.Node transformVertex) {
-    final AppliedPTransform pTransform = transformVertex.toAppliedPTransform(PIPELINE.get());
-=======
-    final TransformVertex transformVertex) {
-    final AppliedPTransform pTransform = transformVertex.getNode().toAppliedPTransform(ctx.pipeline);
->>>>>>> 2b3a315a
+    final AppliedPTransform pTransform = transformVertex.toAppliedPTransform(ctx.pipeline);
     final PCollection<?> mainInput = (PCollection<?>)
       Iterables.getOnlyElement(TransformInputs.nonAdditionalInputs(pTransform));
     final TupleTag mainOutputTag = new TupleTag<>();
@@ -245,14 +226,14 @@
   }
 
   private static boolean isBatch(final TransformHierarchy.Node transformVertex) {
-    final AppliedPTransform pTransform = transformVertex.toAppliedPTransform(PIPELINE.get());
+    final AppliedPTransform pTransform = transformVertex.toAppliedPTransform(ctx.pipeline);
     final PCollection<?> mainInput = (PCollection<?>)
       Iterables.getOnlyElement(TransformInputs.nonAdditionalInputs(pTransform));
     return mainInput.getWindowingStrategy().getWindowFn() instanceof GlobalWindows;
   }
 
   @PrimitiveTransformTranslator(GroupByKey.class)
-  private static void groupByKeyTranslator(final TranslationContext ctx,
+  private static void groupByKeyTranslator(final PipelineTranslationContext ctx,
                                            final TransformHierarchy.Node transformVertex,
                                            final GroupByKey<?, ?> transform) {
     final IRVertex vertex = new OperatorVertex(createGBKTransform(ctx, transformVertex));
@@ -262,7 +243,7 @@
   }
 
   @PrimitiveTransformTranslator({Window.class, Window.Assign.class})
-  private static void windowTranslator(final TranslationContext ctx,
+  private static void windowTranslator(final PipelineTranslationContext ctx,
                                        final TransformHierarchy.Node transformVertex,
                                        final PTransform<?, ?> transform) {
     final WindowFn windowFn;
@@ -280,7 +261,7 @@
   }
 
   @PrimitiveTransformTranslator(View.CreatePCollectionView.class)
-  private static void createPCollectionViewTranslator(final TranslationContext ctx,
+  private static void createPCollectionViewTranslator(final PipelineTranslationContext ctx,
                                                       final TransformHierarchy.Node transformVertex,
                                                       final View.CreatePCollectionView<?, ?> transform) {
     final IRVertex vertex = new OperatorVertex(new CreateViewTransform(transform.getView().getViewFn()));
@@ -291,7 +272,7 @@
   }
 
   @PrimitiveTransformTranslator(Flatten.PCollections.class)
-  private static void flattenTranslator(final TranslationContext ctx,
+  private static void flattenTranslator(final PipelineTranslationContext ctx,
                                         final TransformHierarchy.Node transformVertex,
                                         final Flatten.PCollections<?> transform) {
     final IRVertex vertex = new OperatorVertex(new FlattenTransform());
@@ -301,14 +282,14 @@
   }
 
   /**
-   * Default translator for CompositeTransforms. Translates inner DAG without modifying {@link TranslationContext}.
+   * Default translator for CompositeTransforms. Translates inner DAG without modifying {@link PipelineTranslationContext}.
    *
    * @param ctx provides translation context
    * @param transformVertex the given CompositeTransform to translate
    * @param transform transform which can be obtained from {@code transformVertex}
    */
   @CompositeTransformTranslator(PTransform.class)
-  private static void topologicalTranslator(final TranslationContext ctx,
+  private static void topologicalTranslator(final PipelineTranslationContext ctx,
                                             final TransformHierarchy.Node transformVertex,
                                             final PTransform<?, ?> transform) {
     transformVertex.getDAG().topologicalDo(ctx::translate);
@@ -327,7 +308,7 @@
    * @param transform transform which can be obtained from {@code transformVertex}
    */
   @CompositeTransformTranslator(Combine.PerKey.class)
-  private static void combinePerKeyTranslator(final TranslationContext ctx,
+  private static void combinePerKeyTranslator(final PipelineTranslationContext ctx,
                                               final TransformHierarchy.Node transformVertex,
                                               final PTransform<?, ?> transform) {
     // TODO #XXX: Combiner optimization for streaming
@@ -346,9 +327,7 @@
 
     final Coder accumulatorCoder;
     try {
-      accumulatorCoder =
-        combineFn.getAccumulatorCoder(
-          ctx.getInput(transform).getPipeline().getCoderRegistry(),
+      accumulatorCoder = combineFn.getAccumulatorCoder(ctx.getPipeline().getCoderRegistry(),
           inputCoder.getValueCoder());
     } catch (CannotProvideCoderException e) {
       throw new RuntimeException(e);
@@ -374,7 +353,7 @@
 
 
 
-    final TranslationContext oneToOneEdgeContext = new TranslationContext(ctx,
+    final PipelineTranslationContext oneToOneEdgeContext = new PipelineTranslationContext(ctx,
       OneToOneCommunicationPatternSelector.INSTANCE);
     transformVertex.getDAG().topologicalDo(oneToOneEdgeContext::translate);
 
@@ -400,7 +379,7 @@
    * @param transform transform which can be obtained from {@code transformVertex}
    */
   @CompositeTransformTranslator(LoopCompositeTransform.class)
-  private static void loopTranslator(final TranslationContext ctx,
+  private static void loopTranslator(final PipelineTranslationContext ctx,
                                      final TransformHierarchy.Node transformVertex,
                                      final LoopCompositeTransform<?, ?> transform) {
     final LoopVertex loopVertex = new LoopVertex(transformVertex.getFullName());
@@ -411,21 +390,12 @@
     ctx.loopVertexStack.pop();
   }
 
-<<<<<<< HEAD
-  @Override
-  public DAG<IRVertex, IREdge> apply(final TransformHierarchy.Node pipeline,
-                                     final PipelineOptions pipelineOptions) {
-    final TranslationContext ctx = new TranslationContext(pipeline, primitiveTransformToTranslator,
-      compositeTransformToTranslator, DefaultCommunicationPatternSelector.INSTANCE, pipelineOptions);
-    ctx.translate(pipeline);
-=======
-  private DAG<IRVertex, IREdge> translateToIRDAG(final CompositeTransformVertex vertex,
+  private DAG<IRVertex, IREdge> translateToIRDAG(final TransformHierarchy.Node vertex,
                                                  final Pipeline pipeline,
                                                  final PipelineOptions pipelineOptions) {
-    final TranslationContext ctx = new TranslationContext(vertex, pipeline, primitiveTransformToTranslator,
+    final PipelineTranslationContext ctx = new PipelineTranslationContext(vertex, pipeline, primitiveTransformToTranslator,
         compositeTransformToTranslator, DefaultCommunicationPatternSelector.INSTANCE, pipelineOptions);
     ctx.translate(vertex);
->>>>>>> 2b3a315a
     return ctx.builder.build();
   }
 
@@ -491,208 +461,6 @@
   }
 
   /**
-   * Translation context.
-   */
-  private static final class TranslationContext {
-    private final TransformHierarchy.Node root;
-    private final PipelineOptions pipelineOptions;
-    private final DAGBuilder<IRVertex, IREdge> builder;
-    private final Map<PValue, IRVertex> pValueToProducer;
-    private final Map<PValue, TupleTag<?>> pValueToTag;
-    private final Stack<LoopVertex> loopVertexStack;
-    private final BiFunction<IRVertex, IRVertex, CommunicationPatternProperty.Value> communicationPatternSelector;
-    private final Pipeline pipeline;
-
-
-    private final Map<Class<? extends PTransform>, Method> primitiveTransformToTranslator;
-    private final Map<Class<? extends PTransform>, Method> compositeTransformToTranslator;
-
-    /**
-     * @param root the root to translate
-     * @param pipeline the pipeline to translate
-     * @param primitiveTransformToTranslator provides translators for PrimitiveTransform
-     * @param compositeTransformToTranslator provides translators for CompositeTransform
-     * @param selector provides {@link CommunicationPatternProperty.Value} for IR edges
-     * @param pipelineOptions {@link PipelineOptions}
-     */
-<<<<<<< HEAD
-    private TranslationContext(final TransformHierarchy.Node root,
-=======
-    private TranslationContext(final CompositeTransformVertex root,
-                               final Pipeline pipeline,
->>>>>>> 2b3a315a
-                               final Map<Class<? extends PTransform>, Method> primitiveTransformToTranslator,
-                               final Map<Class<? extends PTransform>, Method> compositeTransformToTranslator,
-                               final BiFunction<IRVertex, IRVertex, CommunicationPatternProperty.Value> selector,
-                               final PipelineOptions pipelineOptions) {
-      this.root = root;
-      this.pipeline = pipeline;
-      this.builder = new DAGBuilder<>();
-      this.pValueToProducer = new HashMap<>();
-      this.pValueToTag = new HashMap<>();
-      this.loopVertexStack = new Stack<>();
-      this.primitiveTransformToTranslator = primitiveTransformToTranslator;
-      this.compositeTransformToTranslator = compositeTransformToTranslator;
-      this.communicationPatternSelector = selector;
-      this.pipelineOptions = pipelineOptions;
-    }
-
-    /**
-     * Copy constructor, except for setting different CommunicationPatternProperty selector.
-     *
-     * @param ctx the original {@link TranslationContext}
-     * @param selector provides {@link CommunicationPatternProperty.Value} for IR edges
-     */
-    private TranslationContext(final TranslationContext ctx,
-                               final BiFunction<IRVertex, IRVertex, CommunicationPatternProperty.Value> selector) {
-      this.root = ctx.root;
-      this.pipeline = ctx.pipeline;
-      this.pipelineOptions = ctx.pipelineOptions;
-      this.builder = ctx.builder;
-      this.pValueToProducer = ctx.pValueToProducer;
-      this.pValueToTag = ctx.pValueToTag;
-      this.loopVertexStack = ctx.loopVertexStack;
-      this.primitiveTransformToTranslator = ctx.primitiveTransformToTranslator;
-      this.compositeTransformToTranslator = ctx.compositeTransformToTranslator;
-
-      this.communicationPatternSelector = selector;
-    }
-
-    /**
-     * Selects appropriate translator to translate the given hierarchy.
-     *
-     * @param transformVertex the Beam transform hierarchy to translate
-     */
-    private void translate(final TransformHierarchy.Node transformVertex) {
-      final boolean isComposite = transformVertex instanceof TransformHierarchy.Node;
-      final PTransform<?, ?> transform = transformVertex.getTransform();
-      if (transform == null) {
-        // root node
-        topologicalTranslator(this, (TransformHierarchy.Node) transformVertex, null);
-        return;
-      }
-
-      Class<?> clazz = transform.getClass();
-      while (true) {
-        final Method translator = (isComposite ? compositeTransformToTranslator : primitiveTransformToTranslator)
-          .get(clazz);
-        if (translator == null) {
-          if (clazz.getSuperclass() != null) {
-            clazz = clazz.getSuperclass();
-            continue;
-          }
-          throw new UnsupportedOperationException(String.format("%s transform %s is not supported",
-            isComposite ? "Composite" : "Primitive", transform.getClass().getCanonicalName()));
-        } else {
-          try {
-            translator.setAccessible(true);
-            translator.invoke(null, this, transformVertex, transform);
-            break;
-          } catch (final IllegalAccessException e) {
-            throw new RuntimeException(e);
-          } catch (final InvocationTargetException | RuntimeException e) {
-            throw new RuntimeException(String.format(
-              "Translator %s have failed to translate %s", translator, transform), e);
-          }
-        }
-      }
-    }
-
-    /**
-     * Add IR vertex to the builder.
-     *
-     * @param vertex IR vertex to add
-     */
-    private void addVertex(final IRVertex vertex) {
-      builder.addVertex(vertex, loopVertexStack);
-    }
-
-    /**
-     * Add IR edge to the builder.
-     *
-     * @param dst the destination IR vertex.
-     * @param input the {@link PValue} {@code dst} consumes
-     */
-    private void addEdgeTo(final IRVertex dst, final PValue input) {
-      final Coder coder;
-      if (input instanceof PCollection) {
-        coder = ((PCollection) input).getCoder();
-      } else if (input instanceof PCollectionView) {
-        coder = getCoderForView((PCollectionView) input, root);
-      } else {
-        throw new RuntimeException(String.format("While adding an edge to %s, coder for PValue %s cannot "
-          + "be determined", dst, input));
-      }
-      addEdgeTo(dst, input, coder);
-    }
-
-    private void addEdgeTo(final IRVertex dst, final PValue input, final Coder coder) {
-      final IRVertex src = pValueToProducer.get(input);
-      if (src == null) {
-        try {
-          throw new RuntimeException(String.format("Cannot find a vertex that emits pValue %s, "
-            + "while PTransform %s is known to produce it.", input, root.getPrimitiveProducerOf(input)));
-        } catch (final RuntimeException e) {
-          throw new RuntimeException(String.format("Cannot find a vertex that emits pValue %s, "
-            + "and the corresponding PTransform was not found", input));
-        }
-      }
-      final CommunicationPatternProperty.Value communicationPattern = communicationPatternSelector.apply(src, dst);
-      if (communicationPattern == null) {
-        throw new RuntimeException(String.format("%s have failed to determine communication pattern "
-          + "for an edge from %s to %s", communicationPatternSelector, src, dst));
-      }
-      final IREdge edge = new IREdge(communicationPattern, src, dst);
-
-      if (pValueToTag.containsKey(input)) {
-        edge.setProperty(AdditionalOutputTagProperty.of(pValueToTag.get(input).getId()));
-      }
-
-      if (input instanceof PCollectionView) {
-        edge.setProperty(BroadcastVariableIdProperty.of((PCollectionView) input));
-      }
-
-      edge.setProperty(KeyExtractorProperty.of(new BeamKeyExtractor()));
-
-      if (coder instanceof KvCoder) {
-        Coder keyCoder = ((KvCoder) coder).getKeyCoder();
-        edge.setProperty(KeyEncoderProperty.of(new BeamEncoderFactory(keyCoder)));
-        edge.setProperty(KeyDecoderProperty.of(new BeamDecoderFactory(keyCoder)));
-      }
-
-      final Coder windowCoder = ((PCollection) input).getWindowingStrategy().getWindowFn().windowCoder();
-      edge.setProperty(EncoderProperty.of(
-        new BeamEncoderFactory<>(WindowedValue.getFullCoder(coder, windowCoder))));
-      edge.setProperty(DecoderProperty.of(
-        new BeamDecoderFactory<>(WindowedValue.getFullCoder(coder, windowCoder))));
-
-      builder.connectVertices(edge);
-    }
-
-    /**
-     * Registers a {@link PValue} as a m.forEach(outputFromGbk -> ain output from the specified {@link IRVertex}.
-     *
-     * @param irVertex the IR vertex
-     * @param output the {@link PValue} {@code irVertex} emits as main output
-     */
-    private void registerMainOutputFrom(final IRVertex irVertex, final PValue output) {
-      pValueToProducer.put(output, irVertex);
-    }
-
-    /**
-     * Registers a {@link PValue} as an additional output from the specified {@link IRVertex}.
-     *
-     * @param irVertex the IR vertex
-     * @param output the {@link PValue} {@code irVertex} emits as additional output
-     * @param tag the {@link TupleTag} associated with this additional output
-     */
-    private void registerAdditionalOutputFrom(final IRVertex irVertex, final PValue output, final TupleTag<?> tag) {
-      pValueToTag.put(output, tag);
-      pValueToProducer.put(output, irVertex);
-    }
-  }
-
-  /**
    * Default implementation for {@link CommunicationPatternProperty.Value} selector.
    */
   private static final class DefaultCommunicationPatternSelector
