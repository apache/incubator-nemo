--- conflicted
+++ resolved
@@ -26,11 +26,8 @@
 import org.apache.beam.sdk.runners.AppliedPTransform;
 import org.apache.beam.sdk.runners.TransformHierarchy;
 import org.apache.beam.sdk.transforms.windowing.GlobalWindows;
-<<<<<<< HEAD
 import org.apache.nemo.common.ir.edge.IREdge;
 import org.apache.nemo.common.ir.edge.executionproperty.CommunicationPatternProperty;
-=======
->>>>>>> 8759f3fe
 import org.apache.nemo.common.ir.vertex.IRVertex;
 import org.apache.nemo.common.ir.vertex.OperatorVertex;
 import org.apache.nemo.common.ir.vertex.transform.Transform;
@@ -284,11 +281,10 @@
     final PipelineTranslationContext ctx,
     final TransformHierarchy.Node beamNode,
     final PTransform<?, ?> transform) {
-<<<<<<< HEAD
 
     // Check if the partial combining optimization can be applied.
     // If not, simply use the default Combine implementation by entering into it.
-    if (!isBatch(beamNode, ctx.getPipeline())) {
+    if (!isGlobalWindow(beamNode, ctx.getPipeline())) {
       // TODO #263: Partial Combining for Beam Streaming
       return Pipeline.PipelineVisitor.CompositeBehavior.ENTER_TRANSFORM;
     }
@@ -378,57 +374,6 @@
     }
   }
 
-=======
-    // TODO #260: Beam Accumulator-based Partial Aggregation
-    return Pipeline.PipelineVisitor.CompositeBehavior.ENTER_TRANSFORM;
-  }
-
-  /**
-   * @param ctx provides translation context
-   * @param beamNode the given CompositeTransform to translate
-   * @param transform transform which can be obtained from {@code beamNode}
-   * @
-   */
-  @CompositeTransformTranslator(LoopCompositeTransform.class)
-  private static Pipeline.PipelineVisitor.CompositeBehavior loopTranslator(
-    final PipelineTranslationContext ctx,
-    final TransformHierarchy.Node beamNode,
-    final LoopCompositeTransform<?, ?> transform) {
-    // Do nothing here, as the context handles the loop vertex stack.
-    // We just keep this method to signal that the loop vertex is acknowledged.
-    return Pipeline.PipelineVisitor.CompositeBehavior.ENTER_TRANSFORM;
-  }
-
-  ////////////////////////////////////////////////////////////////////////////////////////////////////////
-  /////////////////////// HELPER METHODS
-
-  private static DoFnTransform createDoFnTransform(final PipelineTranslationContext ctx,
-                                                   final TransformHierarchy.Node beamNode) {
-    try {
-      final AppliedPTransform pTransform = beamNode.toAppliedPTransform(ctx.getPipeline());
-      final DoFn doFn = ParDoTranslation.getDoFn(pTransform);
-      final TupleTag mainOutputTag = ParDoTranslation.getMainOutputTag(pTransform);
-      final List<PCollectionView<?>> sideInputs = ParDoTranslation.getSideInputs(pTransform);
-      final TupleTagList additionalOutputTags = ParDoTranslation.getAdditionalOutputTags(pTransform);
-
-      final PCollection<?> mainInput = (PCollection<?>)
-        Iterables.getOnlyElement(TransformInputs.nonAdditionalInputs(pTransform));
-
-      return new DoFnTransform(
-        doFn,
-        mainInput.getCoder(),
-        getOutputCoders(pTransform),
-        mainOutputTag,
-        additionalOutputTags.getAll(),
-        mainInput.getWindowingStrategy(),
-        sideInputs,
-        ctx.getPipelineOptions());
-    } catch (final IOException e) {
-      throw new RuntimeException(e);
-    }
-  }
-
->>>>>>> 8759f3fe
   private static Map<TupleTag<?>, Coder<?>> getOutputCoders(final AppliedPTransform<?, ?, ?> ptransform) {
     return ptransform
       .getOutputs()
@@ -453,11 +398,7 @@
       Iterables.getOnlyElement(TransformInputs.nonAdditionalInputs(pTransform));
     final TupleTag mainOutputTag = new TupleTag<>();
 
-<<<<<<< HEAD
-    if (isBatch(beamNode, ctx.getPipeline())) {
-=======
     if (isGlobalWindow(beamNode, ctx.getPipeline())) {
->>>>>>> 8759f3fe
       return new GroupByKeyTransform();
     } else {
       return new GroupByKeyAndWindowDoFnTransform(
@@ -471,11 +412,7 @@
     }
   }
 
-<<<<<<< HEAD
-  private static boolean isBatch(final TransformHierarchy.Node beamNode, final Pipeline pipeline) {
-=======
   private static boolean isGlobalWindow(final TransformHierarchy.Node beamNode, final Pipeline pipeline) {
->>>>>>> 8759f3fe
     final AppliedPTransform pTransform = beamNode.toAppliedPTransform(pipeline);
     final PCollection<?> mainInput = (PCollection<?>)
       Iterables.getOnlyElement(TransformInputs.nonAdditionalInputs(pTransform));
