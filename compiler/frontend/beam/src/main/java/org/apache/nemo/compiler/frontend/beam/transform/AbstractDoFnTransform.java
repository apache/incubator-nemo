/*
 * Licensed to the Apache Software Foundation (ASF) under one
 * or more contributor license agreements.  See the NOTICE file
 * distributed with this work for additional information
 * regarding copyright ownership.  The ASF licenses this file
 * to you under the Apache License, Version 2.0 (the
 * "License"); you may not use this file except in compliance
 * with the License.  You may obtain a copy of the License at
 *
 *   http://www.apache.org/licenses/LICENSE-2.0
 *
 * Unless required by applicable law or agreed to in writing,
 * software distributed under the License is distributed on an
 * "AS IS" BASIS, WITHOUT WARRANTIES OR CONDITIONS OF ANY
 * KIND, either express or implied.  See the License for the
 * specific language governing permissions and limitations
 * under the License.
 */
package org.apache.nemo.compiler.frontend.beam.transform;

import org.apache.beam.runners.core.*;
import org.apache.beam.runners.core.construction.SerializablePipelineOptions;
import org.apache.beam.sdk.coders.Coder;
import org.apache.beam.sdk.options.PipelineOptions;
import org.apache.beam.sdk.transforms.DoFn;
import org.apache.beam.sdk.transforms.reflect.DoFnInvoker;
import org.apache.beam.sdk.transforms.reflect.DoFnInvokers;
import org.apache.beam.sdk.util.WindowedValue;
import org.apache.beam.sdk.values.PCollectionView;
import org.apache.beam.sdk.values.TupleTag;
import org.apache.beam.sdk.values.WindowingStrategy;
import org.apache.nemo.common.ir.OutputCollector;
import org.apache.nemo.common.ir.vertex.transform.Transform;
import org.apache.nemo.compiler.frontend.beam.NemoPipelineOptions;

import java.util.Collection;
import java.util.List;
import java.util.Map;

/**
 * This is a base class for Beam DoFn Transforms.
 *
 * @param <InputT> input type.
 * @param <InterT> intermediate type.
 * @param <OutputT> output type.
 */
public abstract class AbstractDoFnTransform<InputT, InterT, OutputT> implements
  Transform<WindowedValue<InputT>, WindowedValue<OutputT>> {

  private final TupleTag<OutputT> mainOutputTag;
  private final List<TupleTag<?>> additionalOutputTags;
  private final Collection<PCollectionView<?>> sideInputs;
  private final WindowingStrategy<?, ?> windowingStrategy;
  private final DoFn<InterT, OutputT> doFn;
  private final SerializablePipelineOptions serializedOptions;
  private final Coder<InputT> inputCoder;
  private final Map<TupleTag<?>, Coder<?>> outputCoders;

  private transient OutputCollector<WindowedValue<OutputT>> outputCollector;
  private transient DoFnRunner<InterT, OutputT> doFnRunner;
  private transient SideInputReader sideInputReader;
  private transient DoFnInvoker<InterT, OutputT> doFnInvoker;
  private transient DoFnRunners.OutputManager outputManager;

  /**
   * AbstractDoFnTransform constructor.
   * @param doFn doFn
   * @param inputCoder input coder
   * @param outputCoders output coders
   * @param mainOutputTag main output tag
   * @param additionalOutputTags additional output tags
   * @param windowingStrategy windowing strategy
   * @param sideInputs side inputs
   * @param options pipeline options
   */
  public AbstractDoFnTransform(final DoFn<InterT, OutputT> doFn,
                               final Coder<InputT> inputCoder,
                               final Map<TupleTag<?>, Coder<?>> outputCoders,
                               final TupleTag<OutputT> mainOutputTag,
                               final List<TupleTag<?>> additionalOutputTags,
                               final WindowingStrategy<?, ?> windowingStrategy,
                               final Collection<PCollectionView<?>> sideInputs,
                               final PipelineOptions options) {
    this.doFn = doFn;
    this.inputCoder = inputCoder;
    this.outputCoders = outputCoders;
    this.mainOutputTag = mainOutputTag;
    this.additionalOutputTags = additionalOutputTags;
    this.sideInputs = sideInputs;
    this.serializedOptions = new SerializablePipelineOptions(options);
    this.windowingStrategy = windowingStrategy;
  }

  protected final DoFnRunners.OutputManager getOutputManager() {
    return outputManager;
  }

  protected final WindowingStrategy getWindowingStrategy() {
    return windowingStrategy;
  }

  protected final SideInputReader getSideInputReader() {
    return sideInputReader;
  }

  protected final TupleTag<OutputT> getMainOutputTag() {
    return mainOutputTag;
  }

  protected final DoFnRunner<InterT, OutputT> getDoFnRunner() {
    return doFnRunner;
  }

  public final DoFn getDoFn() {
    return doFn;
  }

  @Override
  public final void prepare(final Context context, final OutputCollector<WindowedValue<OutputT>> oc) {
    // deserialize pipeline option
    final NemoPipelineOptions options = serializedOptions.get().as(NemoPipelineOptions.class);
    this.outputCollector = wrapOutputCollector(oc);

    // create output manager
    outputManager = new DefaultOutputManager<>(outputCollector, mainOutputTag);

    // create side input reader
    if (!sideInputs.isEmpty()) {
      sideInputReader = new BroadcastVariableSideInputReader(context, sideInputs);
    } else {
      sideInputReader = NullSideInputReader.of(sideInputs);
    }

    // this transform does not support state and timer.
    final StepContext stepContext = new StepContext() {
      @Override
      public StateInternals stateInternals() {
        throw new UnsupportedOperationException("Not support stateInternals in DoFnTransform");
      }
      @Override
      public TimerInternals timerInternals() {
        throw new UnsupportedOperationException("Not support timerInternals in DoFnTransform");
      }
    };

    final DoFn wrappedDoFn = wrapDoFn(doFn);

    // invoker
    doFnInvoker = DoFnInvokers.invokerFor(wrappedDoFn);
    doFnInvoker.invokeSetup();

    // DoFnRunners.simpleRunner takes care of all the hard stuff of running the DoFn
    // and that this approach is the standard used by most of the Beam runners
    doFnRunner = DoFnRunners.simpleRunner(
      options,
      wrappedDoFn,
      sideInputReader,
      outputManager,
      mainOutputTag,
      additionalOutputTags,
      stepContext,
      inputCoder,
      outputCoders,
      windowingStrategy);

    doFnRunner.startBundle();
  }

  public final OutputCollector<WindowedValue<OutputT>> getOutputCollector() {
    return outputCollector;
  }

  @Override
  public final void close() {
    beforeClose();
    doFnRunner.finishBundle();
    doFnInvoker.invokeTeardown();
  }

  /**
   * An abstract function that wraps the original doFn.
   * @param originalDoFn the original doFn.
   * @return wrapped doFn.
   */
  abstract DoFn wrapDoFn(final DoFn originalDoFn);

<<<<<<< HEAD
  abstract OutputCollector wrapOutputCollector(final OutputCollector outputCollector);
=======
  /**
   * An abstract function that wraps the original output collector.
   * @param oc the original outputCollector.
   * @return wrapped output collector.
   */
  abstract OutputCollector wrapOutputCollector(final OutputCollector oc);
>>>>>>> 3fdb6a02

  @Override
  public abstract void onData(final WindowedValue<InputT> data);

  /**
   * An abstract function that is called before close.
   */
  abstract void beforeClose();
}<|MERGE_RESOLUTION|>--- conflicted
+++ resolved
@@ -184,16 +184,12 @@
    */
   abstract DoFn wrapDoFn(final DoFn originalDoFn);
 
-<<<<<<< HEAD
-  abstract OutputCollector wrapOutputCollector(final OutputCollector outputCollector);
-=======
   /**
    * An abstract function that wraps the original output collector.
    * @param oc the original outputCollector.
    * @return wrapped output collector.
    */
   abstract OutputCollector wrapOutputCollector(final OutputCollector oc);
->>>>>>> 3fdb6a02
 
   @Override
   public abstract void onData(final WindowedValue<InputT> data);
