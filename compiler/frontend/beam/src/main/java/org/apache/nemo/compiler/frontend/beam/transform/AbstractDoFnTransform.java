--- conflicted
+++ resolved
@@ -181,10 +181,10 @@
     }
   }
 
-<<<<<<< HEAD
   public Context getContext() {
     return context;
-=======
+  }
+
   /**
    * Finish bundle without checking for conditions.
    */
@@ -197,7 +197,6 @@
         pushBackRunner.finishBundle();
       }
     }
->>>>>>> 5622b885
   }
 
   @Override
