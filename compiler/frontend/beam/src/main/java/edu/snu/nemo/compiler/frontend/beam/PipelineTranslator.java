/*
 * Copyright (C) 2018 Seoul National University
 *
 * Licensed under the Apache License, Version 2.0 (the "License");
 * you may not use this file except in compliance with the License.
 * You may obtain a copy of the License at
 *
 *         http://www.apache.org/licenses/LICENSE-2.0
 *
 * Unless required by applicable law or agreed to in writing, software
 * distributed under the License is distributed on an "AS IS" BASIS,
 * WITHOUT WARRANTIES OR CONDITIONS OF ANY KIND, either express or implied.
 * See the License for the specific language governing permissions and
 * limitations under the License.
 */
package edu.snu.nemo.compiler.frontend.beam;

import edu.snu.nemo.common.coder.DecoderFactory;
import edu.snu.nemo.common.coder.EncoderFactory;
import edu.snu.nemo.common.dag.DAG;
import edu.snu.nemo.common.dag.DAGBuilder;
import edu.snu.nemo.common.ir.edge.IREdge;
import edu.snu.nemo.common.ir.edge.executionproperty.*;
import edu.snu.nemo.common.ir.vertex.IRVertex;
import edu.snu.nemo.common.ir.vertex.LoopVertex;
import edu.snu.nemo.common.ir.vertex.OperatorVertex;
import edu.snu.nemo.common.ir.vertex.transform.Transform;
import edu.snu.nemo.compiler.frontend.beam.PipelineVisitor.*;
import edu.snu.nemo.compiler.frontend.beam.coder.BeamDecoderFactory;
import edu.snu.nemo.compiler.frontend.beam.coder.BeamEncoderFactory;
import edu.snu.nemo.compiler.frontend.beam.coder.BeamKVDecoderFactory;
import edu.snu.nemo.compiler.frontend.beam.coder.BeamKVEncoderFactory;
import edu.snu.nemo.compiler.frontend.beam.source.BeamBoundedSourceVertex;
import edu.snu.nemo.compiler.frontend.beam.transform.*;
import org.apache.beam.sdk.coders.*;
import org.apache.beam.sdk.io.Read;
import org.apache.beam.sdk.options.PipelineOptions;
import org.apache.beam.sdk.transforms.*;
import org.apache.beam.sdk.transforms.windowing.Window;
import org.apache.beam.sdk.transforms.windowing.WindowFn;
import org.apache.beam.sdk.values.*;

import java.lang.annotation.*;
import java.lang.reflect.InvocationTargetException;
import java.lang.reflect.Method;
import java.util.HashMap;
import java.util.List;
import java.util.Map;
import java.util.Stack;
import java.util.function.BiFunction;

/**
 * Converts DAG of Beam pipeline to Nemo IR DAG.
 * For a {@link PrimitiveTransformVertex}, it defines mapping to the corresponding {@link IRVertex}.
 * For a {@link CompositeTransformVertex}, it defines how to setup and clear {@link TranslationContext}
 * before start translating inner Beam transform hierarchy.
 */
public final class PipelineTranslator
    implements BiFunction<CompositeTransformVertex, PipelineOptions, DAG<IRVertex, IREdge>> {

  private static final PipelineTranslator INSTANCE = new PipelineTranslator();

  private final Map<Class<? extends PTransform>, Method> primitiveTransformToTranslator = new HashMap<>();
  private final Map<Class<? extends PTransform>, Method> compositeTransformToTranslator = new HashMap<>();

  /**
   * Static translator method.
   * @param pipeline Top-level Beam transform hierarchy, usually given by {@link PipelineVisitor}
   * @param pipelineOptions {@link PipelineOptions}
   * @return Nemo IR DAG
   */
  public static DAG<IRVertex, IREdge> translate(final CompositeTransformVertex pipeline,
                                                final PipelineOptions pipelineOptions) {
    return INSTANCE.apply(pipeline, pipelineOptions);
  }

  /**
   * Creates the translator, while building a map between {@link PTransform}s and the corresponding translators.
   */
  private PipelineTranslator() {
    for (final Method translator : getClass().getDeclaredMethods()) {
      final PrimitiveTransformTranslator primitive = translator.getAnnotation(PrimitiveTransformTranslator.class);
      final CompositeTransformTranslator composite = translator.getAnnotation(CompositeTransformTranslator.class);
      if (primitive != null) {
        for (final Class<? extends PTransform> transform : primitive.value()) {
          if (primitiveTransformToTranslator.containsKey(transform)) {
            throw new RuntimeException(String.format("Translator for primitive transform %s is"
                + "already registered: %s", transform, primitiveTransformToTranslator.get(transform)));
          }
          primitiveTransformToTranslator.put(transform, translator);
        }
      }
      if (composite != null) {
        for (final Class<? extends PTransform> transform : composite.value()) {
          if (compositeTransformToTranslator.containsKey(transform)) {
            throw new RuntimeException(String.format("Translator for composite transform %s is"
                + "already registered: %s", transform, compositeTransformToTranslator.get(transform)));
          }
          compositeTransformToTranslator.put(transform, translator);
        }
      }
    }
  }

  @PrimitiveTransformTranslator(Read.Bounded.class)
  private static void boundedReadTranslator(final TranslationContext ctx,
                                            final PrimitiveTransformVertex transformVertex,
                                            final Read.Bounded<?> transform) {
    final IRVertex vertex = new BeamBoundedSourceVertex<>(transform.getSource());
    ctx.addVertex(vertex);
    transformVertex.getNode().getInputs().values().forEach(input -> ctx.addEdgeTo(vertex, input));
    transformVertex.getNode().getOutputs().values().forEach(output -> ctx.registerMainOutputFrom(vertex, output));
  }

  @PrimitiveTransformTranslator(ParDo.SingleOutput.class)
  private static void parDoSingleOutputTranslator(final TranslationContext ctx,
                                                  final PrimitiveTransformVertex transformVertex,
                                                  final ParDo.SingleOutput<?, ?> transform) {
    final DoTransform doTransform = new DoTransform(transform.getFn(), ctx.pipelineOptions);
    final IRVertex vertex = new OperatorVertex(doTransform);
    ctx.addVertex(vertex);
    transformVertex.getNode().getInputs().values().stream()
        .filter(input -> !transform.getAdditionalInputs().values().contains(input))
        .forEach(input -> ctx.addEdgeTo(vertex, input));
    transform.getSideInputs().forEach(input -> ctx.addEdgeTo(vertex, input));
    transformVertex.getNode().getOutputs().values().forEach(output -> ctx.registerMainOutputFrom(vertex, output));
  }

  @PrimitiveTransformTranslator(ParDo.MultiOutput.class)
  private static void parDoMultiOutputTranslator(final TranslationContext ctx,
                                                 final PrimitiveTransformVertex transformVertex,
                                                 final ParDo.MultiOutput<?, ?> transform) {
    final DoTransform doTransform = new DoTransform(transform.getFn(), ctx.pipelineOptions);
    final IRVertex vertex = new OperatorVertex(doTransform);
    ctx.addVertex(vertex);
    transformVertex.getNode().getInputs().values().stream()
        .filter(input -> !transform.getAdditionalInputs().values().contains(input))
        .forEach(input -> ctx.addEdgeTo(vertex, input));
    transform.getSideInputs().forEach(input -> ctx.addEdgeTo(vertex, input));
    transformVertex.getNode().getOutputs().entrySet().stream()
        .filter(pValueWithTupleTag -> pValueWithTupleTag.getKey().equals(transform.getMainOutputTag()))
        .forEach(pValueWithTupleTag -> ctx.registerMainOutputFrom(vertex, pValueWithTupleTag.getValue()));
    transformVertex.getNode().getOutputs().entrySet().stream()
        .filter(pValueWithTupleTag -> !pValueWithTupleTag.getKey().equals(transform.getMainOutputTag()))
        .forEach(pValueWithTupleTag -> ctx.registerAdditionalOutputFrom(vertex, pValueWithTupleTag.getValue(),
            pValueWithTupleTag.getKey()));
  }

  @PrimitiveTransformTranslator(GroupByKey.class)
  private static void groupByKeyTranslator(final TranslationContext ctx,
                                           final PrimitiveTransformVertex transformVertex,
                                           final GroupByKey<?, ?> transform) {
    final IRVertex vertex = new OperatorVertex(new GroupByKeyTransform());
    ctx.addVertex(vertex);
    transformVertex.getNode().getInputs().values().forEach(input -> ctx.addEdgeTo(vertex, input));
    transformVertex.getNode().getOutputs().values().forEach(output -> ctx.registerMainOutputFrom(vertex, output));
  }

  @PrimitiveTransformTranslator({Window.class, Window.Assign.class})
  private static void windowTranslator(final TranslationContext ctx,
                                       final PrimitiveTransformVertex transformVertex,
                                       final PTransform<?, ?> transform) {
    final WindowFn windowFn;
    if (transform instanceof Window) {
      windowFn = ((Window) transform).getWindowFn();
    } else if (transform instanceof Window.Assign) {
      windowFn = ((Window.Assign) transform).getWindowFn();
    } else {
      throw new UnsupportedOperationException(String.format("%s is not supported", transform));
    }
    final IRVertex vertex = new OperatorVertex(new WindowTransform(windowFn));
    ctx.addVertex(vertex);
    transformVertex.getNode().getInputs().values().forEach(input -> ctx.addEdgeTo(vertex, input));
    transformVertex.getNode().getOutputs().values().forEach(output -> ctx.registerMainOutputFrom(vertex, output));
  }

  @PrimitiveTransformTranslator(View.CreatePCollectionView.class)
  private static void createPCollectionViewTranslator(final TranslationContext ctx,
                                                      final PrimitiveTransformVertex transformVertex,
                                                      final View.CreatePCollectionView<?, ?> transform) {
    final IRVertex vertex = new OperatorVertex(new CreateViewTransform<>(transform.getView()));
    ctx.addVertex(vertex);
    transformVertex.getNode().getInputs().values().forEach(input -> ctx.addEdgeTo(vertex, input));
    ctx.registerMainOutputFrom(vertex, transform.getView());
    transformVertex.getNode().getOutputs().values().forEach(output -> ctx.registerMainOutputFrom(vertex, output));
  }

  @PrimitiveTransformTranslator(Flatten.PCollections.class)
  private static void flattenTranslator(final TranslationContext ctx,
                                        final PrimitiveTransformVertex transformVertex,
                                        final Flatten.PCollections<?> transform) {
    final IRVertex vertex = new OperatorVertex(new FlattenTransform());
    ctx.addVertex(vertex);
    transformVertex.getNode().getInputs().values().forEach(input -> ctx.addEdgeTo(vertex, input));
    transformVertex.getNode().getOutputs().values().forEach(output -> ctx.registerMainOutputFrom(vertex, output));
  }

  /**
   * Default translator for CompositeTransforms. Translates inner DAG without modifying {@link TranslationContext}.
   *
   * @param ctx provides translation context
   * @param transformVertex the given CompositeTransform to translate
   * @param transform transform which can be obtained from {@code transformVertex}
   */
  @CompositeTransformTranslator(PTransform.class)
  private static void topologicalTranslator(final TranslationContext ctx,
                                            final CompositeTransformVertex transformVertex,
                                            final PTransform<?, ?> transform) {
    transformVertex.getDAG().topologicalDo(ctx::translate);
  }

  /**
   * Translator for Combine transform. Implements local combining before shuffling key-value pairs.
   *
   * @param ctx provides translation context
   * @param transformVertex the given CompositeTransform to translate
   * @param transform transform which can be obtained from {@code transformVertex}
   */
  @CompositeTransformTranslator({Combine.Globally.class, Combine.PerKey.class, Combine.GroupedValues.class})
  private static void combineTranslator(final TranslationContext ctx,
                                        final CompositeTransformVertex transformVertex,
                                        final PTransform<?, ?> transform) {
    final List<TransformVertex> topologicalOrdering = transformVertex.getDAG().getTopologicalSort();
    final TransformVertex first = topologicalOrdering.get(0);
    final TransformVertex last = topologicalOrdering.get(topologicalOrdering.size() - 1);

    if (first.getNode().getTransform() instanceof GroupByKey) {
      // Translate the given CompositeTransform under OneToOneEdge-enforced context.
      final TranslationContext oneToOneEdgeContext = new TranslationContext(ctx,
          OneToOneCommunicationPatternSelector.INSTANCE);
      transformVertex.getDAG().topologicalDo(oneToOneEdgeContext::translate);

      // Attempt to translate the CompositeTransform again.
      // Add GroupByKey, which is the first transform in the given CompositeTransform.
      // Make sure it consumes the output from the last vertex in OneToOneEdge-translated hierarchy.
      final IRVertex groupByKey = new OperatorVertex(new GroupByKeyTransform());
      ctx.addVertex(groupByKey);
      last.getNode().getOutputs().values().forEach(outputFromCombiner
          -> ctx.addEdgeTo(groupByKey, outputFromCombiner));
      first.getNode().getOutputs().values()
          .forEach(outputFromGroupByKey -> ctx.registerMainOutputFrom(groupByKey, outputFromGroupByKey));

      // Translate the remaining vertices.
      topologicalOrdering.stream().skip(1).forEach(ctx::translate);
    } else {
      transformVertex.getDAG().topologicalDo(ctx::translate);
    }
  }

  /**
   * Pushes the loop vertex to the stack before translating the inner DAG, and pops it after the translation.
   *
   * @param ctx provides translation context
   * @param transformVertex the given CompositeTransform to translate
   * @param transform transform which can be obtained from {@code transformVertex}
   */
  @CompositeTransformTranslator(LoopCompositeTransform.class)
  private static void loopTranslator(final TranslationContext ctx,
                                     final CompositeTransformVertex transformVertex,
                                     final LoopCompositeTransform<?, ?> transform) {
    final LoopVertex loopVertex = new LoopVertex(transformVertex.getNode().getFullName());
    ctx.builder.addVertex(loopVertex, ctx.loopVertexStack);
    ctx.builder.removeVertex(loopVertex);
    ctx.loopVertexStack.push(loopVertex);
    topologicalTranslator(ctx, transformVertex, transform);
    ctx.loopVertexStack.pop();
  }

  @Override
  public DAG<IRVertex, IREdge> apply(final CompositeTransformVertex pipeline, final PipelineOptions pipelineOptions) {
    final TranslationContext ctx = new TranslationContext(pipeline, primitiveTransformToTranslator,
        compositeTransformToTranslator, DefaultCommunicationPatternSelector.INSTANCE, pipelineOptions);
    ctx.translate(pipeline);
    return ctx.builder.build();
  }

  /**
   * Annotates translator for PrimitiveTransform.
   */
  @Target(ElementType.METHOD)
  @Retention(RetentionPolicy.RUNTIME)
  private @interface PrimitiveTransformTranslator {
    Class<? extends PTransform>[] value();
  }

  /**
   * Annotates translator for CompositeTransform.
   */
  @Target(ElementType.METHOD)
  @Retention(RetentionPolicy.RUNTIME)
  private @interface CompositeTransformTranslator {
    Class<? extends PTransform>[] value();
  }

  /**
   * Translation context.
   */
  private static final class TranslationContext {
    private final CompositeTransformVertex pipeline;
    private final PipelineOptions pipelineOptions;
    private final DAGBuilder<IRVertex, IREdge> builder;
    private final Map<PValue, IRVertex> pValueToProducer;
    private final Map<PValue, TupleTag<?>> pValueToTag;
    private final Stack<LoopVertex> loopVertexStack;
    private final BiFunction<IRVertex, IRVertex, CommunicationPatternProperty.Value> communicationPatternSelector;

    private final Map<Class<? extends PTransform>, Method> primitiveTransformToTranslator;
    private final Map<Class<? extends PTransform>, Method> compositeTransformToTranslator;

    /**
     * @param pipeline the pipeline to translate
     * @param primitiveTransformToTranslator provides translators for PrimitiveTransform
     * @param compositeTransformToTranslator provides translators for CompositeTransform
     * @param selector provides {@link CommunicationPatternProperty.Value} for IR edges
     * @param pipelineOptions {@link PipelineOptions}
     */
    private TranslationContext(final CompositeTransformVertex pipeline,
                               final Map<Class<? extends PTransform>, Method> primitiveTransformToTranslator,
                               final Map<Class<? extends PTransform>, Method> compositeTransformToTranslator,
                               final BiFunction<IRVertex, IRVertex, CommunicationPatternProperty.Value> selector,
                               final PipelineOptions pipelineOptions) {
      this.pipeline = pipeline;
      this.builder = new DAGBuilder<>();
      this.pValueToProducer = new HashMap<>();
      this.pValueToTag = new HashMap<>();
      this.loopVertexStack = new Stack<>();
      this.primitiveTransformToTranslator = primitiveTransformToTranslator;
      this.compositeTransformToTranslator = compositeTransformToTranslator;
      this.communicationPatternSelector = selector;
      this.pipelineOptions = pipelineOptions;
    }

    /**
     * Copy constructor, except for setting different CommunicationPatternProperty selector.
     *
     * @param ctx the original {@link TranslationContext}
     * @param selector provides {@link CommunicationPatternProperty.Value} for IR edges
     */
    private TranslationContext(final TranslationContext ctx,
                               final BiFunction<IRVertex, IRVertex, CommunicationPatternProperty.Value> selector) {
      this.pipeline = ctx.pipeline;
      this.pipelineOptions = ctx.pipelineOptions;
      this.builder = ctx.builder;
      this.pValueToProducer = ctx.pValueToProducer;
      this.pValueToTag = ctx.pValueToTag;
      this.loopVertexStack = ctx.loopVertexStack;
      this.primitiveTransformToTranslator = ctx.primitiveTransformToTranslator;
      this.compositeTransformToTranslator = ctx.compositeTransformToTranslator;

      this.communicationPatternSelector = selector;
    }

    /**
     * Selects appropriate translator to translate the given hierarchy.
     *
     * @param transformVertex the Beam transform hierarchy to translate
     */
    private void translate(final TransformVertex transformVertex) {
      final boolean isComposite = transformVertex instanceof CompositeTransformVertex;
      final PTransform<?, ?> transform = transformVertex.getNode().getTransform();
      if (transform == null) {
        // root node
        topologicalTranslator(this, (CompositeTransformVertex) transformVertex, null);
        return;
      }

      Class<?> clazz = transform.getClass();
      while (true) {
        final Method translator = (isComposite ? compositeTransformToTranslator : primitiveTransformToTranslator)
            .get(clazz);
        if (translator == null) {
          if (clazz.getSuperclass() != null) {
            clazz = clazz.getSuperclass();
            continue;
          }
          throw new UnsupportedOperationException(String.format("%s transform %s is not supported",
              isComposite ? "Composite" : "Primitive", transform.getClass().getCanonicalName()));
        } else {
          try {
            translator.setAccessible(true);
            translator.invoke(null, this, transformVertex, transform);
            break;
          } catch (final IllegalAccessException e) {
            throw new RuntimeException(e);
          } catch (final InvocationTargetException | RuntimeException e) {
            throw new RuntimeException(String.format(
                "Translator %s have failed to translate %s", translator, transform), e);
          }
        }
      }
    }

    /**
     * Add IR vertex to the builder.
     *
     * @param vertex IR vertex to add
     */
    private void addVertex(final IRVertex vertex) {
      builder.addVertex(vertex, loopVertexStack);
    }

    /**
     * Add IR edge to the builder.
     *
     * @param dst the destination IR vertex.
     * @param input the {@link PValue} {@code dst} consumes
     */
    private void addEdgeTo(final IRVertex dst, final PValue input) {
      final IRVertex src = pValueToProducer.get(input);
      if (src == null) {
        try {
          throw new RuntimeException(String.format("Cannot find a vertex that emits pValue %s, "
              + "while PTransform %s is known to produce it.", input, pipeline.getPrimitiveProducerOf(input)));
        } catch (final RuntimeException e) {
          throw new RuntimeException(String.format("Cannot find a vertex that emits pValue %s, "
              + "and the corresponding PTransform was not found", input));
        }
      }
      final CommunicationPatternProperty.Value communicationPattern = communicationPatternSelector.apply(src, dst);
      if (communicationPattern == null) {
        throw new RuntimeException(String.format("%s have failed to determine communication pattern "
            + "for an edge from %s to %s", communicationPatternSelector, src, dst));
      }
      final IREdge edge = new IREdge(communicationPattern, src, dst);
      final Coder<?> coder;
      if (input instanceof PCollection) {
        coder = ((PCollection) input).getCoder();
      } else if (input instanceof PCollectionView) {
        coder = getCoderForView((PCollectionView) input);
      } else {
        coder = null;
      }
      if (coder == null) {
        throw new RuntimeException(String.format("While adding an edge from %s, to %s, coder for PValue %s cannot "
            + "be determined", src, dst, input));
      }

      if (coder instanceof KvCoder) {
        final Coder beamKeyCoder = ((KvCoder) coder).getKeyCoder();
        final EncoderFactory keyEncoderFactory = new BeamEncoderFactory(beamKeyCoder);
        final DecoderFactory keyDecoderFactory = new BeamDecoderFactory(beamKeyCoder);
        edge.setProperty(EncoderProperty.of(new BeamKVEncoderFactory<>(coder, keyEncoderFactory)));
        edge.setProperty(DecoderProperty.of(new BeamKVDecoderFactory<>(coder, keyDecoderFactory)));
      } else {
        edge.setProperty(EncoderProperty.of(new BeamEncoderFactory<>(coder)));
        edge.setProperty(DecoderProperty.of(new BeamDecoderFactory<>(coder)));
      }

      if (pValueToTag.containsKey(input)) {
        edge.setProperty(AdditionalOutputTagProperty.of(pValueToTag.get(input).getId()));
      }
<<<<<<< HEAD

=======
      if (input instanceof PCollectionView) {
        edge.setProperty(BroadcastVariableIdProperty.of((PCollectionView) input));
      }
>>>>>>> 954d92fa
      edge.setProperty(KeyExtractorProperty.of(new BeamKeyExtractor()));
      builder.connectVertices(edge);
    }

    /**
     * Registers a {@link PValue} as a main output from the specified {@link IRVertex}.
     *
     * @param irVertex the IR vertex
     * @param output the {@link PValue} {@code irVertex} emits as main output
     */
    private void registerMainOutputFrom(final IRVertex irVertex, final PValue output) {
      pValueToProducer.put(output, irVertex);
    }

    /**
     * Registers a {@link PValue} as an additional output from the specified {@link IRVertex}.
     *
     * @param irVertex the IR vertex
     * @param output the {@link PValue} {@code irVertex} emits as additional output
     * @param tag the {@link TupleTag} associated with this additional output
     */
    private void registerAdditionalOutputFrom(final IRVertex irVertex, final PValue output, final TupleTag<?> tag) {
      pValueToTag.put(output, tag);
      pValueToProducer.put(output, irVertex);
    }

    /**
     * Get appropriate coder for {@link PCollectionView}.
     *
     * @param view {@link PCollectionView} from the corresponding {@link View.CreatePCollectionView} transform
     * @return appropriate {@link Coder} for {@link PCollectionView}
     */
    private Coder<?> getCoderForView(final PCollectionView view) {
      final PrimitiveTransformVertex src = pipeline.getPrimitiveProducerOf(view);
      final Coder<?> baseCoder = src.getNode().getInputs().values().stream()
          .filter(v -> v instanceof PCollection).map(v -> (PCollection) v).findFirst()
          .orElseThrow(() -> new RuntimeException(String.format("No incoming PCollection to %s", src)))
          .getCoder();
      final ViewFn viewFn = view.getViewFn();
      if (viewFn instanceof PCollectionViews.IterableViewFn) {
        return IterableCoder.of(baseCoder);
      } else if (viewFn instanceof PCollectionViews.ListViewFn) {
        return ListCoder.of(baseCoder);
      } else if (viewFn instanceof PCollectionViews.MapViewFn) {
        final KvCoder<?, ?> inputCoder = (KvCoder) baseCoder;
        return MapCoder.of(inputCoder.getKeyCoder(), inputCoder.getValueCoder());
      } else if (viewFn instanceof PCollectionViews.MultimapViewFn) {
        final KvCoder<?, ?> inputCoder = (KvCoder) baseCoder;
        return MapCoder.of(inputCoder.getKeyCoder(), IterableCoder.of(inputCoder.getValueCoder()));
      } else if (viewFn instanceof PCollectionViews.SingletonViewFn) {
        return baseCoder;
      } else {
        throw new UnsupportedOperationException(String.format("Unsupported viewFn %s", viewFn.getClass()));
      }
    }
  }

  /**
   * Default implementation for {@link CommunicationPatternProperty.Value} selector.
   */
  private static final class DefaultCommunicationPatternSelector
      implements BiFunction<IRVertex, IRVertex, CommunicationPatternProperty.Value> {

    private static final DefaultCommunicationPatternSelector INSTANCE = new DefaultCommunicationPatternSelector();

    @Override
    public CommunicationPatternProperty.Value apply(final IRVertex src, final IRVertex dst) {
      final Class<?> constructUnionTableFn;
      try {
        constructUnionTableFn = Class.forName("org.apache.beam.sdk.transforms.join.CoGroupByKey$ConstructUnionTableFn");
      } catch (final ClassNotFoundException e) {
        throw new RuntimeException(e);
      }

      final Transform srcTransform = src instanceof OperatorVertex ? ((OperatorVertex) src).getTransform() : null;
      final Transform dstTransform = dst instanceof OperatorVertex ? ((OperatorVertex) dst).getTransform() : null;
      final DoFn srcDoFn = srcTransform instanceof DoTransform ? ((DoTransform) srcTransform).getDoFn() : null;

      if (srcDoFn != null && srcDoFn.getClass().equals(constructUnionTableFn)) {
        return CommunicationPatternProperty.Value.Shuffle;
      }
      if (srcTransform instanceof FlattenTransform) {
        return CommunicationPatternProperty.Value.OneToOne;
      }
      if (dstTransform instanceof GroupByKeyTransform) {
        return CommunicationPatternProperty.Value.Shuffle;
      }
      if (dstTransform instanceof CreateViewTransform) {
        return CommunicationPatternProperty.Value.BroadCast;
      }
      return CommunicationPatternProperty.Value.OneToOne;
    }
  }

  /**
   * A {@link CommunicationPatternProperty.Value} selector which always emits OneToOne.
   */
  private static final class OneToOneCommunicationPatternSelector
      implements BiFunction<IRVertex, IRVertex, CommunicationPatternProperty.Value> {
    private static final OneToOneCommunicationPatternSelector INSTANCE = new OneToOneCommunicationPatternSelector();
    @Override
    public CommunicationPatternProperty.Value apply(final IRVertex src, final IRVertex dst) {
      return CommunicationPatternProperty.Value.OneToOne;
    }
  }
}<|MERGE_RESOLUTION|>--- conflicted
+++ resolved
@@ -449,13 +449,10 @@
       if (pValueToTag.containsKey(input)) {
         edge.setProperty(AdditionalOutputTagProperty.of(pValueToTag.get(input).getId()));
       }
-<<<<<<< HEAD
-
-=======
+
       if (input instanceof PCollectionView) {
         edge.setProperty(BroadcastVariableIdProperty.of((PCollectionView) input));
       }
->>>>>>> 954d92fa
       edge.setProperty(KeyExtractorProperty.of(new BeamKeyExtractor()));
       builder.connectVertices(edge);
     }
