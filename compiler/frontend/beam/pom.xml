<?xml version="1.0" encoding="UTF-8"?>
<!--
Licensed to the Apache Software Foundation (ASF) under one
or more contributor license agreements.  See the NOTICE file
distributed with this work for additional information
regarding copyright ownership.  The ASF licenses this file
to you under the Apache License, Version 2.0 (the
"License"); you may not use this file except in compliance
with the License.  You may obtain a copy of the License at

  http://www.apache.org/licenses/LICENSE-2.0

Unless required by applicable law or agreed to in writing,
software distributed under the License is distributed on an
"AS IS" BASIS, WITHOUT WARRANTIES OR CONDITIONS OF ANY
KIND, either express or implied.  See the License for the
specific language governing permissions and limitations
under the License.
-->
<project xmlns="http://maven.apache.org/POM/4.0.0" xmlns:xsi="http://www.w3.org/2001/XMLSchema-instance" xsi:schemaLocation="http://maven.apache.org/POM/4.0.0 http://maven.apache.org/xsd/maven-4.0.0.xsd">
    <modelVersion>4.0.0</modelVersion>

    <parent>
        <groupId>org.apache.nemo</groupId>
        <artifactId>nemo-compiler</artifactId>
        <version>0.2-SNAPSHOT</version>
        <relativePath>../../</relativePath>
    </parent>

    <artifactId>nemo-compiler-frontend-beam</artifactId>
    <name>Nemo Compiler Frontend: Beam</name>
    <packaging>jar</packaging>

    <dependencies>
	      <dependency>
            <groupId>org.apache.nemo</groupId>
            <artifactId>nemo-common</artifactId>
            <version>${project.version}</version>
        </dependency>
        <dependency>
            <groupId>org.apache.nemo</groupId>
            <artifactId>nemo-client</artifactId>
            <version>${project.version}</version>
        </dependency>
        <dependency>
            <groupId>org.apache.beam</groupId>
            <artifactId>beam-sdks-java-core</artifactId>
            <version>${beam.version}</version>
        </dependency>
<<<<<<< HEAD

      <!-- https://mvnrepository.com/artifact/com.amazonaws/aws-java-sdk -->
      <dependency>
        <groupId>com.amazonaws</groupId>
        <artifactId>aws-java-sdk</artifactId>
        <version>1.11.429</version>
      </dependency>
      <dependency>
=======
        <dependency>
>>>>>>> c2fdd431
            <groupId>org.apache.beam</groupId>
            <artifactId>beam-runners-core-java</artifactId>
            <version>${beam.version}</version>
        </dependency>
        <dependency>
            <groupId>org.apache.beam</groupId>
            <artifactId>beam-sdks-java-io-hadoop-input-format</artifactId>
            <version>${beam.version}</version>
        </dependency>
        <dependency>
            <groupId>org.apache.hadoop</groupId>
            <artifactId>hadoop-mapreduce-client-core</artifactId>
            <version>${hadoop.version}</version>
            <scope>provided</scope>
        </dependency>
        <dependency>
            <groupId>com.google.auto.service</groupId>
            <artifactId>auto-service</artifactId>
            <version>${auto-service.version}</version>
            <optional>true</optional>
        </dependency>
    </dependencies>
</project><|MERGE_RESOLUTION|>--- conflicted
+++ resolved
@@ -47,7 +47,6 @@
             <artifactId>beam-sdks-java-core</artifactId>
             <version>${beam.version}</version>
         </dependency>
-<<<<<<< HEAD
 
       <!-- https://mvnrepository.com/artifact/com.amazonaws/aws-java-sdk -->
       <dependency>
@@ -56,29 +55,26 @@
         <version>1.11.429</version>
       </dependency>
       <dependency>
-=======
-        <dependency>
->>>>>>> c2fdd431
-            <groupId>org.apache.beam</groupId>
-            <artifactId>beam-runners-core-java</artifactId>
-            <version>${beam.version}</version>
-        </dependency>
-        <dependency>
-            <groupId>org.apache.beam</groupId>
-            <artifactId>beam-sdks-java-io-hadoop-input-format</artifactId>
-            <version>${beam.version}</version>
-        </dependency>
-        <dependency>
-            <groupId>org.apache.hadoop</groupId>
-            <artifactId>hadoop-mapreduce-client-core</artifactId>
-            <version>${hadoop.version}</version>
-            <scope>provided</scope>
-        </dependency>
-        <dependency>
-            <groupId>com.google.auto.service</groupId>
-            <artifactId>auto-service</artifactId>
-            <version>${auto-service.version}</version>
-            <optional>true</optional>
-        </dependency>
+        <groupId>org.apache.beam</groupId>
+        <artifactId>beam-runners-core-java</artifactId>
+        <version>${beam.version}</version>
+      </dependency>
+      <dependency>
+        <groupId>org.apache.beam</groupId>
+        <artifactId>beam-sdks-java-io-hadoop-input-format</artifactId>
+        <version>${beam.version}</version>
+      </dependency>
+      <dependency>
+        <groupId>org.apache.hadoop</groupId>
+        <artifactId>hadoop-mapreduce-client-core</artifactId>
+        <version>${hadoop.version}</version>
+        <scope>provided</scope>
+      </dependency>
+      <dependency>
+        <groupId>com.google.auto.service</groupId>
+        <artifactId>auto-service</artifactId>
+        <version>${auto-service.version}</version>
+        <optional>true</optional>
+      </dependency>
     </dependencies>
 </project>