<?xml version="1.0" encoding="UTF-8"?>
<!--
Licensed to the Apache Software Foundation (ASF) under one
or more contributor license agreements.  See the NOTICE file
distributed with this work for additional information
regarding copyright ownership.  The ASF licenses this file
to you under the Apache License, Version 2.0 (the
"License"); you may not use this file except in compliance
with the License.  You may obtain a copy of the License at
  http://www.apache.org/licenses/LICENSE-2.0
Unless required by applicable law or agreed to in writing,
software distributed under the License is distributed on an
"AS IS" BASIS, WITHOUT WARRANTIES OR CONDITIONS OF ANY
KIND, either express or implied.  See the License for the
specific language governing permissions and limitations
under the License.
-->
<project xmlns="http://maven.apache.org/POM/4.0.0" xmlns:xsi="http://www.w3.org/2001/XMLSchema-instance" xsi:schemaLocation="http://maven.apache.org/POM/4.0.0 http://maven.apache.org/xsd/maven-4.0.0.xsd">
  <modelVersion>4.0.0</modelVersion>
<<<<<<< HEAD

  <parent>
    <groupId>org.apache.nemo</groupId>
    <artifactId>nemo-compiler</artifactId>
    <version>0.2-SNAPSHOT</version>
    <relativePath>../../</relativePath>
  </parent>

  <artifactId>nemo-compiler-frontend-beam</artifactId>
  <name>Nemo Compiler Frontend: Beam</name>

  <dependencies>
    <dependency>
      <groupId>org.apache.nemo</groupId>
      <artifactId>nemo-common</artifactId>
      <version>${project.version}</version>
    </dependency>

    <dependency>
      <groupId>org.apache.beam</groupId>
      <artifactId>beam-sdks-java-core</artifactId>
      <version>${beam.version}</version>
    </dependency>

    <dependency>
      <groupId>org.apache.beam</groupId>
      <artifactId>beam-runners-core-java</artifactId>
      <version>${beam.version}</version>
    </dependency>

    <dependency>
      <groupId>org.apache.beam</groupId>
      <artifactId>beam-sdks-java-io-hadoop-input-format</artifactId>
      <version>${beam.version}</version>
    </dependency>

    <dependency>
      <groupId>org.apache.hadoop</groupId>
      <artifactId>hadoop-mapreduce-client-core</artifactId>
      <version>${hadoop.version}</version>
      <scope>provided</scope>
    </dependency>
    <!-- https://mvnrepository.com/artifact/com.amazonaws/aws-java-sdk -->


=======

  <parent>
    <groupId>org.apache.nemo</groupId>
    <artifactId>nemo-compiler</artifactId>
    <version>0.2-SNAPSHOT</version>
    <relativePath>../../</relativePath>
  </parent>

  <artifactId>nemo-compiler-frontend-beam</artifactId>
  <name>Nemo Compiler Frontend: Beam</name>

  <dependencies>
    <dependency>
      <groupId>org.apache.nemo</groupId>
      <artifactId>nemo-common</artifactId>
      <version>${project.version}</version>
    </dependency>

    <dependency>
      <groupId>org.apache.beam</groupId>
      <artifactId>beam-sdks-java-core</artifactId>
      <version>${beam.version}</version>
    </dependency>

    <dependency>
      <groupId>org.apache.beam</groupId>
      <artifactId>beam-runners-core-java</artifactId>
      <version>${beam.version}</version>
    </dependency>

    <dependency>
      <groupId>org.apache.beam</groupId>
      <artifactId>beam-sdks-java-io-hadoop-input-format</artifactId>
      <version>${beam.version}</version>
    </dependency>

    <dependency>
      <groupId>org.apache.hadoop</groupId>
      <artifactId>hadoop-mapreduce-client-core</artifactId>
      <version>${hadoop.version}</version>
      <scope>provided</scope>
    </dependency>
    <!-- https://mvnrepository.com/artifact/com.amazonaws/aws-java-sdk -->


>>>>>>> 28eee408
  </dependencies>
</project><|MERGE_RESOLUTION|>--- conflicted
+++ resolved
@@ -17,7 +17,6 @@
 -->
 <project xmlns="http://maven.apache.org/POM/4.0.0" xmlns:xsi="http://www.w3.org/2001/XMLSchema-instance" xsi:schemaLocation="http://maven.apache.org/POM/4.0.0 http://maven.apache.org/xsd/maven-4.0.0.xsd">
   <modelVersion>4.0.0</modelVersion>
-<<<<<<< HEAD
 
   <parent>
     <groupId>org.apache.nemo</groupId>
@@ -63,52 +62,5 @@
     <!-- https://mvnrepository.com/artifact/com.amazonaws/aws-java-sdk -->
 
 
-=======
-
-  <parent>
-    <groupId>org.apache.nemo</groupId>
-    <artifactId>nemo-compiler</artifactId>
-    <version>0.2-SNAPSHOT</version>
-    <relativePath>../../</relativePath>
-  </parent>
-
-  <artifactId>nemo-compiler-frontend-beam</artifactId>
-  <name>Nemo Compiler Frontend: Beam</name>
-
-  <dependencies>
-    <dependency>
-      <groupId>org.apache.nemo</groupId>
-      <artifactId>nemo-common</artifactId>
-      <version>${project.version}</version>
-    </dependency>
-
-    <dependency>
-      <groupId>org.apache.beam</groupId>
-      <artifactId>beam-sdks-java-core</artifactId>
-      <version>${beam.version}</version>
-    </dependency>
-
-    <dependency>
-      <groupId>org.apache.beam</groupId>
-      <artifactId>beam-runners-core-java</artifactId>
-      <version>${beam.version}</version>
-    </dependency>
-
-    <dependency>
-      <groupId>org.apache.beam</groupId>
-      <artifactId>beam-sdks-java-io-hadoop-input-format</artifactId>
-      <version>${beam.version}</version>
-    </dependency>
-
-    <dependency>
-      <groupId>org.apache.hadoop</groupId>
-      <artifactId>hadoop-mapreduce-client-core</artifactId>
-      <version>${hadoop.version}</version>
-      <scope>provided</scope>
-    </dependency>
-    <!-- https://mvnrepository.com/artifact/com.amazonaws/aws-java-sdk -->
-
-
->>>>>>> 28eee408
   </dependencies>
 </project>