--- conflicted
+++ resolved
@@ -26,11 +26,9 @@
 import org.apache.beam.sdk.values.KV;
 import org.apache.beam.sdk.values.TupleTag;
 import org.apache.beam.sdk.values.WindowingStrategy;
-import org.apache.nemo.common.ir.OutputCollector;
 import org.apache.nemo.common.ir.vertex.transform.Transform;
 import org.apache.nemo.common.punctuation.Watermark;
 import org.apache.nemo.compiler.frontend.beam.NemoPipelineOptions;
-import org.apache.reef.io.Tuple;
 import org.joda.time.Duration;
 import org.joda.time.Instant;
 import org.junit.Test;
@@ -113,16 +111,7 @@
 
 
     List<IntervalWindow> sortedWindows = new ArrayList<>(slidingWindows.assignWindows(ts1));
-<<<<<<< HEAD
-    Collections.sort(sortedWindows, new Comparator<IntervalWindow>() {
-      @Override
-      public int compare(IntervalWindow o1, IntervalWindow o2) {
-        return o1.maxTimestamp().compareTo(o2.maxTimestamp());
-      }
-    });
-=======
     Collections.sort(sortedWindows, IntervalWindow::compareTo);
->>>>>>> b1dad52c
 
     // [0---1000)
     final IntervalWindow window0 = sortedWindows.get(0);
@@ -131,16 +120,7 @@
 
     sortedWindows.clear();
     sortedWindows = new ArrayList<>(slidingWindows.assignWindows(ts4));
-<<<<<<< HEAD
-    Collections.sort(sortedWindows, new Comparator<IntervalWindow>() {
-      @Override
-      public int compare(IntervalWindow o1, IntervalWindow o2) {
-        return o1.maxTimestamp().compareTo(o2.maxTimestamp());
-      }
-    });
-=======
     Collections.sort(sortedWindows, IntervalWindow::compareTo);
->>>>>>> b1dad52c
 
     // [1000--3000)
     final IntervalWindow window2 = sortedWindows.get(1);
