--- conflicted
+++ resolved
@@ -38,13 +38,11 @@
 
 import java.util.*;
 
-<<<<<<< HEAD
-=======
+
 import static org.apache.beam.sdk.transforms.windowing.PaneInfo.Timing.EARLY;
 import static org.apache.beam.sdk.transforms.windowing.PaneInfo.Timing.LATE;
 import static org.apache.beam.sdk.transforms.windowing.PaneInfo.Timing.ON_TIME;
 import static org.apache.beam.sdk.values.WindowingStrategy.AccumulationMode.ACCUMULATING_FIRED_PANES;
->>>>>>> c2fdd431
 import static org.junit.Assert.assertEquals;
 import static org.mockito.Mockito.mock;
 
@@ -256,20 +254,6 @@
     doFnTransform.close();
   }
 
-<<<<<<< HEAD
-  //
-  // [-------window0-------]        (late)
-  // ts1 -- ts2 -- ts3 -- w -- w2 -- ts4 -- w3
-  //                        (window0 should be emitted again at w3)
-  @Test
-  public void latenessTest() {
-
-    final TupleTag<String> outputTag = new TupleTag<>("main-output");
-    final FixedWindows fixedWindows = FixedWindows.of(Duration.standardSeconds(1));
-    final Window window = Window.into(fixedWindows)
-      .withAllowedLateness(Duration.millis(600));
-
-=======
   /**
    * Test complex triggers that emit early and late firing.
    */
@@ -295,85 +279,23 @@
       .accumulatingFiredPanes().getWindowFn();
 
     final TupleTag<String> outputTag = new TupleTag<>("main-output");
->>>>>>> c2fdd431
     final GroupByKeyAndWindowDoFnTransform<String, String> doFnTransform =
       new GroupByKeyAndWindowDoFnTransform(
         NULL_OUTPUT_CODERS,
         outputTag,
-<<<<<<< HEAD
-        WindowingStrategy.of(window.getWindowFn()),
-=======
         WindowingStrategy.of(window).withTrigger(trigger)
           .withMode(ACCUMULATING_FIRED_PANES)
         .withAllowedLateness(lateness),
->>>>>>> c2fdd431
         PipelineOptionsFactory.as(NemoPipelineOptions.class),
         SystemReduceFn.buffering(NULL_INPUT_CODER),
         DisplayData.none());
 
-<<<<<<< HEAD
-    final Instant ts1 = new Instant(1);
-    final Instant ts2 = new Instant(100);
-    final Instant ts3 = new Instant(300);
-    final Watermark watermark = new Watermark(1003);
-    final Watermark watermark2 = new Watermark(1300);
-    final Instant ts4 = new Instant(800);
-    final Instant ts5 = new Instant(1600);
-    final Watermark watermark3 = new Watermark(2100);
-
-    final IntervalWindow window0 = fixedWindows.assignWindow(ts1);
-=======
->>>>>>> c2fdd431
 
     final Transform.Context context = mock(Transform.Context.class);
     final TestOutputCollector<KV<String, Iterable<String>>> oc = new TestOutputCollector();
     doFnTransform.prepare(context, oc);
 
     doFnTransform.onData(WindowedValue.of(
-<<<<<<< HEAD
-      KV.of("1", "hello"), ts1, fixedWindows.assignWindow(ts1), PaneInfo.NO_FIRING));
-
-    doFnTransform.onData(WindowedValue.of(
-      KV.of("1", "world"), ts2, fixedWindows.assignWindow(ts2), PaneInfo.NO_FIRING));
-
-    doFnTransform.onData(WindowedValue.of(
-      KV.of("2", "hello"), ts3, fixedWindows.assignWindow(ts3), PaneInfo.NO_FIRING));
-
-    doFnTransform.onWatermark(watermark);
-
-    // output
-    // 1: ["hello", "world"]
-    // 2: ["hello"]
-    Collections.sort(oc.outputs, (o1, o2) -> o1.getValue().getKey().compareTo(o2.getValue().getKey()));
-
-    // windowed result for key 1
-    assertEquals(Arrays.asList(window0), oc.outputs.get(0).getWindows());
-    checkOutput(KV.of("1", Arrays.asList("hello", "world")), oc.outputs.get(0).getValue());
-
-    // windowed result for key 2
-    assertEquals(Arrays.asList(window0), oc.outputs.get(1).getWindows());
-    checkOutput(KV.of("2", Arrays.asList("hello")), oc.outputs.get(1).getValue());
-
-    assertEquals(2, oc.outputs.size());
-    assertEquals(1, oc.watermarks.size());
-
-    // check output watermark
-    assertEquals(1000,
-      oc.watermarks.get(0).getTimestamp());
-
-    oc.outputs.clear();
-    oc.watermarks.clear();
-
-
-    doFnTransform.onWatermark(watermark2);
-    // late data!
-    doFnTransform.onData(WindowedValue.of(
-      KV.of("1", "a"), ts4, fixedWindows.assignWindow(ts4), PaneInfo.NO_FIRING));
-
-    doFnTransform.onWatermark(watermark3);
-
-    assertEquals(0, oc.outputs.size()); // late data dropped
-=======
       KV.of("1", "hello"), new Instant(1), window.assignWindow(new Instant(1)), PaneInfo.NO_FIRING));
 
     // early firing is not related to the watermark progress
@@ -448,7 +370,5 @@
 
 
     doFnTransform.close();
-
->>>>>>> c2fdd431
   }
 }