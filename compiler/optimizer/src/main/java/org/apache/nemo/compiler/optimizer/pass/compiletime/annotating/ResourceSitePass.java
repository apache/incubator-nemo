/*
 * Licensed to the Apache Software Foundation (ASF) under one
 * or more contributor license agreements.  See the NOTICE file
 * distributed with this work for additional information
 * regarding copyright ownership.  The ASF licenses this file
 * to you under the Apache License, Version 2.0 (the
 * "License"); you may not use this file except in compliance
 * with the License.  You may obtain a copy of the License at
 *
 *   http://www.apache.org/licenses/LICENSE-2.0
 *
 * Unless required by applicable law or agreed to in writing,
 * software distributed under the License is distributed on an
 * "AS IS" BASIS, WITHOUT WARRANTIES OR CONDITIONS OF ANY
 * KIND, either express or implied.  See the License for the
 * specific language governing permissions and limitations
 * under the License.
 */
package org.apache.nemo.compiler.optimizer.pass.compiletime.annotating;

import com.fasterxml.jackson.core.TreeNode;
import com.fasterxml.jackson.databind.ObjectMapper;
import org.apache.commons.math3.optim.BaseOptimizer;
import org.apache.commons.math3.optim.PointValuePair;
import org.apache.commons.math3.optim.linear.*;
import org.apache.commons.math3.optim.nonlinear.scalar.GoalType;
import org.apache.commons.math3.util.Incrementor;
import org.apache.nemo.common.ir.IRDAG;
import org.apache.nemo.common.ir.edge.IREdge;
import org.apache.nemo.common.ir.edge.executionproperty.CommunicationPatternProperty;
import org.apache.nemo.common.ir.vertex.IRVertex;
import org.apache.nemo.common.ir.vertex.executionproperty.ParallelismProperty;
import org.apache.nemo.common.ir.vertex.executionproperty.ResourceSiteProperty;
import org.apache.nemo.compiler.optimizer.pass.compiletime.Requires;
import org.slf4j.Logger;
import org.slf4j.LoggerFactory;

import java.io.IOException;
import java.lang.reflect.Field;
import java.util.*;

/**
 * Computes and assigns appropriate share of nodes to each irVertex to minimize shuffle time,
 * with respect to bandwidth restrictions of nodes. If bandwidth information is not given, this pass does nothing.
 * This pass optimizes task assignment considering nonuniform network bandwidths between resources.
 * Ref. http://pages.cs.wisc.edu/~akella/papers/gda-sigcomm15.pdf
 *
 * <h3>Assumptions</h3>
 * This pass assumes no skew in input or intermediate data, so that the number of Task assigned to a node
 * is proportional to the data size handled by the node.
 * Also, this pass assumes stages with empty map as {@link ResourceSiteProperty} are assigned to nodes evenly.
 * For example, if source splits are not distributed evenly, any source location-aware scheduling policy will
 * assign TaskGroups unevenly.
 * Also, this pass assumes network bandwidth to be the bottleneck. Each node should have enough capacity to run
 * TaskGroups immediately as scheduler attempts to schedule a TaskGroup.
 */
@Annotates(ResourceSiteProperty.class)
@Requires(ParallelismProperty.class)
public final class ResourceSitePass extends AnnotatingPass {

  // Index of the objective parameter, in the coefficient vector
  private static final int OBJECTIVE_COEFFICIENT_INDEX = 0;
  private static final Logger LOG = LoggerFactory.getLogger(ResourceSitePass.class);
  private static final HashMap<String, Integer> EMPTY_MAP = new HashMap<>();

  private static String bandwidthSpecificationString = "";


  /**
   * Default constructor.
   */
  public ResourceSitePass() {
    super(ResourceSitePass.class);
  }

  @Override
  public IRDAG apply(final IRDAG dag) {
    if (bandwidthSpecificationString.isEmpty()) {
      dag.topologicalDo(irVertex -> irVertex.setProperty(ResourceSiteProperty.of(EMPTY_MAP)));
    } else {
      assignNodeShares(dag, BandwidthSpecification.fromJsonString(bandwidthSpecificationString));
    }
    return dag;
  }

  /**
   * @param value bandwidth information in serialized JSON string.
   */
  public static void setBandwidthSpecificationString(final String value) {
    bandwidthSpecificationString = value;
  }

  /**
   * @param nodes       to distribute the shares
   * @param parallelism number of parallel tasks.
   * @return share for each node.
   */
  private static HashMap<String, Integer> getEvenShares(final List<String> nodes, final int parallelism) {
    final HashMap<String, Integer> shares = new HashMap<>();
    final int defaultShare = parallelism / nodes.size();
    final int remainder = parallelism % nodes.size();
    for (int i = 0; i < nodes.size(); i++) {
      shares.put(nodes.get(i), defaultShare + (i < remainder ? 1 : 0));
    }
    return shares;
  }

  /**
   * @param dag                    IR DAG.
   * @param bandwidthSpecification bandwidth specification.
   */
  private static void assignNodeShares(
    final IRDAG dag,
    final BandwidthSpecification bandwidthSpecification) {
    dag.topologicalDo(irVertex -> {
      final Collection<IREdge> inEdges = dag.getIncomingEdgesOf(irVertex);
      final int parallelism = irVertex.getPropertyValue(ParallelismProperty.class)
        .orElseThrow(() -> new RuntimeException("Parallelism property required"));
      if (inEdges.size() == 0) {
        // This vertex is root vertex.
        // Fall back to setting even distribution
        irVertex.setProperty(ResourceSiteProperty.of(EMPTY_MAP));
      } else if (isOneToOneEdge(inEdges)) {
        final Optional<HashMap<String, Integer>> property = inEdges.iterator().next().getSrc()
          .getPropertyValue(ResourceSiteProperty.class);
        irVertex.setProperty(ResourceSiteProperty.of(property.get()));
      } else {
        // This IRVertex has shuffle inEdge(s), or has multiple inEdges.
        final Map<String, Integer> parentLocationShares = new HashMap<>();
        for (final IREdge edgeToIRVertex : dag.getIncomingEdgesOf(irVertex)) {
          final IRVertex parentVertex = edgeToIRVertex.getSrc();
          final Map<String, Integer> parentShares = parentVertex.getPropertyValue(ResourceSiteProperty.class).get();
          final int parentParallelism = parentVertex.getPropertyValue(ParallelismProperty.class)
            .orElseThrow(() -> new RuntimeException("Parallelism property required"));
          final Map<String, Integer> shares = parentShares.isEmpty() ? getEvenShares(bandwidthSpecification.getNodes(),
            parentParallelism) : parentShares;
          for (final Map.Entry<String, Integer> element : shares.entrySet()) {
            parentLocationShares.putIfAbsent(element.getKey(), 0);
            parentLocationShares.put(element.getKey(),
              element.getValue() + parentLocationShares.get(element.getKey()));
          }
        }
        final double[] ratios = optimize(bandwidthSpecification, parentLocationShares);
        final HashMap<String, Integer> shares = new HashMap<>();
        for (int i = 0; i < bandwidthSpecification.getNodes().size(); i++) {
          shares.put(bandwidthSpecification.getNodes().get(i), (int) (ratios[i] * parallelism));
        }
        int remainder = parallelism - shares.values().stream().mapToInt(i -> i).sum();
        for (final String nodeName : shares.keySet()) {
          if (remainder == 0) {
            break;
          }
          shares.put(nodeName, shares.get(nodeName) + 1);
          remainder--;
        }
        irVertex.setProperty(ResourceSiteProperty.of(shares));
      }
    });
  }

  /**
   * @param inEdges list of inEdges to the specific irVertex
   * @return true if and only if the irVertex has one OneToOne edge
   */
  private static boolean isOneToOneEdge(final Collection<IREdge> inEdges) {
    return inEdges.size() == 1 && inEdges.iterator().next()
<<<<<<< HEAD
      .getPropertyValue(CommunicationPatternProperty.class).orElseThrow(IllegalStateException::new)
      .equals(CommunicationPatternProperty.Value.OneToOne);
=======
      .getPropertyValue(CommunicationPatternProperty.class).get()
      .equals(CommunicationPatternProperty.Value.ONE_TO_ONE);
>>>>>>> dd0cfe20
  }

  /**
   * Computes share of parallelism that each node is responsible for.
   *
   * @param bandwidthSpecification provides bandwidth information between nodes
   * @param parentNodeShares       shares of parallelism for the parent vertex
   * @return array of fractions of parallelism that each node is responsible for
   */
  private static double[] optimize(final BandwidthSpecification bandwidthSpecification,
                                   final Map<String, Integer> parentNodeShares) {
    final int parentParallelism = parentNodeShares.values().stream().mapToInt(i -> i).sum();
    final List<String> nodeNames = bandwidthSpecification.getNodes();
    final List<LinearConstraint> constraints = new ArrayList<>();
    final int coefficientVectorSize = nodeNames.size() + 1;

    for (int i = 0; i < nodeNames.size(); i++) {
      final String nodeName = nodeNames.get(i);
      final int nodeCoefficientIndex = i + 1;
      final int parentParallelismOnThisLocation = parentNodeShares.get(nodeName);

      // Upload bandwidth
      final double[] uploadCoefficientVector = new double[coefficientVectorSize];
      uploadCoefficientVector[OBJECTIVE_COEFFICIENT_INDEX] = bandwidthSpecification.up(nodeName);
      uploadCoefficientVector[nodeCoefficientIndex] = parentParallelismOnThisLocation;
      constraints.add(new LinearConstraint(uploadCoefficientVector, Relationship.GEQ,
        parentParallelismOnThisLocation));

      // Download bandwidth
      final double[] downloadCoefficientVector = new double[coefficientVectorSize];
      downloadCoefficientVector[OBJECTIVE_COEFFICIENT_INDEX] = bandwidthSpecification.down(nodeName);
      downloadCoefficientVector[nodeCoefficientIndex] = parentParallelismOnThisLocation - parentParallelism;
      constraints.add(new LinearConstraint(downloadCoefficientVector, Relationship.GEQ, 0));

      // The coefficient is non-negative
      final double[] nonNegativeCoefficientVector = new double[coefficientVectorSize];
      nonNegativeCoefficientVector[nodeCoefficientIndex] = 1;
      constraints.add(new LinearConstraint(nonNegativeCoefficientVector, Relationship.GEQ, 0));
    }

    // The sum of all coefficient is 1
    final double[] sumCoefficientVector = new double[coefficientVectorSize];
    for (int i = 0; i < nodeNames.size(); i++) {
      sumCoefficientVector[OBJECTIVE_COEFFICIENT_INDEX + 1 + i] = 1;
    }
    constraints.add(new LinearConstraint(sumCoefficientVector, Relationship.EQ, 1));

    // Objective
    final double[] objectiveCoefficientVector = new double[coefficientVectorSize];
    objectiveCoefficientVector[OBJECTIVE_COEFFICIENT_INDEX] = 1;
    final LinearObjectiveFunction objectiveFunction = new LinearObjectiveFunction(objectiveCoefficientVector, 0);

    // Solve
    try {
      final SimplexSolver solver = new SimplexSolver();
      final Field iterations = BaseOptimizer.class.getDeclaredField("iterations");
      iterations.setAccessible(true);
      final Incrementor incrementor = (Incrementor) iterations.get(solver);
      incrementor.setMaximalCount(2147483647);
      LOG.info(String.format("Max iterations: %d", solver.getMaxIterations()));
      final PointValuePair solved = solver.optimize(
        new LinearConstraintSet(constraints), objectiveFunction, GoalType.MINIMIZE);

      return Arrays.copyOfRange(solved.getPoint(), OBJECTIVE_COEFFICIENT_INDEX + 1, coefficientVectorSize);
    } catch (final NoSuchFieldException | IllegalAccessException e) {
      throw new RuntimeException(e);
    }
  }

  /**
   * Bandwidth specification.
   */
  private static final class BandwidthSpecification {
    private final List<String> nodeNames = new ArrayList<>();
    private final Map<String, Integer> uplinkBandwidth = new HashMap<>();
    private final Map<String, Integer> downlinkBandwidth = new HashMap<>();

    /**
     * Private constructor.
     */
    private BandwidthSpecification() {
    }

    /**
     * @param jsonString serialized bandwidth specification.
     * @return the bandwidth specification.
     */
    static BandwidthSpecification fromJsonString(final String jsonString) {
      final BandwidthSpecification specification = new BandwidthSpecification();
      try {
        final ObjectMapper objectMapper = new ObjectMapper();
        final TreeNode jsonRootNode = objectMapper.readTree(jsonString);
        for (int i = 0; i < jsonRootNode.size(); i++) {
          final TreeNode locationNode = jsonRootNode.get(i);
          final String name = locationNode.get("name").traverse().nextTextValue();
          final int up = locationNode.get("up").traverse().getIntValue();
          final int down = locationNode.get("down").traverse().getIntValue();
          specification.nodeNames.add(name);
          specification.uplinkBandwidth.put(name, up);
          specification.downlinkBandwidth.put(name, down);
        }
      } catch (final IOException e) {
        throw new RuntimeException(e);
      }
      return specification;
    }

    /**
     * @param nodeName the node name to read uplink bandwidth information.
     * @return the uplink bandwidth.
     */
    int up(final String nodeName) {
      return uplinkBandwidth.get(nodeName);
    }

    /**
     * @param nodeName the node name to read downlink bandwidth information.
     * @return the downlink bandwidth.
     */
    int down(final String nodeName) {
      return downlinkBandwidth.get(nodeName);
    }

    /**
     * @return the list of nodes.
     */
    List<String> getNodes() {
      return nodeNames;
    }
  }
}<|MERGE_RESOLUTION|>--- conflicted
+++ resolved
@@ -164,13 +164,8 @@
    */
   private static boolean isOneToOneEdge(final Collection<IREdge> inEdges) {
     return inEdges.size() == 1 && inEdges.iterator().next()
-<<<<<<< HEAD
       .getPropertyValue(CommunicationPatternProperty.class).orElseThrow(IllegalStateException::new)
-      .equals(CommunicationPatternProperty.Value.OneToOne);
-=======
-      .getPropertyValue(CommunicationPatternProperty.class).get()
       .equals(CommunicationPatternProperty.Value.ONE_TO_ONE);
->>>>>>> dd0cfe20
   }
 
   /**
