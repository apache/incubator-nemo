/*
 * Licensed to the Apache Software Foundation (ASF) under one
 * or more contributor license agreements.  See the NOTICE file
 * distributed with this work for additional information
 * regarding copyright ownership.  The ASF licenses this file
 * to you under the Apache License, Version 2.0 (the
 * "License"); you may not use this file except in compliance
 * with the License.  You may obtain a copy of the License at
 *
 *   http://www.apache.org/licenses/LICENSE-2.0
 *
 * Unless required by applicable law or agreed to in writing,
 * software distributed under the License is distributed on an
 * "AS IS" BASIS, WITHOUT WARRANTIES OR CONDITIONS OF ANY
 * KIND, either express or implied.  See the License for the
 * specific language governing permissions and limitations
 * under the License.
 */
package org.apache.nemo.compiler.optimizer.pass.compiletime.reshaping;

import org.apache.nemo.common.KeyExtractor;
import org.apache.nemo.common.dag.Edge;
import org.apache.nemo.common.ir.IRDAG;
import org.apache.nemo.common.ir.edge.IREdge;
import org.apache.nemo.common.ir.edge.executionproperty.CommunicationPatternProperty;
import org.apache.nemo.common.ir.edge.executionproperty.DataStoreProperty;
import org.apache.nemo.common.ir.edge.executionproperty.KeyExtractorProperty;
import org.apache.nemo.common.ir.vertex.IRVertex;
import org.apache.nemo.common.ir.vertex.utility.MessageAggregatorVertex;
import org.apache.nemo.common.ir.vertex.utility.TriggerVertex;
import org.apache.nemo.common.ir.vertex.utility.SamplingVertex;
import org.apache.nemo.compiler.optimizer.pass.compiletime.Requires;
import org.slf4j.Logger;
import org.slf4j.LoggerFactory;

import java.util.Arrays;
import java.util.HashMap;
import java.util.HashSet;
import java.util.Set;
import java.util.stream.Collectors;

/**
 * Optimizes the PartitionSet property of shuffle edges to handle data skews using the SamplingVertex.
 * <p>
 * This pass effectively partitions the IRDAG by non-oneToOne edges, clones each subDAG partition using SamplingVertex
 * to process sampled data, and executes each cloned partition prior to executing the corresponding original partition.
 * <p>
 * Suppose the IRDAG is partitioned into three sub-DAG partitions with shuffle dependencies as follows:
 * P1 - P2 - P3
 * <p>
 * Then, this pass will produce something like:
 * P1' - P1
 * - P2' - P2 - P3
 * where Px' consists of SamplingVertex objects that clone the execution of Px.
 * (P3 is not cloned here because it is a sink partition, and none of the outgoing edges of its vertices needs to be
 * optimized)
 * <p>
 * For each Px' this pass also inserts a TriggerVertex, to use its data statistics for dynamically optimizing
 * the execution behaviors of Px.
 */
@Requires(CommunicationPatternProperty.class)
public final class SamplingSkewReshapingPass extends ReshapingPass {
  private static final Logger LOG = LoggerFactory.getLogger(SamplingSkewReshapingPass.class.getName());
  private static final float SAMPLE_RATE = 0.1f;

  /**
   * Default constructor.
   */
  public SamplingSkewReshapingPass() {
    super(SamplingSkewReshapingPass.class);
  }

  @Override
  public IRDAG apply(final IRDAG dag) {
    dag.topologicalDo(v -> {
      for (final IREdge e : dag.getIncomingEdgesOf(v)) {
        if (CommunicationPatternProperty.Value.SHUFFLE.equals(
          e.getPropertyValue(CommunicationPatternProperty.class).get())) {
          // Compute the partition and its source vertices
          final IRVertex shuffleWriter = e.getSrc();
          final Set<IRVertex> partitionAll = recursivelyBuildPartition(shuffleWriter, dag);
          final Set<IRVertex> partitionSources = partitionAll.stream().filter(vertexInPartition ->
            !dag.getIncomingEdgesOf(vertexInPartition).stream()
              .map(Edge::getSrc)
              .anyMatch(partitionAll::contains)
          ).collect(Collectors.toSet());

          // Check if the partition is a sink, in which case we do not create sampling vertices
          final boolean isSinkPartition = partitionAll.stream()
            .flatMap(vertexInPartition -> dag.getOutgoingEdgesOf(vertexInPartition).stream())
            .map(Edge::getDst)
            .allMatch(partitionAll::contains);
          if (isSinkPartition) {
            break;
          }

          // Insert sampling vertices.
          final Set<SamplingVertex> samplingVertices = partitionAll
            .stream()
            .map(vertexInPartition -> new SamplingVertex(vertexInPartition, SAMPLE_RATE))
            .collect(Collectors.toSet());
          dag.insert(samplingVertices, partitionSources);

          // Insert the message vertex.
          // We first obtain a clonedShuffleEdge to analyze the data statistics of the shuffle outputs of
          // the sampling vertex right before shuffle.
          final SamplingVertex rightBeforeShuffle = samplingVertices.stream()
            .filter(sv -> sv.getOriginalVertexId().equals(e.getSrc().getId()))
            .findFirst()
            .orElseThrow(() -> new IllegalStateException());
          final IREdge clonedShuffleEdge = rightBeforeShuffle.getCloneOfOriginalEdge(e);

          final KeyExtractor keyExtractor = e.getPropertyValue(KeyExtractorProperty.class).get();
          dag.insert(
            new TriggerVertex<>(SkewHandlingUtil.getMessageGenerator(keyExtractor)),
            new MessageAggregatorVertex(() -> new HashMap<>(), SkewHandlingUtil.getMessageAggregator()),
            SkewHandlingUtil.getEncoder(e),
            SkewHandlingUtil.getDecoder(e),
            new HashSet<>(Arrays.asList(clonedShuffleEdge)), // this works although the clone is not in the dag
            new HashSet<>(Arrays.asList(e))); // we want to optimize the original edge, not the clone
        }
      }
    });

    return dag;
  }

  private Set<IRVertex> recursivelyBuildPartition(final IRVertex curVertex, final IRDAG dag) {
    final Set<IRVertex> unionSet = new HashSet<>();
    unionSet.add(curVertex);
    for (final IREdge inEdge : dag.getIncomingEdgesOf(curVertex)) {
<<<<<<< HEAD
      if (CommunicationPatternProperty.Value.OneToOne
        .equals(inEdge.getPropertyValue(CommunicationPatternProperty.class).orElseThrow(IllegalStateException::new))
        && DataStoreProperty.Value.MemoryStore
        .equals(inEdge.getPropertyValue(DataStoreProperty.class).orElseThrow(IllegalStateException::new))
=======
      if (CommunicationPatternProperty.Value.ONE_TO_ONE
        .equals(inEdge.getPropertyValue(CommunicationPatternProperty.class).get())
        && DataStoreProperty.Value.MEMORY_STORE
        .equals(inEdge.getPropertyValue(DataStoreProperty.class).get())
>>>>>>> dd0cfe20
        && dag.getIncomingEdgesOf(curVertex).size() == 1) {
        unionSet.addAll(recursivelyBuildPartition(inEdge.getSrc(), dag));
      }
    }
    return unionSet;
  }
}<|MERGE_RESOLUTION|>--- conflicted
+++ resolved
@@ -129,17 +129,10 @@
     final Set<IRVertex> unionSet = new HashSet<>();
     unionSet.add(curVertex);
     for (final IREdge inEdge : dag.getIncomingEdgesOf(curVertex)) {
-<<<<<<< HEAD
-      if (CommunicationPatternProperty.Value.OneToOne
+      if (CommunicationPatternProperty.Value.ONE_TO_ONE
         .equals(inEdge.getPropertyValue(CommunicationPatternProperty.class).orElseThrow(IllegalStateException::new))
-        && DataStoreProperty.Value.MemoryStore
+        && DataStoreProperty.Value.MEMORY_STORE
         .equals(inEdge.getPropertyValue(DataStoreProperty.class).orElseThrow(IllegalStateException::new))
-=======
-      if (CommunicationPatternProperty.Value.ONE_TO_ONE
-        .equals(inEdge.getPropertyValue(CommunicationPatternProperty.class).get())
-        && DataStoreProperty.Value.MEMORY_STORE
-        .equals(inEdge.getPropertyValue(DataStoreProperty.class).get())
->>>>>>> dd0cfe20
         && dag.getIncomingEdgesOf(curVertex).size() == 1) {
         unionSet.addAll(recursivelyBuildPartition(inEdge.getSrc(), dag));
       }
