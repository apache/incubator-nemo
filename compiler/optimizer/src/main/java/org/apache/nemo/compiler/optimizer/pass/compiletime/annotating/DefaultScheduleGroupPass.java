--- conflicted
+++ resolved
@@ -157,22 +157,11 @@
     // Step 3: Actually set new schedule group properties based on topological ordering
     final MutableInt actualScheduleGroup = new MutableInt(0);
     final DAG<ScheduleGroup, ScheduleGroupEdge> sgDAG = builder.buildWithoutSourceSinkCheck();
-<<<<<<< HEAD
     sgDAG.topologicalDo(sg -> {
       sg.vertices.forEach(vertex ->
         vertex.setPropertyPermanently(ScheduleGroupProperty.of(actualScheduleGroup.intValue())));
       actualScheduleGroup.increment();
     });
-=======
-    final List<ScheduleGroup> sorted = sgDAG.getTopologicalSort();
-    sorted.stream()
-      .map(sg -> groupIdToVertices.get(sg.getScheduleGroupId()))
-      .forEach(vertices -> {
-        vertices.forEach(vertex -> vertex.setPropertyPermanently(
-          ScheduleGroupProperty.of(actualScheduleGroup.intValue())));
-        actualScheduleGroup.increment();
-      });
->>>>>>> dbd1b130
 
     return dag;
   }
