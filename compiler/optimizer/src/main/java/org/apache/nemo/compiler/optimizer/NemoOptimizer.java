--- conflicted
+++ resolved
@@ -122,13 +122,8 @@
     cacheIdToEdge.forEach((cacheId, edge) -> {
       if (!cacheIdToParallelism.containsKey(cacheId)) {
         cacheIdToParallelism.put(
-<<<<<<< HEAD
-          cacheId, optimizedDAG.getCurrentDAGSnapshot()
+          cacheId, optimizedDAG
             .getVertexById(edge.getDst().getId()).getPropertyValue(MinParallelismProperty.class)
-=======
-          cacheId, optimizedDAG
-            .getVertexById(edge.getDst().getId()).getPropertyValue(ParallelismProperty.class)
->>>>>>> 32f3f49c
             .orElseThrow(() -> new RuntimeException("No parallelism on an IR vertex.")));
       }
     });
