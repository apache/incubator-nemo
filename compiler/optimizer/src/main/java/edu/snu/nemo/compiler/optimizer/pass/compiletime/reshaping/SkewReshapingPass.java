--- conflicted
+++ resolved
@@ -83,20 +83,12 @@
             final IREdge edgeToMCV = generateEdgeToMCV(edge, mcv);
             final IREdge edgeToABV = generateEdgeToABV(edge, mcv, abv);
             final IREdge edgeToOriginalDstV =
-              new IREdge(edge.getPropertyValue(CommunicationPatternProperty.class).get(), mcv, v, edge.isSideInput());
+              new IREdge(edge.getPropertyValue(CommunicationPatternProperty.class).get(), mcv, v);
             edge.copyExecutionPropertiesTo(edgeToOriginalDstV);
 
-<<<<<<< HEAD
             builder.connectVertices(edgeToMCV);
             builder.connectVertices(edgeToABV);
             builder.connectVertices(edgeToOriginalDstV);
-=======
-            final IREdge edgeToGbK = new IREdge(
-              edge.getPropertyValue(CommunicationPatternProperty.class).get(), metricCollectionBarrierVertex, v);
-            edge.copyExecutionPropertiesTo(edgeToGbK);
-            builder.connectVertices(newEdge);
-            builder.connectVertices(edgeToGbK);
->>>>>>> 954d92fa
           } else {
             builder.connectVertices(edge);
           }
