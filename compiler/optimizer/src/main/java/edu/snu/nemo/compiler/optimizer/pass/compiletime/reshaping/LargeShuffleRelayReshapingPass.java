--- conflicted
+++ resolved
@@ -58,10 +58,6 @@
             // Insert a merger vertex having transform that write received data immediately
             // before the vertex receiving shuffled data.
             final OperatorVertex iFileMergerVertex = new OperatorVertex(new RelayTransform());
-<<<<<<< HEAD
-            iFileMergerVertex.setProperty(SkipSerDesProperty.of());
-=======
->>>>>>> 1122f320
 
             builder.addVertex(iFileMergerVertex);
             final IREdge newEdgeToMerger = new IREdge(CommunicationPatternProperty.Value.Shuffle,
