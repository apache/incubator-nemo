/*
 * Copyright (C) 2017 Seoul National University
 *
 * Licensed under the Apache License, Version 2.0 (the "License");
 * you may not use this file except in compliance with the License.
 * You may obtain a copy of the License at
 *
 *         http://www.apache.org/licenses/LICENSE-2.0
 *
 * Unless required by applicable law or agreed to in writing, software
 * distributed under the License is distributed on an "AS IS" BASIS,
 * WITHOUT WARRANTIES OR CONDITIONS OF ANY KIND, either express or implied.
 * See the License for the specific language governing permissions and
 * limitations under the License.
 */
package edu.snu.nemo.compiler.optimizer.pass.compiletime.reshaping;

import edu.snu.nemo.common.ir.edge.IREdge;
<<<<<<< HEAD
import edu.snu.nemo.common.ir.edge.executionproperty.DataCommunicationPatternProperty;
=======
import edu.snu.nemo.common.ir.edge.executionproperty.CoderProperty;
>>>>>>> 7ac74780
import edu.snu.nemo.common.ir.vertex.IRVertex;
import edu.snu.nemo.common.ir.vertex.LoopVertex;
import edu.snu.nemo.common.dag.DAG;
import edu.snu.nemo.common.dag.DAGBuilder;

import java.util.*;
import java.util.function.IntPredicate;
import java.util.stream.Collectors;

/**
 * Loop Optimization.
 */
public final class LoopOptimizations {
  /**
   * Private constructor.
   */
  private LoopOptimizations() {
  }

  /**
   * @return a new LoopFusionPass class.
   */
  public static LoopFusionPass getLoopFusionPass() {
    return new LoopFusionPass();
  }

  /**
   * @return a new LoopInvariantCodeMotionPass class.
   */
  public static LoopInvariantCodeMotionPass getLoopInvariantCodeMotionPass() {
    return new LoopInvariantCodeMotionPass();
  }

  /**
   * Static function to collect LoopVertices.
   * @param dag DAG to observe.
   * @param loopVertices Map to save the LoopVertices to, according to their termination conditions.
   * @param inEdges incoming edges of LoopVertices.
   * @param outEdges outgoing Edges of LoopVertices.
   * @param builder builder to build the rest of the DAG on.
   */
  private static void collectLoopVertices(final DAG<IRVertex, IREdge> dag,
                                          final List<LoopVertex> loopVertices,
                                          final Map<LoopVertex, List<IREdge>> inEdges,
                                          final Map<LoopVertex, List<IREdge>> outEdges,
                                          final DAGBuilder<IRVertex, IREdge> builder) {
    // Collect loop vertices.
    dag.topologicalDo(irVertex -> {
      if (irVertex instanceof LoopVertex) {
        final LoopVertex loopVertex = (LoopVertex) irVertex;
        loopVertices.add(loopVertex);

        dag.getIncomingEdgesOf(loopVertex).forEach(irEdge -> {
          inEdges.putIfAbsent(loopVertex, new ArrayList<>());
          inEdges.get(loopVertex).add(irEdge);
          if (irEdge.getSrc() instanceof LoopVertex) {
            final LoopVertex source = (LoopVertex) irEdge.getSrc();
            outEdges.putIfAbsent(source, new ArrayList<>());
            outEdges.get(source).add(irEdge);
          }
        });
      } else {
        builder.addVertex(irVertex, dag);
        dag.getIncomingEdgesOf(irVertex).forEach(irEdge -> {
          if (irEdge.getSrc() instanceof LoopVertex) {
            final LoopVertex loopVertex = (LoopVertex) irEdge.getSrc();
            outEdges.putIfAbsent(loopVertex, new ArrayList<>());
            outEdges.get(loopVertex).add(irEdge);
          } else {
            builder.connectVertices(irEdge);
          }
        });
      }
    });
  }

  /**
   * Pass for Loop Fusion optimization.
   */
  public static final class LoopFusionPass extends ReshapingPass {
    /**
     * Default constructor.
     */
    public LoopFusionPass() {
      super(Collections.singleton(DataCommunicationPatternProperty.class));
    }

    @Override
    public DAG<IRVertex, IREdge> apply(final DAG<IRVertex, IREdge> dag) {
      final List<LoopVertex> loopVertices = new ArrayList<>();
      final Map<LoopVertex, List<IREdge>> inEdges = new HashMap<>();
      final Map<LoopVertex, List<IREdge>> outEdges = new HashMap<>();
      final DAGBuilder<IRVertex, IREdge> builder = new DAGBuilder<>();

      collectLoopVertices(dag, loopVertices, inEdges, outEdges, builder);

      // Collect and group those with same termination condition.
      final Set<Set<LoopVertex>> setOfLoopsToBeFused = new HashSet<>();
      loopVertices.forEach(loopVertex -> {
        final IntPredicate terminationCondition = loopVertex.getTerminationCondition();
        final Integer numberOfIterations = loopVertex.getMaxNumberOfIterations();
        // We want loopVertices that are not dependent on each other or the list that is potentially going to be merged.
        final List<LoopVertex> independentLoops = loopVertices.stream().filter(loop ->
            setOfLoopsToBeFused.stream().anyMatch(list -> list.contains(loop))
                ? setOfLoopsToBeFused.stream().filter(list -> list.contains(loop))
                .findFirst()
                .map(list -> list.stream().noneMatch(loopV -> dag.pathExistsBetween(loopV, loopVertex)))
                .orElse(false)
                : !dag.pathExistsBetween(loop, loopVertex)).collect(Collectors.toList());

        // Find loops to be fused together.
        final Set<LoopVertex> loopsToBeFused = new HashSet<>();
        loopsToBeFused.add(loopVertex);
        independentLoops.forEach(independentLoop -> {
          // add them to the list if those independent loops have equal termination conditions.
          if (independentLoop.getMaxNumberOfIterations().equals(numberOfIterations)
              && checkEqualityOfIntPredicates(independentLoop.getTerminationCondition(), terminationCondition,
              numberOfIterations)) {
            loopsToBeFused.add(independentLoop);
          }
        });

        // add this information to the setOfLoopsToBeFused set.
        final Optional<Set<LoopVertex>> listToAddVerticesTo = setOfLoopsToBeFused.stream()
            .filter(list -> list.stream().anyMatch(loopsToBeFused::contains)).findFirst();
        if (listToAddVerticesTo.isPresent()) {
          listToAddVerticesTo.get().addAll(loopsToBeFused);
        } else {
          setOfLoopsToBeFused.add(loopsToBeFused);
        }
      });

      // merge and add to builder.
      setOfLoopsToBeFused.forEach(loops -> {
        if (loops.size() > 1) {
          final LoopVertex newLoopVertex = mergeLoopVertices(loops);
          builder.addVertex(newLoopVertex, dag);
          loops.forEach(loopVertex -> {
            // inEdges.
            inEdges.getOrDefault(loopVertex, new ArrayList<>()).forEach(irEdge -> {
              if (builder.contains(irEdge.getSrc())) {
<<<<<<< HEAD
                final IREdge newIREdge = new IREdge(irEdge.getPropertyValue(DataCommunicationPatternProperty.class)
                    .get(), irEdge.getSrc(), newLoopVertex, irEdge.getCoder(), irEdge.isSideInput());
=======
                final IREdge newIREdge = new IREdge(irEdge.getProperty(ExecutionProperty.Key.DataCommunicationPattern),
                    irEdge.getSrc(), newLoopVertex, irEdge.isSideInput());
>>>>>>> 7ac74780
                irEdge.copyExecutionPropertiesTo(newIREdge);
                builder.connectVertices(newIREdge);
              }
            });
            // outEdges.
            outEdges.getOrDefault(loopVertex, new ArrayList<>()).forEach(irEdge -> {
              if (builder.contains(irEdge.getDst())) {
<<<<<<< HEAD
                final IREdge newIREdge = new IREdge(irEdge.getPropertyValue(DataCommunicationPatternProperty.class)
                    .get(), newLoopVertex, irEdge.getDst(), irEdge.getCoder(), irEdge.isSideInput());
=======
                final IREdge newIREdge = new IREdge(irEdge.getProperty(ExecutionProperty.Key.DataCommunicationPattern),
                    newLoopVertex, irEdge.getDst(), irEdge.isSideInput());
>>>>>>> 7ac74780
                irEdge.copyExecutionPropertiesTo(newIREdge);
                builder.connectVertices(newIREdge);
              }
            });
          });
        } else {
          loops.forEach(loopVertex -> {
            builder.addVertex(loopVertex);
            // inEdges.
            inEdges.getOrDefault(loopVertex, new ArrayList<>()).forEach(edge -> {
              if (builder.contains(edge.getSrc())) {
                builder.connectVertices(edge);
              }
            });
            // outEdges.
            outEdges.getOrDefault(loopVertex, new ArrayList<>()).forEach(edge -> {
              if (builder.contains(edge.getDst())) {
                builder.connectVertices(edge);
              }
            });
          });
        }
      });

      return builder.build();
    }

    /**
     * Merge the list of loopVertices into a single LoopVertex.
     * @param loopVertices list of LoopVertices to merge.
     * @return the merged single LoopVertex.
     */
    private LoopVertex mergeLoopVertices(final Set<LoopVertex> loopVertices) {
      final String newName =
          String.join("+", loopVertices.stream().map(LoopVertex::getName).collect(Collectors.toList()));
      final LoopVertex mergedLoopVertex = new LoopVertex(newName);
      loopVertices.forEach(loopVertex -> {
        final DAG<IRVertex, IREdge> dagToCopy = loopVertex.getDAG();
        dagToCopy.topologicalDo(v -> {
          mergedLoopVertex.getBuilder().addVertex(v);
          dagToCopy.getIncomingEdgesOf(v).forEach(mergedLoopVertex.getBuilder()::connectVertices);
        });
        loopVertex.getDagIncomingEdges().forEach((v, es) -> es.forEach(mergedLoopVertex::addDagIncomingEdge));
        loopVertex.getIterativeIncomingEdges().forEach((v, es) ->
            es.forEach(mergedLoopVertex::addIterativeIncomingEdge));
        loopVertex.getNonIterativeIncomingEdges().forEach((v, es) ->
            es.forEach(mergedLoopVertex::addNonIterativeIncomingEdge));
        loopVertex.getDagOutgoingEdges().forEach((v, es) -> es.forEach(mergedLoopVertex::addDagOutgoingEdge));
      });
      return mergedLoopVertex;
    }

    /**
     * Check the equality of two intPredicates.
     * @param predicate1 the first IntPredicate.
     * @param predicate2 the second IntPredicate.
     * @param numberToTestUntil Number to check the IntPredicates from.
     * @return whether or not we can say that they are equal.
     */
    private Boolean checkEqualityOfIntPredicates(final IntPredicate predicate1, final IntPredicate predicate2,
                                                 final Integer numberToTestUntil) {
      // TODO #223: strengthen this bit of code where terminationCondition has to be checked for convergence.
      if (numberToTestUntil.equals(0)) {
        return predicate1.test(numberToTestUntil) == predicate2.test(numberToTestUntil);
      } else if (predicate1.test(numberToTestUntil) != predicate2.test(numberToTestUntil)) {
        return false;
      } else {
        return checkEqualityOfIntPredicates(predicate1, predicate2, numberToTestUntil - 1);
      }
    }
  }

  /**
   * Pass for Loop Invariant Code Motion optimization.
   */
  public static final class LoopInvariantCodeMotionPass extends ReshapingPass {
    /**
     * Default constructor.
     */
    public LoopInvariantCodeMotionPass() {
      super(Collections.singleton(DataCommunicationPatternProperty.class));
    }

    @Override
    public DAG<IRVertex, IREdge> apply(final DAG<IRVertex, IREdge> dag) {
      final List<LoopVertex> loopVertices = new ArrayList<>();
      final Map<LoopVertex, List<IREdge>> inEdges = new HashMap<>();
      final Map<LoopVertex, List<IREdge>> outEdges = new HashMap<>();
      final DAGBuilder<IRVertex, IREdge> builder = new DAGBuilder<>();

      collectLoopVertices(dag, loopVertices, inEdges, outEdges, builder);

      // Refactor those with same data scan / operation, without dependencies in the loop.
      loopVertices.forEach(loopVertex -> {
        final List<Map.Entry<IRVertex, Set<IREdge>>> candidates = loopVertex.getNonIterativeIncomingEdges().entrySet()
            .stream().filter(entry ->
                loopVertex.getDAG().getIncomingEdgesOf(entry.getKey()).size() == 0 // no internal inEdges
                    // no external inEdges
                    && loopVertex.getIterativeIncomingEdges().getOrDefault(entry.getKey(), new HashSet<>()).size() == 0)
            .collect(Collectors.toList());
        candidates.forEach(candidate -> {
          // add refactored vertex to builder.
          builder.addVertex(candidate.getKey());
          // connect incoming edges.
          candidate.getValue().forEach(builder::connectVertices);
          // connect outgoing edges.
          loopVertex.getDAG().getOutgoingEdgesOf(candidate.getKey()).forEach(loopVertex::addDagIncomingEdge);
          loopVertex.getDAG().getOutgoingEdgesOf(candidate.getKey()).forEach(loopVertex::addNonIterativeIncomingEdge);
          // modify incoming edges of loopVertex.
          final List<IREdge> edgesToRemove = new ArrayList<>();
          final List<IREdge> edgesToAdd = new ArrayList<>();
          inEdges.getOrDefault(loopVertex, new ArrayList<>()).stream().filter(e ->
              // filter edges that have their sources as the refactored vertices.
              candidate.getValue().stream().map(IREdge::getSrc).anyMatch(edgeSrc -> edgeSrc.equals(e.getSrc())))
              .forEach(edge -> {
                edgesToRemove.add(edge);
<<<<<<< HEAD
                edgesToAdd.add(new IREdge(edge.getPropertyValue(DataCommunicationPatternProperty.class).get(),
                    candidate.getKey(), edge.getDst(), edge.getCoder(), edge.isSideInput()));
=======
                final IREdge newEdge = new IREdge(edge.getProperty(ExecutionProperty.Key.DataCommunicationPattern),
                    candidate.getKey(), edge.getDst(), edge.isSideInput());
                newEdge.setProperty(CoderProperty.of(edge.getProperty(ExecutionProperty.Key.Coder)));
                edgesToAdd.add(newEdge);
>>>>>>> 7ac74780
              });
          final List<IREdge> listToModify = inEdges.getOrDefault(loopVertex, new ArrayList<>());
          listToModify.removeAll(edgesToRemove);
          listToModify.addAll(edgesToAdd);
          // clear garbage.
          loopVertex.getBuilder().removeVertex(candidate.getKey());
          loopVertex.getDagIncomingEdges().remove(candidate.getKey());
          loopVertex.getNonIterativeIncomingEdges().remove(candidate.getKey());
        });
      });

      // Add LoopVertices.
      loopVertices.forEach(loopVertex -> {
        builder.addVertex(loopVertex);
        inEdges.getOrDefault(loopVertex, new ArrayList<>()).forEach(builder::connectVertices);
        outEdges.getOrDefault(loopVertex, new ArrayList<>()).forEach(builder::connectVertices);
      });

      final DAG<IRVertex, IREdge> newDag = builder.build();
      if (dag.getVertices().size() == newDag.getVertices().size()) {
        return newDag;
      } else {
        return apply(newDag);
      }
    }
  }
}<|MERGE_RESOLUTION|>--- conflicted
+++ resolved
@@ -16,11 +16,8 @@
 package edu.snu.nemo.compiler.optimizer.pass.compiletime.reshaping;
 
 import edu.snu.nemo.common.ir.edge.IREdge;
-<<<<<<< HEAD
 import edu.snu.nemo.common.ir.edge.executionproperty.DataCommunicationPatternProperty;
-=======
 import edu.snu.nemo.common.ir.edge.executionproperty.CoderProperty;
->>>>>>> 7ac74780
 import edu.snu.nemo.common.ir.vertex.IRVertex;
 import edu.snu.nemo.common.ir.vertex.LoopVertex;
 import edu.snu.nemo.common.dag.DAG;
@@ -162,13 +159,8 @@
             // inEdges.
             inEdges.getOrDefault(loopVertex, new ArrayList<>()).forEach(irEdge -> {
               if (builder.contains(irEdge.getSrc())) {
-<<<<<<< HEAD
                 final IREdge newIREdge = new IREdge(irEdge.getPropertyValue(DataCommunicationPatternProperty.class)
-                    .get(), irEdge.getSrc(), newLoopVertex, irEdge.getCoder(), irEdge.isSideInput());
-=======
-                final IREdge newIREdge = new IREdge(irEdge.getProperty(ExecutionProperty.Key.DataCommunicationPattern),
-                    irEdge.getSrc(), newLoopVertex, irEdge.isSideInput());
->>>>>>> 7ac74780
+                    .get(), irEdge.getSrc(), newLoopVertex, irEdge.isSideInput());
                 irEdge.copyExecutionPropertiesTo(newIREdge);
                 builder.connectVertices(newIREdge);
               }
@@ -176,13 +168,8 @@
             // outEdges.
             outEdges.getOrDefault(loopVertex, new ArrayList<>()).forEach(irEdge -> {
               if (builder.contains(irEdge.getDst())) {
-<<<<<<< HEAD
                 final IREdge newIREdge = new IREdge(irEdge.getPropertyValue(DataCommunicationPatternProperty.class)
-                    .get(), newLoopVertex, irEdge.getDst(), irEdge.getCoder(), irEdge.isSideInput());
-=======
-                final IREdge newIREdge = new IREdge(irEdge.getProperty(ExecutionProperty.Key.DataCommunicationPattern),
-                    newLoopVertex, irEdge.getDst(), irEdge.isSideInput());
->>>>>>> 7ac74780
+                    .get(), newLoopVertex, irEdge.getDst(), irEdge.isSideInput());
                 irEdge.copyExecutionPropertiesTo(newIREdge);
                 builder.connectVertices(newIREdge);
               }
@@ -299,15 +286,10 @@
               candidate.getValue().stream().map(IREdge::getSrc).anyMatch(edgeSrc -> edgeSrc.equals(e.getSrc())))
               .forEach(edge -> {
                 edgesToRemove.add(edge);
-<<<<<<< HEAD
-                edgesToAdd.add(new IREdge(edge.getPropertyValue(DataCommunicationPatternProperty.class).get(),
-                    candidate.getKey(), edge.getDst(), edge.getCoder(), edge.isSideInput()));
-=======
-                final IREdge newEdge = new IREdge(edge.getProperty(ExecutionProperty.Key.DataCommunicationPattern),
+                final IREdge newEdge = new IREdge(edge.getPropertyValue(DataCommunicationPatternProperty.class).get(),
                     candidate.getKey(), edge.getDst(), edge.isSideInput());
-                newEdge.setProperty(CoderProperty.of(edge.getProperty(ExecutionProperty.Key.Coder)));
+                newEdge.setProperty(CoderProperty.of(edge.getPropertyValue(CoderProperty.class).get()));
                 edgesToAdd.add(newEdge);
->>>>>>> 7ac74780
               });
           final List<IREdge> listToModify = inEdges.getOrDefault(loopVertex, new ArrayList<>());
           listToModify.removeAll(edgesToRemove);
