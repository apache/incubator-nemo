--- conflicted
+++ resolved
@@ -81,16 +81,7 @@
     // check annotation of annotating passes.
     if (compileTimePass instanceof AnnotatingPass) {
       final AnnotatingPass annotatingPass = (AnnotatingPass) compileTimePass;
-<<<<<<< HEAD
       this.annotatedExecutionProperties.addAll(annotatingPass.getExecutionPropertyToModify());
-      if (strictPrerequisiteCheckMode
-          && finalizedExecutionProperties.contains(annotatingPass.getExecutionPropertyToModify())) {
-        throw new CompileTimeOptimizationException(annotatingPass.getExecutionPropertyToModify()
-            + " should have already been finalized.");
-      }
-=======
-      this.annotatedExecutionProperties.add(annotatingPass.getExecutionPropertyToModify());
->>>>>>> d5df47c1
     }
 
     this.compileTimePasses.add(compileTimePass);
