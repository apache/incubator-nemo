/*
 * Copyright (C) 2018 Seoul National University
 *
 * Licensed under the Apache License, Version 2.0 (the "License");
 * you may not use this file except in compliance with the License.
 * You may obtain a copy of the License at
 *
 *         http://www.apache.org/licenses/LICENSE-2.0
 *
 * Unless required by applicable law or agreed to in writing, software
 * distributed under the License is distributed on an "AS IS" BASIS,
 * WITHOUT WARRANTIES OR CONDITIONS OF ANY KIND, either express or implied.
 * See the License for the specific language governing permissions and
 * limitations under the License.
 */
package edu.snu.nemo.compiler.optimizer.policy;

import edu.snu.nemo.common.dag.DAG;
import edu.snu.nemo.common.eventhandler.PubSubEventHandlerWrapper;
import edu.snu.nemo.common.ir.edge.IREdge;
import edu.snu.nemo.common.ir.vertex.IRVertex;
import edu.snu.nemo.compiler.optimizer.pass.compiletime.composite.SkewCompositePass;
import edu.snu.nemo.compiler.optimizer.pass.compiletime.composite.LoopOptimizationCompositePass;
import edu.snu.nemo.compiler.optimizer.pass.compiletime.composite.DefaultCompositePass;
import edu.snu.nemo.runtime.common.optimizer.pass.runtime.DataSkewRuntimePass;
import org.apache.reef.tang.Injector;

/**
 * A policy to perform data skew dynamic optimization.
 */
public final class DataSkewPolicy implements Policy {
  public static final PolicyBuilder BUILDER =
      new PolicyBuilder(true)
          .registerRuntimePass(new DataSkewRuntimePass().setNumSkewedKeys(DataSkewRuntimePass.DEFAULT_NUM_SKEWED_KEYS),
              new SkewCompositePass())
          .registerCompileTimePass(new LoopOptimizationCompositePass())
          .registerCompileTimePass(new DefaultCompositePass());
  private final Policy policy;

  /**
   * Default constructor.
   */
  public DataSkewPolicy() {
    this.policy = BUILDER.build();
  }

<<<<<<< HEAD
=======
  public DataSkewPolicy(final int skewness) {
    this.policy = new PolicyBuilder(true)
        .registerRuntimePass(new DataSkewRuntimePass().setNumSkewedKeys(skewness), new SkewCompositePass())
        .registerCompileTimePass(new LoopOptimizationCompositePass())
        .registerCompileTimePass(new DefaultCompositePass())
        .build();
  }

>>>>>>> 1122f320
  @Override
  public DAG<IRVertex, IREdge> runCompileTimeOptimization(final DAG<IRVertex, IREdge> dag, final String dagDirectory)
      throws Exception {
    return this.policy.runCompileTimeOptimization(dag, dagDirectory);
  }

  @Override
  public void registerRunTimeOptimizations(final Injector injector, final PubSubEventHandlerWrapper pubSubWrapper) {
    this.policy.registerRunTimeOptimizations(injector, pubSubWrapper);
  }
}<|MERGE_RESOLUTION|>--- conflicted
+++ resolved
@@ -44,17 +44,6 @@
     this.policy = BUILDER.build();
   }
 
-<<<<<<< HEAD
-=======
-  public DataSkewPolicy(final int skewness) {
-    this.policy = new PolicyBuilder(true)
-        .registerRuntimePass(new DataSkewRuntimePass().setNumSkewedKeys(skewness), new SkewCompositePass())
-        .registerCompileTimePass(new LoopOptimizationCompositePass())
-        .registerCompileTimePass(new DefaultCompositePass())
-        .build();
-  }
-
->>>>>>> 1122f320
   @Override
   public DAG<IRVertex, IREdge> runCompileTimeOptimization(final DAG<IRVertex, IREdge> dag, final String dagDirectory)
       throws Exception {
