/*
 * Copyright (C) 2017 Seoul National University
 *
 * Licensed under the Apache License, Version 2.0 (the "License");
 * you may not use this file except in compliance with the License.
 * You may obtain a copy of the License at
 *
 *         http://www.apache.org/licenses/LICENSE-2.0
 *
 * Unless required by applicable law or agreed to in writing, software
 * distributed under the License is distributed on an "AS IS" BASIS,
 * WITHOUT WARRANTIES OR CONDITIONS OF ANY KIND, either express or implied.
 * See the License for the specific language governing permissions and
 * limitations under the License.
 */
package edu.snu.nemo.compiler.optimizer.pass.compiletime.reshaping;

import edu.snu.nemo.common.ir.edge.IREdge;
<<<<<<< HEAD
import edu.snu.nemo.common.ir.edge.executionproperty.DataCommunicationPatternProperty;
=======
import edu.snu.nemo.common.ir.edge.executionproperty.CoderProperty;
>>>>>>> 7ac74780
import edu.snu.nemo.common.ir.vertex.IRVertex;
import edu.snu.nemo.common.ir.vertex.OperatorVertex;
import edu.snu.nemo.common.ir.vertex.transform.Transform;
import edu.snu.nemo.common.dag.DAG;
import edu.snu.nemo.common.dag.DAGBuilder;

import java.util.*;
import java.util.stream.Collectors;

/**
 * Pass for Common Subexpression Elimination optimization. It eliminates vertices that are repetitively run without
 * much meaning, and runs it a single time, instead of multiple times. We consider such vertices as 'common' when
 * they include the same transform, and has incoming edges from an identical set of vertices.
 * Refer to CommonSubexpressionEliminationPassTest for such cases.
 */
public final class CommonSubexpressionEliminationPass extends ReshapingPass {
  /**
   * Default constructor.
   */
  public CommonSubexpressionEliminationPass() {
    super(Collections.singleton(DataCommunicationPatternProperty.class));
  }

  @Override
  public DAG<IRVertex, IREdge> apply(final DAG<IRVertex, IREdge> dag) {
    // find and collect vertices with equivalent transforms
    final DAGBuilder<IRVertex, IREdge> builder = new DAGBuilder<>();
    final Map<Transform, List<OperatorVertex>> operatorVerticesToBeMerged = new HashMap<>();
    final Map<OperatorVertex, Set<IREdge>> inEdges = new HashMap<>();
    final Map<OperatorVertex, Set<IREdge>> outEdges = new HashMap<>();

    dag.topologicalDo(irVertex -> {
      if (irVertex instanceof OperatorVertex) {
        final OperatorVertex operatorVertex = (OperatorVertex) irVertex;
        operatorVerticesToBeMerged.putIfAbsent(operatorVertex.getTransform(), new ArrayList<>());
        operatorVerticesToBeMerged.get(operatorVertex.getTransform()).add(operatorVertex);

        dag.getIncomingEdgesOf(operatorVertex).forEach(irEdge -> {
          inEdges.putIfAbsent(operatorVertex, new HashSet<>());
          inEdges.get(operatorVertex).add(irEdge);
          if (irEdge.getSrc() instanceof OperatorVertex) {
            final OperatorVertex source = (OperatorVertex) irEdge.getSrc();
            outEdges.putIfAbsent(source, new HashSet<>());
            outEdges.get(source).add(irEdge);
          }
        });
      } else {
        builder.addVertex(irVertex, dag);
        dag.getIncomingEdgesOf(irVertex).forEach(irEdge -> {
          if (irEdge.getSrc() instanceof OperatorVertex) {
            final OperatorVertex source = (OperatorVertex) irEdge.getSrc();
            outEdges.putIfAbsent(source, new HashSet<>());
            outEdges.get(source).add(irEdge);
          } else {
            builder.connectVertices(irEdge);
          }
        });
      }
    });

    // merge them if they are not dependent on each other, and add IRVertices to the builder.
    operatorVerticesToBeMerged.forEach(((transform, operatorVertices) -> {
      final Map<Set<IRVertex>, List<OperatorVertex>> verticesToBeMergedWithIdenticalSources = new HashMap<>();

      operatorVertices.forEach(operatorVertex -> {
        // compare if incoming vertices are identical.
        final Set<IRVertex> incomingVertices = dag.getIncomingEdgesOf(operatorVertex).stream().map(IREdge::getSrc)
            .collect(Collectors.toSet());
        if (verticesToBeMergedWithIdenticalSources.keySet().stream()
            .anyMatch(lst -> lst.containsAll(incomingVertices) && incomingVertices.containsAll(lst))) {
          final Set<IRVertex> foundKey = verticesToBeMergedWithIdenticalSources.keySet().stream()
              .filter(vs -> vs.containsAll(incomingVertices) && incomingVertices.containsAll(vs))
              .findFirst().get();
          verticesToBeMergedWithIdenticalSources.get(foundKey).add(operatorVertex);
        } else {
          verticesToBeMergedWithIdenticalSources.putIfAbsent(incomingVertices, new ArrayList<>());
          verticesToBeMergedWithIdenticalSources.get(incomingVertices).add(operatorVertex);
        }
      });

      verticesToBeMergedWithIdenticalSources.values().forEach(ovs ->
          mergeAndAddToBuilder(ovs, builder, dag, inEdges, outEdges));
    }));

    // process IREdges
    operatorVerticesToBeMerged.values().forEach(operatorVertices ->
        operatorVertices.forEach(operatorVertex -> {
          inEdges.getOrDefault(operatorVertex, new HashSet<>()).forEach(e -> {
            if (builder.contains(operatorVertex) && builder.contains(e.getSrc())) {
              builder.connectVertices(e);
            }
          });
          outEdges.getOrDefault(operatorVertex, new HashSet<>()).forEach(e -> {
            if (builder.contains(operatorVertex) && builder.contains(e.getDst())) {
              builder.connectVertices(e);
            }
          });
        }));

    return builder.build();
  }

  /**
   * merge equivalent operator vertices and add them to the provided builder.
   * @param ovs operator vertices that are to be merged (if there are no dependencies between them).
   * @param builder builder to add the merged vertices to.
   * @param dag dag to observe while adding them.
   * @param inEdges incoming edges information.
   * @param outEdges outgoing edges information.
   */
  private static void mergeAndAddToBuilder(final List<OperatorVertex> ovs, final DAGBuilder<IRVertex, IREdge> builder,
                                           final DAG<IRVertex, IREdge> dag,
                                           final Map<OperatorVertex, Set<IREdge>> inEdges,
                                           final Map<OperatorVertex, Set<IREdge>> outEdges) {
    if (ovs.size() > 0) {
      final OperatorVertex operatorVertexToUse = ovs.get(0);
      final List<OperatorVertex> dependencyFailedOperatorVertices = new ArrayList<>();

      builder.addVertex(operatorVertexToUse);
      ovs.forEach(ov -> {
        if (!ov.equals(operatorVertexToUse)) {
          if (dag.pathExistsBetween(operatorVertexToUse, ov)) {
            dependencyFailedOperatorVertices.add(ov);
          } else {
            // incoming edges do not need to be considered, as they come from identical incoming vertices.
            // process outEdges
            final Set<IREdge> outListToModify = outEdges.get(ov);
            outEdges.getOrDefault(ov, new HashSet<>()).forEach(e -> {
              outListToModify.remove(e);
<<<<<<< HEAD
              final IREdge newIrEdge = new IREdge(e.getPropertyValue(DataCommunicationPatternProperty.class).get(),
                  operatorVertexToUse, e.getDst(), e.getCoder());
=======
              final IREdge newIrEdge = new IREdge(e.getProperty(ExecutionProperty.Key.DataCommunicationPattern),
                  operatorVertexToUse, e.getDst());
              newIrEdge.setProperty(CoderProperty.of(e.getProperty(ExecutionProperty.Key.Coder)));
>>>>>>> 7ac74780
              outListToModify.add(newIrEdge);
            });
            outEdges.remove(ov);
            outEdges.putIfAbsent(operatorVertexToUse, new HashSet<>());
            outEdges.get(operatorVertexToUse).addAll(outListToModify);
          }
        }
      });
      mergeAndAddToBuilder(dependencyFailedOperatorVertices, builder, dag, inEdges, outEdges);
    }
  }
}<|MERGE_RESOLUTION|>--- conflicted
+++ resolved
@@ -16,11 +16,8 @@
 package edu.snu.nemo.compiler.optimizer.pass.compiletime.reshaping;
 
 import edu.snu.nemo.common.ir.edge.IREdge;
-<<<<<<< HEAD
+import edu.snu.nemo.common.ir.edge.executionproperty.CoderProperty;
 import edu.snu.nemo.common.ir.edge.executionproperty.DataCommunicationPatternProperty;
-=======
-import edu.snu.nemo.common.ir.edge.executionproperty.CoderProperty;
->>>>>>> 7ac74780
 import edu.snu.nemo.common.ir.vertex.IRVertex;
 import edu.snu.nemo.common.ir.vertex.OperatorVertex;
 import edu.snu.nemo.common.ir.vertex.transform.Transform;
@@ -150,14 +147,9 @@
             final Set<IREdge> outListToModify = outEdges.get(ov);
             outEdges.getOrDefault(ov, new HashSet<>()).forEach(e -> {
               outListToModify.remove(e);
-<<<<<<< HEAD
               final IREdge newIrEdge = new IREdge(e.getPropertyValue(DataCommunicationPatternProperty.class).get(),
-                  operatorVertexToUse, e.getDst(), e.getCoder());
-=======
-              final IREdge newIrEdge = new IREdge(e.getProperty(ExecutionProperty.Key.DataCommunicationPattern),
                   operatorVertexToUse, e.getDst());
-              newIrEdge.setProperty(CoderProperty.of(e.getProperty(ExecutionProperty.Key.Coder)));
->>>>>>> 7ac74780
+              newIrEdge.setProperty(CoderProperty.of(e.getPropertyValue(CoderProperty.class).get()));
               outListToModify.add(newIrEdge);
             });
             outEdges.remove(ov);
