--- conflicted
+++ resolved
@@ -66,15 +66,10 @@
             // We then insert the dynamicOptimizationVertex between the vertex and incoming vertices.
             final IREdge newEdge = new IREdge(DataCommunicationPatternProperty.Value.OneToOne,
                 edge.getSrc(), metricCollectionBarrierVertex);
-            newEdge.setProperty(CoderProperty.of(edge.getProperty(ExecutionProperty.Key.Coder)));
+            newEdge.setProperty(CoderProperty.of(edge.getPropertyValue(CoderProperty.class).get()));
 
-<<<<<<< HEAD
             final IREdge edgeToGbK = new IREdge(edge.getPropertyValue(DataCommunicationPatternProperty.class).get(),
-                metricCollectionBarrierVertex, v, edge.getCoder(), edge.isSideInput());
-=======
-            final IREdge edgeToGbK = new IREdge(edge.getProperty(ExecutionProperty.Key.DataCommunicationPattern),
                 metricCollectionBarrierVertex, v, edge.isSideInput());
->>>>>>> 7ac74780
             edge.copyExecutionPropertiesTo(edgeToGbK);
             builder.connectVertices(newEdge);
             builder.connectVertices(edgeToGbK);
