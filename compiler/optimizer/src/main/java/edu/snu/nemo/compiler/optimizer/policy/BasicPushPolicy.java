--- conflicted
+++ resolved
@@ -43,12 +43,7 @@
   }
 
   @Override
-<<<<<<< HEAD
-  public DAG<IRVertex, IREdge> runCompileTimeOptimization(final DAG<IRVertex, IREdge> dag, final String dagDirectory)
-    throws Exception {
-=======
   public DAG<IRVertex, IREdge> runCompileTimeOptimization(final DAG<IRVertex, IREdge> dag, final String dagDirectory) {
->>>>>>> e6c36168
     return this.policy.runCompileTimeOptimization(dag, dagDirectory);
   }
 
