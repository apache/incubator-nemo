--- conflicted
+++ resolved
@@ -75,15 +75,9 @@
           // No reason to propagate via Broadcast edges, as the data streams that will use the broadcasted data
           // as a sideInput will have their own number of parallelism
           final Integer o2oParallelism = inEdges.stream()
-<<<<<<< HEAD
              .filter(edge -> DataCommunicationPatternProperty.Value.OneToOne
                   .equals(edge.getPropertyValue(DataCommunicationPatternProperty.class).get()))
               .mapToInt(edge -> edge.getSrc().getPropertyValue(ParallelismProperty.class).get())
-=======
-              .filter(edge -> DataCommunicationPatternProperty.Value.OneToOne
-                  .equals(edge.getProperty(ExecutionProperty.Key.DataCommunicationPattern)))
-              .mapToInt(edge -> edge.getSrc().getProperty(ExecutionProperty.Key.Parallelism))
->>>>>>> 2c93e7b3
               .max().orElse(1);
           final Integer shuffleParallelism = inEdges.stream()
               .filter(edge -> DataCommunicationPatternProperty.Value.Shuffle
