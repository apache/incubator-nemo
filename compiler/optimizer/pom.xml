--- conflicted
+++ resolved
@@ -31,40 +31,6 @@
   <artifactId>nemo-compiler-optimizer</artifactId>
   <name>Nemo Compiler Optimizer</name>
 
-<<<<<<< HEAD
-    <dependencies>
-        <dependency>
-            <groupId>org.apache.commons</groupId>
-            <artifactId>commons-math3</artifactId>
-            <version>${commons-math.version}</version>
-        </dependency>
-        <dependency>
-            <groupId>org.apache.nemo</groupId>
-            <artifactId>nemo-common</artifactId>
-            <version>${project.version}</version>
-        </dependency>
-      <dependency>
-        <groupId>org.apache.nemo</groupId>
-        <artifactId>nemo-conf</artifactId>
-        <version>${project.version}</version>
-      </dependency>
-      <dependency>
-        <groupId>org.apache.nemo</groupId>
-        <artifactId>nemo-runtime-common</artifactId>
-        <version>${project.version}</version>
-      </dependency>
-        <dependency>
-            <groupId>com.fasterxml.jackson.core</groupId>
-            <artifactId>jackson-core</artifactId>
-            <version>${jackson.version}</version>
-        </dependency>
-        <dependency>
-            <groupId>com.fasterxml.jackson.core</groupId>
-            <artifactId>jackson-databind</artifactId>
-            <version>${jackson.version}</version>
-        </dependency>
-    </dependencies>
-=======
   <dependencies>
     <dependency>
       <groupId>org.apache.commons</groupId>
@@ -82,6 +48,11 @@
       <version>${project.version}</version>
     </dependency>
     <dependency>
+      <groupId>org.apache.nemo</groupId>
+      <artifactId>nemo-runtime-common</artifactId>
+      <version>${project.version}</version>
+    </dependency>
+    <dependency>
       <groupId>com.fasterxml.jackson.core</groupId>
       <artifactId>jackson-core</artifactId>
       <version>${jackson.version}</version>
@@ -92,5 +63,4 @@
       <version>${jackson.version}</version>
     </dependency>
   </dependencies>
->>>>>>> 55e05f46
 </project>