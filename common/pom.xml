<?xml version="1.0" encoding="UTF-8"?>
<!--
Licensed to the Apache Software Foundation (ASF) under one
or more contributor license agreements.  See the NOTICE file
distributed with this work for additional information
regarding copyright ownership.  The ASF licenses this file
to you under the Apache License, Version 2.0 (the
"License"); you may not use this file except in compliance
with the License.  You may obtain a copy of the License at

  http://www.apache.org/licenses/LICENSE-2.0

Unless required by applicable law or agreed to in writing,
software distributed under the License is distributed on an
"AS IS" BASIS, WITHOUT WARRANTIES OR CONDITIONS OF ANY
KIND, either express or implied.  See the License for the
specific language governing permissions and limitations
under the License.
-->
<project xmlns="http://maven.apache.org/POM/4.0.0" xmlns:xsi="http://www.w3.org/2001/XMLSchema-instance"
         xsi:schemaLocation="http://maven.apache.org/POM/4.0.0 http://maven.apache.org/xsd/maven-4.0.0.xsd">
  <modelVersion>4.0.0</modelVersion>

  <parent>
    <groupId>org.apache.nemo</groupId>
    <artifactId>nemo-project</artifactId>
    <version>0.2-SNAPSHOT</version>
    <relativePath>../</relativePath>
  </parent>

  <artifactId>nemo-common</artifactId>
  <name>Nemo Common</name>

<<<<<<< HEAD
    <dependencies>
        <dependency>
            <groupId>org.apache.reef</groupId>
            <artifactId>reef-io</artifactId>
            <version>${reef.version}</version>
        </dependency>
        <dependency>
            <groupId>org.apache.reef</groupId>
            <artifactId>reef-common</artifactId>
            <version>${reef.version}</version>
        </dependency>
        <dependency>
            <groupId>org.apache.hadoop</groupId>
            <artifactId>hadoop-mapreduce-client-core</artifactId>
            <version>${hadoop.version}</version>
            <scope>provided</scope>
        </dependency>
        <dependency>
          <groupId>org.apache.beam</groupId>
          <artifactId>beam-sdks-java-core</artifactId>
          <version>${beam.version}</version>
        </dependency>
    </dependencies>
=======
  <dependencies>
    <dependency>
      <groupId>org.apache.reef</groupId>
      <artifactId>reef-io</artifactId>
      <version>${reef.version}</version>
    </dependency>
    <dependency>
      <groupId>org.apache.reef</groupId>
      <artifactId>reef-common</artifactId>
      <version>${reef.version}</version>
    </dependency>
    <dependency>
      <groupId>org.apache.hadoop</groupId>
      <artifactId>hadoop-mapreduce-client-core</artifactId>
      <version>${hadoop.version}</version>
      <scope>provided</scope>
    </dependency>
    <dependency>
      <groupId>org.apache.beam</groupId>
      <artifactId>beam-sdks-java-core</artifactId>
      <version>${beam.version}</version>
    </dependency>

  </dependencies>
>>>>>>> 55e05f46
</project><|MERGE_RESOLUTION|>--- conflicted
+++ resolved
@@ -31,31 +31,6 @@
   <artifactId>nemo-common</artifactId>
   <name>Nemo Common</name>
 
-<<<<<<< HEAD
-    <dependencies>
-        <dependency>
-            <groupId>org.apache.reef</groupId>
-            <artifactId>reef-io</artifactId>
-            <version>${reef.version}</version>
-        </dependency>
-        <dependency>
-            <groupId>org.apache.reef</groupId>
-            <artifactId>reef-common</artifactId>
-            <version>${reef.version}</version>
-        </dependency>
-        <dependency>
-            <groupId>org.apache.hadoop</groupId>
-            <artifactId>hadoop-mapreduce-client-core</artifactId>
-            <version>${hadoop.version}</version>
-            <scope>provided</scope>
-        </dependency>
-        <dependency>
-          <groupId>org.apache.beam</groupId>
-          <artifactId>beam-sdks-java-core</artifactId>
-          <version>${beam.version}</version>
-        </dependency>
-    </dependencies>
-=======
   <dependencies>
     <dependency>
       <groupId>org.apache.reef</groupId>
@@ -78,7 +53,5 @@
       <artifactId>beam-sdks-java-core</artifactId>
       <version>${beam.version}</version>
     </dependency>
-
   </dependencies>
->>>>>>> 55e05f46
 </project>