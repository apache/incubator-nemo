--- conflicted
+++ resolved
@@ -95,12 +95,7 @@
    * @return The corresponding ExecutionPropertyMap.
    */
   public static ExecutionPropertyMap<VertexExecutionProperty> of(final IRVertex irVertex) {
-<<<<<<< HEAD
     final ExecutionPropertyMap<VertexExecutionProperty> map = new ExecutionPropertyMap<>();
-    map.put(ParallelismProperty.of(1));
-=======
-    final ExecutionPropertyMap<VertexExecutionProperty> map = new ExecutionPropertyMap<>(irVertex.getId());
->>>>>>> 9cc51685
     map.put(ResourcePriorityProperty.of(ResourcePriorityProperty.NONE));
     return map;
   }
