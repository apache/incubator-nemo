/*
 * Licensed to the Apache Software Foundation (ASF) under one
 * or more contributor license agreements.  See the NOTICE file
 * distributed with this work for additional information
 * regarding copyright ownership.  The ASF licenses this file
 * to you under the Apache License, Version 2.0 (the
 * "License"); you may not use this file except in compliance
 * with the License.  You may obtain a copy of the License at
 *
 *   http://www.apache.org/licenses/LICENSE-2.0
 *
 * Unless required by applicable law or agreed to in writing,
 * software distributed under the License is distributed on an
 * "AS IS" BASIS, WITHOUT WARRANTIES OR CONDITIONS OF ANY
 * KIND, either express or implied.  See the License for the
 * specific language governing permissions and limitations
 * under the License.
 */
package org.apache.nemo.common.ir.vertex;

import com.fasterxml.jackson.databind.node.ArrayNode;
import com.fasterxml.jackson.databind.node.JsonNodeFactory;
import com.fasterxml.jackson.databind.node.ObjectNode;
import org.apache.nemo.common.Util;
import org.apache.nemo.common.dag.DAG;
import org.apache.nemo.common.dag.DAGBuilder;
import org.apache.nemo.common.ir.IdManager;
import org.apache.nemo.common.ir.edge.IREdge;
import org.apache.nemo.common.ir.edge.executionproperty.CommunicationPatternProperty;
import org.apache.nemo.common.ir.edge.executionproperty.DuplicateEdgeGroupProperty;
import org.apache.nemo.common.ir.edge.executionproperty.DuplicateEdgeGroupPropertyValue;
import org.slf4j.Logger;
import org.slf4j.LoggerFactory;

import java.io.Serializable;
import java.util.HashMap;
import java.util.HashSet;
import java.util.Map;
import java.util.Set;
import java.util.function.IntPredicate;

/**
 * IRVertex that contains a partial DAG that is iterative.
 */
<<<<<<< HEAD
public class LoopVertex extends IRVertex {
  private static final Logger LOG = LoggerFactory.getLogger(LoopVertex.class.getName());
=======
//TODO 454: Change dependency between LoopVertex and TaskSizeSplitterVertex.
public class LoopVertex extends IRVertex {
  private static final Logger LOG = LoggerFactory.getLogger(LoopVertex.class.getName());
  private final AtomicInteger duplicateEdgeGroupId = new AtomicInteger(0);
>>>>>>> fb1e2326
  // Contains DAG information
  private final DAGBuilder<IRVertex, IREdge> builder = new DAGBuilder<>();
  private final String compositeTransformFullName;
  // for the initial iteration
  private final Map<IRVertex, Set<IREdge>> dagIncomingEdges = new HashMap<>();
  // Edges from previous iterations connected internally.
  private final Map<IRVertex, Set<IREdge>> iterativeIncomingEdges = new HashMap<>();
  // Edges from outside previous iterations.
  private final Map<IRVertex, Set<IREdge>> nonIterativeIncomingEdges = new HashMap<>();
  // for the final iteration
  private final Map<IRVertex, Set<IREdge>> dagOutgoingEdges = new HashMap<>();
  private final Map<IREdge, IREdge> edgeWithLoopToEdgeWithInternalVertex = new HashMap<>();
  private final Map<IREdge, IREdge> edgeWithInternalVertexToEdgeWithLoop = new HashMap<>();
  private Integer maxNumberOfIterations;
  private transient IntPredicate terminationCondition;

  /**
   * The LoopVertex constructor.
   *
   * @param compositeTransformFullName full name of the composite transform.
   */
  public LoopVertex(final String compositeTransformFullName) {
    super();
    this.compositeTransformFullName = compositeTransformFullName;
    this.maxNumberOfIterations = 1; // 1 is the default number of iterations.
    this.terminationCondition = (IntPredicate & Serializable) (integer -> false); // nothing much yet.
  }

  /**
   * Copy Constructor for LoopVertex.
   *
   * @param that the source object for copying
   */
  private LoopVertex(final LoopVertex that) {
    super(that);
    this.compositeTransformFullName = new String(that.compositeTransformFullName);
    // Copy all elements to the clone
    final DAG<IRVertex, IREdge> dagToCopy = that.getDAG();
    dagToCopy.topologicalDo(v -> {
      this.getBuilder().addVertex(v, dagToCopy);
      dagToCopy.getIncomingEdgesOf(v).forEach(this.getBuilder()::connectVertices);
    });
    that.dagIncomingEdges.forEach(((v, es) -> es.forEach(this::addDagIncomingEdge)));
    that.iterativeIncomingEdges.forEach((v, es) -> es.forEach(this::addIterativeIncomingEdge));
    that.nonIterativeIncomingEdges.forEach((v, es) -> es.forEach(this::addNonIterativeIncomingEdge));
    that.dagOutgoingEdges.forEach(((v, es) -> es.forEach(this::addDagOutgoingEdge)));
    that.edgeWithLoopToEdgeWithInternalVertex.forEach(this::mapEdgeWithLoop);
    this.maxNumberOfIterations = that.maxNumberOfIterations;
    this.terminationCondition = that.terminationCondition;
  }

  @Override
  public final LoopVertex getClone() {
    return new LoopVertex(this);
  }

  /**
   * @return DAGBuilder of the LoopVertex.
   */
  public DAGBuilder<IRVertex, IREdge> getBuilder() {
    return builder;
  }

  /**
   * @return the DAG of the LoopVertex
   */
  public DAG<IRVertex, IREdge> getDAG() {
    return builder.buildWithoutSourceSinkCheck();
  }

  /**
   * @return the full name of the composite transform.
   */
  public String getName() {
    return compositeTransformFullName;
  }

  /**
   * Maps an edge from/to loop with the corresponding edge from/to internal vertex.
   *
   * @param edgeWithLoop           an edge from/to loop
   * @param edgeWithInternalVertex the corresponding edge from/to internal vertex
   */
  public void mapEdgeWithLoop(final IREdge edgeWithLoop, final IREdge edgeWithInternalVertex) {
    if (this.edgeWithLoopToEdgeWithInternalVertex.containsKey(edgeWithLoop)
      && !this.edgeWithInternalVertexToEdgeWithLoop.containsKey(edgeWithInternalVertex)) {
      // A B to A B'
      this.edgeWithInternalVertexToEdgeWithLoop.remove(this.edgeWithLoopToEdgeWithInternalVertex.get(edgeWithLoop));
    } else if (this.edgeWithInternalVertexToEdgeWithLoop.containsKey(edgeWithInternalVertex)
      && !this.edgeWithLoopToEdgeWithInternalVertex.containsKey(edgeWithLoop)) {
      // A B to A' B
      this.edgeWithLoopToEdgeWithInternalVertex.remove(
        this.edgeWithInternalVertexToEdgeWithLoop.get(edgeWithInternalVertex));
    }
    this.edgeWithLoopToEdgeWithInternalVertex.put(edgeWithLoop, edgeWithInternalVertex);
    this.edgeWithInternalVertexToEdgeWithLoop.put(edgeWithInternalVertex, edgeWithLoop);
  }

  /**
   * @param edgeWithInternalVertex an edge with internal vertex
   * @return the corresponding edge with loop for the specified edge with internal vertex
   */
  public IREdge getEdgeWithLoop(final IREdge edgeWithInternalVertex) {
    return this.edgeWithInternalVertexToEdgeWithLoop.get(edgeWithInternalVertex);
  }

  /**
   * @param edgeWithLoop an edge with loop
   * @return the corresponding edge with internal vertex for the specified edge with loop
   */
  public IREdge getEdgeWithInternalVertex(final IREdge edgeWithLoop) {
<<<<<<< HEAD
    return this.edgeWithLoopToEdgeWithInternalVertex.get(edgeWithLoop);
=======
    return this.edgeWithLoopToEdgeWithInternalVertex.getOrDefault(edgeWithLoop,
      new HashMap<>(this.edgeWithLoopToEdgeWithInternalVertex).get(edgeWithLoop));
>>>>>>> fb1e2326
  }

  /**
   * Getter method for edgeWithLoopToEdgeWithInternalVertex.
   */
  public Map<IREdge, IREdge> getEdgeWithLoopToEdgeWithInternalVertex() {
    return this.edgeWithLoopToEdgeWithInternalVertex;
  }

  /**
   * Getter method for edgeWithInternalVertexToEdgeWithLoop.
   */
  public Map<IREdge, IREdge> getEdgeWithInternalVertexToEdgeWithLoop() {
    return this.edgeWithInternalVertexToEdgeWithLoop;
  }

  /**
   * Adds the incoming edge of the contained DAG.
   *
   * @param edge edge to add.
   */
  public void addDagIncomingEdge(final IREdge edge) {
    this.dagIncomingEdges.putIfAbsent(edge.getDst(), new HashSet<>());
    this.dagIncomingEdges.get(edge.getDst()).add(edge);
  }

  /**
   * @return incoming edges of the contained DAG.
   */
  public Map<IRVertex, Set<IREdge>> getDagIncomingEdges() {
    return this.dagIncomingEdges;
  }

  /**
   * Removes the incoming edge of the contained DAG.
   *
   * @param edge edge to remove
   */
  public void removeDagIncomingEdge(final IREdge edge) {
    if (this.dagIncomingEdges.containsKey(edge.getDst())) {
      this.dagIncomingEdges.get(edge.getDst()).remove(edge);
    }
  }

  /**
   * Adds an iterative incoming edge, from the previous iteration, but connection internally.
   *
   * @param edge edge to add.
   */
  public void addIterativeIncomingEdge(final IREdge edge) {
    this.iterativeIncomingEdges.putIfAbsent(edge.getDst(), new HashSet<>());
    this.iterativeIncomingEdges.get(edge.getDst()).add(edge);
  }

  /**
   * @return the iterative incoming edges inside the DAG.
   */
  public Map<IRVertex, Set<IREdge>> getIterativeIncomingEdges() {
    return this.iterativeIncomingEdges;
  }

  /**
   * Remove an iterative incoming edge.
   *
   * @param edge    edge to remove
   */
  public void removeIterativeIncomingEdge(final IREdge edge) {
    if (this.iterativeIncomingEdges.containsKey(edge.getDst())) {
      this.iterativeIncomingEdges.get(edge.getDst()).remove(edge);
    }
  }

  /**
   * Adds a non-iterative incoming edge, from outside the previous iteration.
   *
   * @param edge edge to add.
   */
  public void addNonIterativeIncomingEdge(final IREdge edge) {
    this.nonIterativeIncomingEdges.putIfAbsent(edge.getDst(), new HashSet<>());
    this.nonIterativeIncomingEdges.get(edge.getDst()).add(edge);
  }

  /**
   * @return the non-iterative incoming edges of the LoopVertex.
   */
  public Map<IRVertex, Set<IREdge>> getNonIterativeIncomingEdges() {
    return this.nonIterativeIncomingEdges;
  }

  /**
   * Removes non iterative incoming edge.
   * @param edge edge to remove.
   */
  public void removeNonIterativeIncomingEdge(final IREdge edge) {
    if (this.nonIterativeIncomingEdges.containsKey(edge.getDst())) {
      this.nonIterativeIncomingEdges.get(edge.getDst()).remove(edge);
    }
  }

  /**
   * Adds and outgoing edge of the contained DAG.
   *
   * @param edge edge to add.
   */
  public void addDagOutgoingEdge(final IREdge edge) {
    this.dagOutgoingEdges.putIfAbsent(edge.getSrc(), new HashSet<>());
    this.dagOutgoingEdges.get(edge.getSrc()).add(edge);
  }

  /**
   * @return outgoing edges of the contained DAG.
   */
  public Map<IRVertex, Set<IREdge>> getDagOutgoingEdges() {
    return this.dagOutgoingEdges;
  }

  /**
   * Removes a dag outgoing edge.
   *
   * @param edge edge to remove.
   */
  public void removeDagOutgoingEdge(final IREdge edge) {
    if (this.dagOutgoingEdges.containsKey(edge.getSrc())) {
      this.dagOutgoingEdges.get(edge.getSrc()).remove(edge);
    }
  }

  /**
   * Marks duplicate edges with DuplicateEdgeGroupProperty.
   */
  public void markDuplicateEdges() {
    nonIterativeIncomingEdges.forEach(((irVertex, inEdges) -> inEdges.forEach(inEdge -> {
      final DuplicateEdgeGroupPropertyValue value =
        new DuplicateEdgeGroupPropertyValue(String.valueOf(IdManager.generateDuplicatedEdgeGroupId()));
      inEdge.setProperty(DuplicateEdgeGroupProperty.of(value));
      getDagIncomingEdges().getOrDefault(irVertex, new HashSet<>()).stream()
        .filter(irEdge -> irEdge.getSrc().equals(inEdge.getSrc()))
        .forEach(irEdge -> irEdge.setProperty(DuplicateEdgeGroupProperty.of(value)));
    })));
  }

  /**
   * Method for unrolling an iteration of the LoopVertex.
   * So basically, in the original place of a LoopVertex, it puts a clone of the sub-DAG that iterates, and
   * appends the LoopVertex after that, until the termination condition has been met.
   *
   * @param dagBuilder DAGBuilder to add the unrolled iteration to.
   * @return a LoopVertex with one less maximum iteration.
   */
  public LoopVertex unRollIteration(final DAGBuilder<IRVertex, IREdge> dagBuilder) {
    final HashMap<IRVertex, IRVertex> originalToNewIRVertex = new HashMap<>();
    final DAG<IRVertex, IREdge> dagToAdd = getDAG();

    decreaseMaxNumberOfIterations();

    // add the DAG and internal edges to the dagBuilder.
    dagToAdd.topologicalDo(irVertex -> {
      final IRVertex newIrVertex = irVertex.getClone();
      originalToNewIRVertex.putIfAbsent(irVertex, newIrVertex);

      dagBuilder.addVertex(newIrVertex, dagToAdd);
      dagToAdd.getIncomingEdgesOf(irVertex).forEach(edge -> {
        final IRVertex newSrc = originalToNewIRVertex.get(edge.getSrc());
        final IREdge newIrEdge =
          new IREdge(edge.getPropertyValue(CommunicationPatternProperty.class).get(), newSrc, newIrVertex);
        edge.copyExecutionPropertiesTo(newIrEdge);
        dagBuilder.connectVertices(newIrEdge);
      });
    });

    // process the initial DAG incoming edges for the first loop.
    getDagIncomingEdges().forEach((dstVertex, irEdges) -> irEdges.forEach(edge -> {
      final IREdge newIrEdge = new IREdge(edge.getPropertyValue(CommunicationPatternProperty.class).get(),
        edge.getSrc(), originalToNewIRVertex.get(dstVertex));
      edge.copyExecutionPropertiesTo(newIrEdge);
      dagBuilder.connectVertices(newIrEdge);
    }));

    if (loopTerminationConditionMet()) {
      // if termination condition met, we process the last DAG outgoing edges for the final loop. Otherwise, we leave it
      getDagOutgoingEdges().forEach((srcVertex, irEdges) -> irEdges.forEach(edge -> {
        final IREdge newIrEdge = new IREdge(edge.getPropertyValue(CommunicationPatternProperty.class).get(),
          originalToNewIRVertex.get(srcVertex), edge.getDst());
        edge.copyExecutionPropertiesTo(newIrEdge);
        dagBuilder.addVertex(edge.getDst()).connectVertices(newIrEdge);
      }));
    }

    // process next iteration's DAG incoming edges, and add them as the next loop's incoming edges:
    // clear, as we're done with the current loop and need to prepare it for the next one.
    this.getDagIncomingEdges().clear();
    this.nonIterativeIncomingEdges.forEach((dstVertex, irEdges) -> irEdges.forEach(this::addDagIncomingEdge));
    this.iterativeIncomingEdges.forEach((dstVertex, irEdges) -> irEdges.forEach(edge -> {
      final IREdge newIrEdge = new IREdge(edge.getPropertyValue(CommunicationPatternProperty.class).get(),
        originalToNewIRVertex.get(edge.getSrc()), dstVertex);
      edge.copyExecutionPropertiesTo(newIrEdge);
      this.addDagIncomingEdge(newIrEdge);
    }));

    return this;
  }

  /**
   * @return whether or not the loop termination condition has been met.
   */
  public Boolean loopTerminationConditionMet() {
    return loopTerminationConditionMet(maxNumberOfIterations);
  }

  /**
   * @param intPredicateInput input for the intPredicate of the loop termination condition.
   * @return whether or not the loop termination condition has been met.
   */
  public Boolean loopTerminationConditionMet(final Integer intPredicateInput) {
    return maxNumberOfIterations <= 0 || (terminationCondition != null && terminationCondition.test(intPredicateInput));
  }

  /**
   * Set the maximum number of iterations.
   *
   * @param maxNum maximum number of iterations.
   */
  public void setMaxNumberOfIterations(final Integer maxNum) {
    this.maxNumberOfIterations = maxNum;
  }

  /**
   * @return termination condition int predicate.
   */
  public IntPredicate getTerminationCondition() {
    return terminationCondition;
  }

  /**
   * @return maximum number of iterations.
   */
  public Integer getMaxNumberOfIterations() {
    return this.maxNumberOfIterations;
  }

  /**
   * increase the value of maximum number of iterations by 1.
   */
  public void increaseMaxNumberOfIterations() {
    this.maxNumberOfIterations++;
  }

  /**
   * decrease the value of maximum number of iterations by 1.
   */
  protected void decreaseMaxNumberOfIterations() {
    this.maxNumberOfIterations--;
  }

  /**
   * Check termination condition.
   *
   * @param that another vertex.
   * @return true if equals.
   */
  public boolean terminationConditionEquals(final LoopVertex that) {
    if (this.maxNumberOfIterations.equals(that.getMaxNumberOfIterations()) && Util
      .checkEqualityOfIntPredicates(this.terminationCondition, that.getTerminationCondition(),
        this.maxNumberOfIterations)) {
      return true;
    }
    return false;
  }

  /**
   * Set the intPredicate termination condition for the LoopVertex.
   *
   * @param terminationCondition the termination condition to set.
   */
  public void setTerminationCondition(final IntPredicate terminationCondition) {
    this.terminationCondition = terminationCondition;
  }

  @Override
  /**
   * Parse Properties to JsonNode.
   */
  public ObjectNode getPropertiesAsJsonNode() {
    final ObjectNode node = getIRVertexPropertiesAsJsonNode();
    node.put("remainingIteration", maxNumberOfIterations);
    node.set("DAG", getDAG().asJsonNode());
    node.set("dagIncomingEdges", crossingEdgesToJSON(dagIncomingEdges));
    node.set("dagOutgoingEdges", crossingEdgesToJSON(dagOutgoingEdges));
    final ObjectNode edgeMappings = node.putObject("edgeWithLoopToEdgeWithInternalVertex");
    edgeWithLoopToEdgeWithInternalVertex.entrySet()
      .forEach(entry -> edgeMappings.put(entry.getKey().getId(), entry.getValue().getId()));
    return node;
  }

  /**
   * Convert the crossing edges to JSON.
   *
   * @param map map of the crossing edges.
   * @return a string of JSON showing the crossing edges.
   */
  private static ObjectNode crossingEdgesToJSON(final Map<IRVertex, Set<IREdge>> map) {
    final ObjectNode node = JsonNodeFactory.instance.objectNode();
    map.forEach(((irVertex, irEdges) -> {
      final ArrayNode vertexNode = node.putArray(irVertex.getId());
      irEdges.forEach(e -> vertexNode.add(e.getId()));
    }));
    return node;
  }
}<|MERGE_RESOLUTION|>--- conflicted
+++ resolved
@@ -37,20 +37,16 @@
 import java.util.HashSet;
 import java.util.Map;
 import java.util.Set;
+import java.util.concurrent.atomic.AtomicInteger;
 import java.util.function.IntPredicate;
 
 /**
  * IRVertex that contains a partial DAG that is iterative.
  */
-<<<<<<< HEAD
-public class LoopVertex extends IRVertex {
-  private static final Logger LOG = LoggerFactory.getLogger(LoopVertex.class.getName());
-=======
 //TODO 454: Change dependency between LoopVertex and TaskSizeSplitterVertex.
 public class LoopVertex extends IRVertex {
   private static final Logger LOG = LoggerFactory.getLogger(LoopVertex.class.getName());
   private final AtomicInteger duplicateEdgeGroupId = new AtomicInteger(0);
->>>>>>> fb1e2326
   // Contains DAG information
   private final DAGBuilder<IRVertex, IREdge> builder = new DAGBuilder<>();
   private final String compositeTransformFullName;
@@ -162,12 +158,8 @@
    * @return the corresponding edge with internal vertex for the specified edge with loop
    */
   public IREdge getEdgeWithInternalVertex(final IREdge edgeWithLoop) {
-<<<<<<< HEAD
-    return this.edgeWithLoopToEdgeWithInternalVertex.get(edgeWithLoop);
-=======
     return this.edgeWithLoopToEdgeWithInternalVertex.getOrDefault(edgeWithLoop,
       new HashMap<>(this.edgeWithLoopToEdgeWithInternalVertex).get(edgeWithLoop));
->>>>>>> fb1e2326
   }
 
   /**
