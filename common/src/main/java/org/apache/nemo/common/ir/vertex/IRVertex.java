/*
 * Licensed to the Apache Software Foundation (ASF) under one
 * or more contributor license agreements.  See the NOTICE file
 * distributed with this work for additional information
 * regarding copyright ownership.  The ASF licenses this file
 * to you under the Apache License, Version 2.0 (the
 * "License"); you may not use this file except in compliance
 * with the License.  You may obtain a copy of the License at
 *
 *   http://www.apache.org/licenses/LICENSE-2.0
 *
 * Unless required by applicable law or agreed to in writing,
 * software distributed under the License is distributed on an
 * "AS IS" BASIS, WITHOUT WARRANTIES OR CONDITIONS OF ANY
 * KIND, either express or implied.  See the License for the
 * specific language governing permissions and limitations
 * under the License.
 */
package org.apache.nemo.common.ir.vertex;

import com.fasterxml.jackson.databind.ObjectMapper;
import com.fasterxml.jackson.databind.node.ObjectNode;
import org.apache.nemo.common.ir.IdManager;
import org.apache.nemo.common.ir.executionproperty.ExecutionPropertyMap;
import org.apache.nemo.common.dag.Vertex;
import org.apache.nemo.common.ir.executionproperty.VertexExecutionProperty;
import org.apache.nemo.common.Cloneable;

import java.io.Serializable;
import java.util.ArrayList;
import java.util.List;
import java.util.Optional;

/**
 * The basic unit of operation in a dataflow program, as well as the most important data structure in Nemo.
 * An IRVertex is created and modified in the compiler, and executed in the runtime.
 */
public abstract class IRVertex extends Vertex implements Cloneable<IRVertex> {
  private final ExecutionPropertyMap<VertexExecutionProperty> executionProperties;
<<<<<<< HEAD
  private boolean stagePartitioned;
  public boolean isRoot = false;
  public boolean isSink = false;
  public boolean isOffloading = false;
  public List<Integer> ids = new ArrayList<>();
=======
>>>>>>> 9cc51685

  /**
   * Constructor of IRVertex.
   */
  public IRVertex() {
    super(IdManager.newVertexId());
    this.executionProperties = ExecutionPropertyMap.of(this);
  }

  /**
   * Copy Constructor for IRVertex.
   *
   * @param that the source object for copying
   */
  public IRVertex(final IRVertex that) {
    super(IdManager.newVertexId());
    this.executionProperties = ExecutionPropertyMap.of(this);
    that.getExecutionProperties().forEachProperties(this::setProperty);
  }

  /**
   * Static function to copy executionProperties from a vertex to the other.
   * @param thatVertex the edge to copy executionProperties to.
   */
  public final void copyExecutionPropertiesTo(final IRVertex thatVertex) {
    this.getExecutionProperties().forEachProperties(thatVertex::setProperty);
  }

  /**
   * Set an executionProperty of the IRVertex.
   *
   * @param executionProperty new execution property.
   * @return the IRVertex with the execution property set.
   */
  public final IRVertex setProperty(final VertexExecutionProperty<?> executionProperty) {
    executionProperties.put(executionProperty, false);
    return this;
  }

  /**
   * Set an executionProperty of the IRVertex, permanently.
   *
   * @param executionProperty new execution property.
   * @return the IRVertex with the execution property set.
   */
  public final IRVertex setPropertyPermanently(final VertexExecutionProperty<?> executionProperty) {
    executionProperties.put(executionProperty, true);
    return this;
  }

  /**
   * Get the executionProperty of the IRVertex.
   * @param <T> Type of the return value.
   * @param executionPropertyKey key of the execution property.
   * @return the execution property.
   */
  public final <T extends Serializable> Optional<T> getPropertyValue(
      final Class<? extends VertexExecutionProperty<T>> executionPropertyKey) {
    return executionProperties.get(executionPropertyKey);
  }

  /**
   * @return the ExecutionPropertyMap of the IRVertex.
   */
  public final ExecutionPropertyMap<VertexExecutionProperty> getExecutionProperties() {
    return executionProperties;
  }

  /**
   * @return IRVertex properties as JSON node.
   */
  protected final ObjectNode getIRVertexPropertiesAsJsonNode() {
    final ObjectMapper mapper = new ObjectMapper();
    final ObjectNode node = mapper.createObjectNode();
    node.put("class", getClass().getSimpleName());
    node.set("executionProperties", executionProperties.asJsonNode());
    return node;
  }
}<|MERGE_RESOLUTION|>--- conflicted
+++ resolved
@@ -37,14 +37,8 @@
  */
 public abstract class IRVertex extends Vertex implements Cloneable<IRVertex> {
   private final ExecutionPropertyMap<VertexExecutionProperty> executionProperties;
-<<<<<<< HEAD
-  private boolean stagePartitioned;
-  public boolean isRoot = false;
   public boolean isSink = false;
   public boolean isOffloading = false;
-  public List<Integer> ids = new ArrayList<>();
-=======
->>>>>>> 9cc51685
 
   /**
    * Constructor of IRVertex.
