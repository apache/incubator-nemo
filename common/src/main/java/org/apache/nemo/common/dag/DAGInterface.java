/*
 * Licensed to the Apache Software Foundation (ASF) under one
 * or more contributor license agreements.  See the NOTICE file
 * distributed with this work for additional information
 * regarding copyright ownership.  The ASF licenses this file
 * to you under the Apache License, Version 2.0 (the
 * "License"); you may not use this file except in compliance
 * with the License.  You may obtain a copy of the License at
 *
 *   http://www.apache.org/licenses/LICENSE-2.0
 *
 * Unless required by applicable law or agreed to in writing,
 * software distributed under the License is distributed on an
 * "AS IS" BASIS, WITHOUT WARRANTIES OR CONDITIONS OF ANY
 * KIND, either express or implied.  See the License for the
 * specific language governing permissions and limitations
 * under the License.
 */
package org.apache.nemo.common.dag;

import com.fasterxml.jackson.databind.node.ObjectNode;
import org.apache.nemo.common.exception.IllegalEdgeOperationException;
import org.apache.nemo.common.ir.vertex.LoopVertex;

import java.io.Serializable;
import java.util.List;
import java.util.Set;
import java.util.function.Consumer;
import java.util.function.Predicate;

/**
 * Methods for querying a directed-acyclic graph (DAG).
 * Implementations of the methods must not modify the topology of the DAG.
 *
 * @param <V> the vertex type
 * @param <E> the edge type
 */
public interface DAGInterface<V extends Vertex, E extends Edge<V>> extends Serializable {
  /**
   * Retrieves the vertex given its ID.
<<<<<<< HEAD
   * @param id of the vertex to retrieve.
   * @return the vertex.
=======
   *
   * @param id of the vertex to retrieve
   * @return the vertex
>>>>>>> 55e05f46
   */
  V getVertexById(final String id);

  /**
   * Retrieves the edge given its ID.
   * @param id of the edge to retrieve.
   * @return the edge.
   */
  E getEdgeById(final String id);

  /**
   * Retrieves the vertices of this DAG.
   *
   * @return the list of vertices.
   * Note that the result is never null, ensured by {@link DAGBuilder}.
   */
  List<V> getVertices();

  /**
   * Retrieves the edges of this DAG.
   *
   * @return the list of edges.
   */
  List<E> getEdges();

  /**
   * Retrieves the root vertices of this DAG.
   *
   * @return the list of root vertices.
   */
  List<V> getRootVertices();

  /**
   * Retrieves the incoming edges of the given vertex.
   *
   * @param v the subject vertex.
   * @return the list of incoming edges to the vertex.
   * Note that the result is never null, ensured by {@link DAGBuilder}.
   */
  List<E> getIncomingEdgesOf(final V v);

  /**
   * Retrieves the incoming edges of the given vertex.
   *
   * @param vertexId the ID of the subject vertex.
   * @return the list of incoming edges to the vertex.
   * Note that the result is never null, ensured by {@link DAGBuilder}.
   */
  List<E> getIncomingEdgesOf(final String vertexId);

  /**
   * Retrieves the outgoing edges of the given vertex.
   *
   * @param v the subject vertex.
   * @return the list of outgoing edges to the vertex.
   * Note that the result is never null, ensured by {@link DAGBuilder}.
   */
  List<E> getOutgoingEdgesOf(final V v);

  /**
   * Retrieves the outgoing edges of the given vertex.
   *
   * @param vertexId the ID of the subject vertex.
   * @return the list of outgoing edges to the vertex.
   * Note that the result is never null, ensured by {@link DAGBuilder}.
   */
  List<E> getOutgoingEdgesOf(final String vertexId);

  /**
   * Retrieves the parent vertices of the given vertex.
   *
   * @param vertexId the ID of the subject vertex.
   * @return the list of parent vertices.
   */
  List<V> getParents(final String vertexId);

  /**
   * Retrieves the children vertices of the given vertex.
   *
   * @param vertexId the ID of the subject vertex.
   * @return the list of children vertices.
   */
  List<V> getChildren(final String vertexId);

  /**
   * Retrieves the edge between two vertices.
   *
   * @param srcVertexId the ID of the source vertex.
   * @param dstVertexId the ID of the destination vertex.
   * @return the edge if exists.
   * @throws IllegalEdgeOperationException otherwise.
   */
  E getEdgeBetween(final String srcVertexId, final String dstVertexId) throws IllegalEdgeOperationException;

  /**
   * Gets the DAG's vertices in topologically sorted order.
   * This function brings consistent results.
   *
   * @return the sorted list of vertices in topological order.
   */
  List<V> getTopologicalSort();

  /**
   * Retrieves the ancestors of a vertex.
   *
   * @param vertexId to find the ancestors for.
   * @return the list of ancestors.
   */
  List<V> getAncestors(final String vertexId);

  /**
   * Retrieves the descendants of a vertex.
   *
   * @param vertexId to find the descendants for.
   * @return the list of descendants.
   */
  List<V> getDescendants(final String vertexId);

  /**
   * Filters the vertices according to the given condition.
   *
   * @param condition that must be satisfied to be included in the filtered list.
   * @return the list of vertices that meet the condition.
   */
  List<V> filterVertices(final Predicate<V> condition);

  /**
   * Applies the function to each node in the DAG in a topological order.
   * This function brings consistent results.
   *
   * @param function to apply.
   */
  void topologicalDo(final Consumer<V> function);

  /**
   * Indicates the traversal order of this DAG.
   */
  enum TraversalOrder {
    PreOrder,
    PostOrder
  }

  /**
   * Traverses the DAG by DFS, applying the given function.
   *
   * @param function       to apply.
   * @param traversalOrder which the DFS should be conducted.
   */
  void dfsTraverse(final Consumer<V> function, final TraversalOrder traversalOrder);

  /**
   * A recursive helper function for {@link #dfsTraverse(Consumer, TraversalOrder)}.
   *
   * @param vertex         the root vertex of the remaining DAG.
   * @param vertexConsumer the function to apply.
   * @param traversalOrder which the DFS should be conducted.
   * @param visited        the set of nodes visited.
   */
  void dfsDo(final V vertex,
             final Consumer<V> vertexConsumer,
             final TraversalOrder traversalOrder,
             final Set<V> visited);

  /**
   * Function checks whether there is a path between two vertices.
   *
   * @param v1 First vertex to check.
   * @param v2 Second vertex to check.
   * @return Whether or not there is a path between two vertices.
   */
  Boolean pathExistsBetween(final V v1, final V v2);

  /**
   * Checks whether the given vertex is assigned with a wrapping LoopVertex.
   *
   * @param v Vertex to check.
   * @return whether or not it is wrapped by a LoopVertex
   */
  Boolean isCompositeVertex(final V v);

  /**
   * Retrieves the stack depth of the given vertex.
   *
   * @param v Vertex to check.
   * @return The depth of the stack of LoopVertices for the vertex.
   */
  Integer getLoopStackDepthOf(final V v);

  /**
   * Retrieves the wrapping LoopVertex of the vertex.
   *
   * @param v Vertex to check.
   * @return The wrapping LoopVertex.
   */
  LoopVertex getAssignedLoopVertexOf(final V v);

  /**
   * @return {@link com.fasterxml.jackson.databind.JsonNode} for this DAG.
   */
  ObjectNode asJsonNode();

  /**
   * Stores JSON representation of this DAG into a file.
   *
   * @param directory   the directory which JSON representation is saved to
   * @param name        name of this DAG
   * @param description description of this DAG
   */
  void storeJSON(final String directory, final String name, final String description);
}<|MERGE_RESOLUTION|>--- conflicted
+++ resolved
@@ -38,19 +38,15 @@
 public interface DAGInterface<V extends Vertex, E extends Edge<V>> extends Serializable {
   /**
    * Retrieves the vertex given its ID.
-<<<<<<< HEAD
+   *
    * @param id of the vertex to retrieve.
    * @return the vertex.
-=======
-   *
-   * @param id of the vertex to retrieve
-   * @return the vertex
->>>>>>> 55e05f46
    */
   V getVertexById(final String id);
 
   /**
    * Retrieves the edge given its ID.
+   *
    * @param id of the edge to retrieve.
    * @return the edge.
    */
