/*
 * Licensed to the Apache Software Foundation (ASF) under one
 * or more contributor license agreements.  See the NOTICE file
 * distributed with this work for additional information
 * regarding copyright ownership.  The ASF licenses this file
 * to you under the Apache License, Version 2.0 (the
 * "License"); you may not use this file except in compliance
 * with the License.  You may obtain a copy of the License at
 *
 *   http://www.apache.org/licenses/LICENSE-2.0
 *
 * Unless required by applicable law or agreed to in writing,
 * software distributed under the License is distributed on an
 * "AS IS" BASIS, WITHOUT WARRANTIES OR CONDITIONS OF ANY
 * KIND, either express or implied.  See the License for the
 * specific language governing permissions and limitations
 * under the License.
 */
package org.apache.nemo.common.dag;

import org.apache.nemo.common.exception.CompileTimeOptimizationException;
import org.apache.nemo.common.ir.edge.IREdge;
import org.apache.nemo.common.ir.edge.executionproperty.DataFlowProperty;
import org.apache.nemo.common.ir.edge.executionproperty.MetricCollectionProperty;
import org.apache.nemo.common.ir.vertex.*;
import org.apache.nemo.common.exception.IllegalVertexOperationException;
import org.apache.nemo.common.ir.vertex.transform.AggregateMetricTransform;

import java.io.Serializable;
import java.util.*;
import java.util.function.Predicate;
import java.util.function.Supplier;
import java.util.stream.Collectors;
import java.util.stream.Stream;

/**
 * DAG Builder.
 * @param <V> the vertex type.
 * @param <E> the edge type.
 */
public final class DAGBuilder<V extends Vertex, E extends Edge<V>> implements Serializable {
  private final Set<V> vertices;
  private final Map<V, Set<E>> incomingEdges;
  private final Map<V, Set<E>> outgoingEdges;
  private final Map<V, LoopVertex> assignedLoopVertexMap;
  private final Map<V, Integer> loopStackDepthMap;

  private String dagDirectory;

  /**
   * Constructor of DAGBuilder: it initializes everything.
   */
  public DAGBuilder() {
    this.vertices = new HashSet<>();
    this.incomingEdges = new HashMap<>();
    this.outgoingEdges = new HashMap<>();
    this.assignedLoopVertexMap = new HashMap<>();
    this.loopStackDepthMap = new HashMap<>();
  }

  /**
   * Constructor of DAGBuilder with a DAG to start from.
   *
   * @param dag to start the builder from.
   */
  public DAGBuilder(final DAG<V, E> dag) {
    this();
    dag.getVertices().forEach(v -> this.addVertex(v, dag));
    vertices.forEach(v -> dag.getIncomingEdgesOf(v).forEach(this::connectVertices));
  }

  /**
   * Add vertex to the builder.
   *
   * @param v vertex to add.
   * @return the builder.
   */
  public DAGBuilder<V, E> addVertex(final V v) {
    vertices.add(v);
    incomingEdges.putIfAbsent(v, new HashSet<>());
    outgoingEdges.putIfAbsent(v, new HashSet<>());
    return this;
  }

  /**
   * Add vertex to the builder, with assignedLoopVertex and stackDepth information.
   *
   * @param v                  vertex to add.
   * @param assignedLoopVertex the assigned, wrapping loop vertex.
   * @param stackDepth         the stack depth of the loop vertex.
   * @return the builder.
   */
  private DAGBuilder<V, E> addVertex(final V v, final LoopVertex assignedLoopVertex, final Integer stackDepth) {
    addVertex(v);
    this.assignedLoopVertexMap.put(v, assignedLoopVertex);
    this.loopStackDepthMap.put(v, stackDepth);
    return this;
  }

  /**
   * Add vertex to the builder, using the LoopVertex stack.
   *
   * @param v               vertex to add.
   * @param loopVertexStack LoopVertex stack to retrieve the information from.
   * @return the builder.
   */
  public DAGBuilder<V, E> addVertex(final V v, final Stack<LoopVertex> loopVertexStack) {
    if (!loopVertexStack.empty()) {
      addVertex(v, loopVertexStack.peek(), loopVertexStack.size());
    } else {
      addVertex(v);
    }
    return this;
  }

  /**
   * Add vertex to the builder, using the information from the given DAG.
   *
   * @param v   vertex to add.
   * @param dag DAG to observe and get the LoopVertex-related information from.
   * @return the builder.
   */
  public DAGBuilder<V, E> addVertex(final V v, final DAG<V, E> dag) {
    if (dag.isCompositeVertex(v)) {
      addVertex(v, dag.getAssignedLoopVertexOf(v), dag.getLoopStackDepthOf(v));
    } else {
      addVertex(v);
    }
    return this;
  }

  /**
   * Remove the vertex from the list.
   *
   * @param v vertex to remove.
   * @return the builder.
   */
  public DAGBuilder<V, E> removeVertex(final V v) {
    vertices.remove(v);
    incomingEdges.get(v).forEach(e -> outgoingEdges.get(e.getSrc()).remove(e));
    outgoingEdges.get(v).forEach(e -> incomingEdges.get(e.getDst()).remove(e));
    incomingEdges.remove(v);
    outgoingEdges.remove(v);
    return this;
  }

  /**
   * Connect vertices at the edge.
   *
   * @param edge edge to add.
   *             Note: the two vertices of the edge should already be added to the DAGBuilder.
   * @return the builder.
   */
  public DAGBuilder<V, E> connectVertices(final E edge) {
    final V src = edge.getSrc();
    final V dst = edge.getDst();
    if (vertices.contains(src) && vertices.contains(dst)) {
      incomingEdges.get(dst).add(edge);
      outgoingEdges.get(src).add(edge);
    } else {
      this.buildWithoutSourceSinkCheck().storeJSON("debug", "errored_ir", "Errored IR");
      throw new IllegalVertexOperationException("The DAG does not contain"
          + (vertices.contains(src) ? "" : " [source]") + (vertices.contains(dst) ? "" : " [destination]")
          + " of the edge: [" + (src == null ? null : src.getId())
          + "]->[" + (dst == null ? null : dst.getId()) + "] in "
          + vertices.stream().map(V::getId).collect(Collectors.toSet()));
    }
    return this;
  }

  /**
   * Checks whether the DAGBuilder is empty.
   *
   * @return whether the DAGBuilder is empty or not.
   */
  public boolean isEmpty() {
    return vertices.isEmpty();
  }

  /**
   * check if the DAGBuilder contains the vertex.
   *
   * @param vertex vertex that it searches for.
   * @return whether or not the builder contains it.
   */
  public boolean contains(final V vertex) {
    return vertices.contains(vertex);
  }

  /**
   * check if the DAGBuilder contains any vertex that satisfies the predicate.
   *
   * @param predicate predicate to test each vertices with.
   * @return whether or not the builder contains it.
   */
  public boolean contains(final Predicate<V> predicate) {
    return vertices.stream().anyMatch(predicate);
  }

  ///////////////////////////INTEGRITY CHECK///////////////////////////

  /**
   * Helper method to guarantee that there are no cycles in the DAG.
   *
   * @param stack   stack to push the vertices to.
   * @param visited set to keep track of visited vertices.
   * @param vertex  vertex to check.
   */
  private void cycleCheck(final Stack<V> stack, final Set<V> visited, final V vertex) {
    // We check in a DFS manner.
    visited.add(vertex);
    stack.push(vertex);
    // When we encounter a vertex that we've already gone through, then there is a cycle.
    if (outgoingEdges.get(vertex).stream().map(Edge::getDst).anyMatch(stack::contains)) {
      throw getException("DAG contains a cycle", vertex.toString());
    } else {
      outgoingEdges.get(vertex).stream().map(Edge::getDst)
          .filter(v -> !visited.contains(v))
          .forEachOrdered(v -> cycleCheck(stack, visited, v));
    }
    stack.pop();
  }

  /**
   * Helper method to guarantee that all vertices without incoming edges are sources.
   */
  private void sourceCheck() {
    // We observe IRVertex that do not have any incoming edges.
    final Supplier<Stream<V>> verticesToObserve = () -> vertices.stream().filter(v -> incomingEdges.get(v).isEmpty())
        .filter(v -> v instanceof IRVertex);
    // They should all match SourceVertex
    if (verticesToObserve.get().anyMatch(v -> !(v instanceof SourceVertex))) {
      final String problematicVertices = verticesToObserve.get()
          .filter(v -> !(v instanceof SourceVertex))
          .map(V::getId)
          .collect(Collectors.toList()).toString();
      throw getException("DAG source check failed while building DAG", problematicVertices);
    }
  }

  /**
   * Helper method to guarantee that all vertices without outgoing edges are sink or DoTransform.
   */
  private void sinkCheck() {
    // We observe IRVertex that do not have any outgoing edges.
    final Supplier<Stream<V>> verticesToObserve = () -> vertices.stream()
        .filter(v -> outgoingEdges.get(v).isEmpty())
        .filter(v -> v instanceof IRVertex);
    // They should either be OperatorVertex or LoopVertex
    if (verticesToObserve.get().anyMatch(v ->
      !(v instanceof OperatorVertex || v instanceof LoopVertex))) {
      final String problematicVertices = verticesToObserve.get().filter(v ->
          !(v instanceof OperatorVertex || v instanceof LoopVertex))
          .map(V::getId).collect(Collectors.toList()).toString();
      throw getException("DAG sink check failed while building DAG", problematicVertices);
    }
  }

  /**
   * Helper method to check that all execution properties are correct and makes sense.
   */
  private void executionPropertyCheck() {
    // DataSizeMetricCollection is not compatible with Push (All data have to be stored before the data collection)
    vertices.forEach(v -> incomingEdges.get(v).stream().filter(e -> e instanceof IREdge).map(e -> (IREdge) e)
<<<<<<< HEAD
      .filter(e -> Optional.of(MetricCollectionProperty.Value.DataSkewRuntimePass)
        .equals(e.getPropertyValue(MetricCollectionProperty.class)))
      .filter(e -> DataFlowProperty.Value.Push.equals(e.getPropertyValue(DataFlowProperty.class).get()))
      .forEach(e -> {
        throw getException("DAG execution property check: DataSizeMetricCollection edge is not compatible with push",
          e.getId());
      }));
=======
        .filter(e -> e.getPropertyValue(MetricCollectionProperty.class).isPresent())
        .filter(e -> !(e.getDst() instanceof OperatorVertex
          && ((OperatorVertex) e.getDst()).getTransform() instanceof AggregateMetricTransform))
        .filter(e -> DataFlowProperty.Value.Push.equals(e.getPropertyValue(DataFlowProperty.class).get()))
        .forEach(e -> {
          throw new CompileTimeOptimizationException("DAG execution property check: "
              + "DataSizeMetricCollection edge is not compatible with push" + e.getId());
        }));
>>>>>>> df446087
  }

  /**
   * DAG integrity check function, that keeps DAG in shape.
   *
   * @param cycle             whether or not to check for cycles.
   * @param source            whether or not to check sources.
   * @param sink              whether or not to check sink.
   * @param executionProperty whether or not to check execution property.
   */
  private void integrityCheck(final boolean cycle,
                              final boolean source,
                              final boolean sink,
                              final boolean executionProperty) {
    if (cycle) {
      final Stack<V> stack = new Stack<>();
      final Set<V> visited = new HashSet<>();
      vertices.stream().filter(v -> incomingEdges.get(v).isEmpty()) // source operators
          .forEachOrdered(v -> cycleCheck(stack, visited, v));
    }
    if (source) {
      sourceCheck();
    }
    if (sink) {
      sinkCheck();
    }
    if (executionProperty) {
      executionPropertyCheck();
    }
  }

  ///////////////////////////BUILD///////////////////////////

  /**
   * Build the DAG without source and sink check.
   *
   * @return the DAG contained by the builder.
   */
  public DAG<V, E> buildWithoutSourceSinkCheck() {
    integrityCheck(true, false, false, true);
    return new DAG<>(vertices, incomingEdges, outgoingEdges, assignedLoopVertexMap, loopStackDepthMap);
  }

  /**
   * Build the DAG without source check.
   *
   * @return the DAG contained by the builder.
   */
  public DAG<V, E> buildWithoutSourceCheck() {
    integrityCheck(true, false, true, true);
    return new DAG<>(vertices, incomingEdges, outgoingEdges, assignedLoopVertexMap, loopStackDepthMap);
  }

  /**
   * Build the DAG.
   *
   * @return the DAG contained by the builder.
   */
  public DAG<V, E> build() {
    integrityCheck(true, true, true, true);
    return new DAG<>(vertices, incomingEdges, outgoingEdges, assignedLoopVertexMap, loopStackDepthMap);
  }

  private CompileTimeOptimizationException getException(final String reason, final String problematicObjects) {
    final DAG erroredDAG = new DAG<>(vertices, incomingEdges, outgoingEdges, assignedLoopVertexMap, loopStackDepthMap);
    erroredDAG.storeJSON("debug", "errored_ir", "Errored IR");
    return new CompileTimeOptimizationException(
      reason + " /// Problematic objects are: " + problematicObjects + " /// see the debug directory for the errored_ir");
  }
}<|MERGE_RESOLUTION|>--- conflicted
+++ resolved
@@ -24,7 +24,7 @@
 import org.apache.nemo.common.ir.edge.executionproperty.MetricCollectionProperty;
 import org.apache.nemo.common.ir.vertex.*;
 import org.apache.nemo.common.exception.IllegalVertexOperationException;
-import org.apache.nemo.common.ir.vertex.transform.AggregateMetricTransform;
+import org.apache.nemo.common.ir.vertex.system.MessageAggregationVertex;
 
 import java.io.Serializable;
 import java.util.*;
@@ -262,24 +262,14 @@
   private void executionPropertyCheck() {
     // DataSizeMetricCollection is not compatible with Push (All data have to be stored before the data collection)
     vertices.forEach(v -> incomingEdges.get(v).stream().filter(e -> e instanceof IREdge).map(e -> (IREdge) e)
-<<<<<<< HEAD
-      .filter(e -> Optional.of(MetricCollectionProperty.Value.DataSkewRuntimePass)
-        .equals(e.getPropertyValue(MetricCollectionProperty.class)))
-      .filter(e -> DataFlowProperty.Value.Push.equals(e.getPropertyValue(DataFlowProperty.class).get()))
-      .forEach(e -> {
-        throw getException("DAG execution property check: DataSizeMetricCollection edge is not compatible with push",
-          e.getId());
-      }));
-=======
         .filter(e -> e.getPropertyValue(MetricCollectionProperty.class).isPresent())
         .filter(e -> !(e.getDst() instanceof OperatorVertex
-          && ((OperatorVertex) e.getDst()).getTransform() instanceof AggregateMetricTransform))
+          && e.getDst() instanceof MessageAggregationVertex))
         .filter(e -> DataFlowProperty.Value.Push.equals(e.getPropertyValue(DataFlowProperty.class).get()))
         .forEach(e -> {
           throw new CompileTimeOptimizationException("DAG execution property check: "
               + "DataSizeMetricCollection edge is not compatible with push" + e.getId());
         }));
->>>>>>> df446087
   }
 
   /**
