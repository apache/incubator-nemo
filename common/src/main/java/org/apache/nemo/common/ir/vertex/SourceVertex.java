/*
 * Licensed to the Apache Software Foundation (ASF) under one
 * or more contributor license agreements.  See the NOTICE file
 * distributed with this work for additional information
 * regarding copyright ownership.  The ASF licenses this file
 * to you under the Apache License, Version 2.0 (the
 * "License"); you may not use this file except in compliance
 * with the License.  You may obtain a copy of the License at
 *
 *   http://www.apache.org/licenses/LICENSE-2.0
 *
 * Unless required by applicable law or agreed to in writing,
 * software distributed under the License is distributed on an
 * "AS IS" BASIS, WITHOUT WARRANTIES OR CONDITIONS OF ANY
 * KIND, either express or implied.  See the License for the
 * specific language governing permissions and limitations
 * under the License.
 */
package org.apache.nemo.common.ir.vertex;

import org.apache.nemo.common.ir.Readable;

import java.util.List;

/**
 * IRVertex that reads data from an external source.
 * It is to be implemented in the compiler frontend with source-specific data fetching logic.
 * @param <O> output type.
 */
public abstract class SourceVertex<O> extends IRVertex {

  /**
   * Constructor for SourceVertex.
   */
  public SourceVertex() {
    super();
  }

  /**
<<<<<<< HEAD
   * @return whether it is bounded source or not
=======
   * @return true if it is bounded source
>>>>>>> d8bdaca5
   */
  public abstract boolean isBounded();

  /**
   * Copy Constructor for SourceVertex.
   *
   * @param that the source object for copying
   */
  public SourceVertex(final SourceVertex that) {
    super(that);
  }
  /**
   * Gets parallel readables.
   *
   * @param desiredNumOfSplits number of splits desired.
   * @return the list of readables.
   * @throws Exception if fail to get.
   */
  public abstract List<Readable<O>> getReadables(int desiredNumOfSplits) throws Exception;

  /**
   * Clears internal states, must be called after getReadables().
   * Concretely, this clears the huge list of input splits held by objects like BeamBoundedSourceVertex before
   * sending the vertex to remote executors.
   * Between clearing states of an existing vertex, and creating a new vertex, we've chosen the former approach
   * to ensure consistent use of the same IRVertex object across the compiler, the master, and the executors.
   */
  public abstract void clearInternalStates();
}<|MERGE_RESOLUTION|>--- conflicted
+++ resolved
@@ -37,11 +37,7 @@
   }
 
   /**
-<<<<<<< HEAD
-   * @return whether it is bounded source or not
-=======
    * @return true if it is bounded source
->>>>>>> d8bdaca5
    */
   public abstract boolean isBounded();
 
