/*
 * Licensed to the Apache Software Foundation (ASF) under one
 * or more contributor license agreements.  See the NOTICE file
 * distributed with this work for additional information
 * regarding copyright ownership.  The ASF licenses this file
 * to you under the Apache License, Version 2.0 (the
 * "License"); you may not use this file except in compliance
 * with the License.  You may obtain a copy of the License at
 *
 *   http://www.apache.org/licenses/LICENSE-2.0
 *
 * Unless required by applicable law or agreed to in writing,
 * software distributed under the License is distributed on an
 * "AS IS" BASIS, WITHOUT WARRANTIES OR CONDITIONS OF ANY
 * KIND, either express or implied.  See the License for the
 * specific language governing permissions and limitations
 * under the License.
 */
package org.apache.nemo.common;

import org.apache.nemo.common.dag.DAG;
import org.apache.nemo.common.dag.DAGBuilder;
import org.apache.nemo.common.dag.Edge;
import org.apache.nemo.common.dag.Vertex;
import org.junit.Before;
import org.junit.Test;

import java.util.List;

import static org.junit.Assert.assertEquals;
import static org.junit.Assert.assertTrue;

/**
 * Tests {@link DAG} and {@link DAGBuilder}.
 * This class tests the basic methods to build a DAG using {@link DAGBuilder}
 * and the basic methods to retrieve components of the DAG using {@link DAG}.
 */
public final class DAGTest {
  private DAGBuilder<IntegerVertex, Edge<IntegerVertex>> dagBuilder;

  @Before
  public void setUp() {
    dagBuilder = new DAGBuilder<>();
    dagBuilder.addVertex(new IntegerVertex(1));
    dagBuilder.addVertex(new IntegerVertex(2));
    dagBuilder.addVertex(new IntegerVertex(3));
    dagBuilder.addVertex(new IntegerVertex(4));
    dagBuilder.addVertex(new IntegerVertex(5));
  }

  @Test
  public void testSimpleDAG() {
    final Edge<IntegerVertex> e1 = new Edge<>("1", new IntegerVertex(1), new IntegerVertex(2));
    final Edge<IntegerVertex> e2 = new Edge<>("2", new IntegerVertex(2), new IntegerVertex(3));
    final Edge<IntegerVertex> e3 = new Edge<>("3", new IntegerVertex(3), new IntegerVertex(4));
    final Edge<IntegerVertex> e4 = new Edge<>("4", new IntegerVertex(4), new IntegerVertex(5));

    dagBuilder.connectVertices(e1);
    dagBuilder.connectVertices(e2);
    dagBuilder.connectVertices(e3);
    dagBuilder.connectVertices(e4);

    final DAG<IntegerVertex, Edge<IntegerVertex>> dag = dagBuilder.build();

    assertEquals(dag.getVertices().size(), 5);
    assertEquals(dag.getIncomingEdgesOf(new IntegerVertex(1)).size(), 0);
<<<<<<< HEAD
    assertEquals(dag.getOutgoingEdgesOf(0, new IntegerVertex(5)).size());
    assertEquals(dag.getIncomingEdgesOf(new IntegerVertex(3)).size(), 1);
=======
    assertEquals(dag.getOutgoingEdgesOf(new IntegerVertex(5)).size(), 0);
    assertEquals(dag.getIncomingEdgesOf(1, new IntegerVertex(3)).size());
>>>>>>> aaafb786
    assertEquals(dag.getOutgoingEdgesOf(new IntegerVertex(4)).size(), 1);
    assertEquals(dag.getTopologicalSort().size(), 5);

    final List<IntegerVertex> topologicalOrder = dag.getTopologicalSort();
    assertEquals(topologicalOrder.get(0).getValue(), 1);
    assertEquals(topologicalOrder.get(1).getValue(), 2);
    assertEquals(topologicalOrder.get(2).getValue(), 3);
    assertEquals(topologicalOrder.get(3).getValue(), 4);
    assertEquals(topologicalOrder.get(4).getValue(), 5);

    assertEquals(dag.getRootVertices().size(), 1);
    assertEquals(dag.getParents("1").size(), 0);
    assertEquals(dag.getChildren("1").size(), 1);
    assertEquals(dag.getParents("2").size(), 1);
    assertEquals(dag.getChildren("2").size(), 1);
    assertEquals(dag.getParents("5").size(), 1);
    assertEquals(dag.getChildren("5").size(), 0);
    assertEquals(dag.getVertexById("1"), new IntegerVertex(1));
  }

  @Test
  public void testNormalDAG() {
    final Edge<IntegerVertex> e1 = new Edge<>("1", new IntegerVertex(1), new IntegerVertex(2));
    final Edge<IntegerVertex> e2 = new Edge<>("2", new IntegerVertex(2), new IntegerVertex(3));
    final Edge<IntegerVertex> e3 = new Edge<>("3", new IntegerVertex(4), new IntegerVertex(5));
    final Edge<IntegerVertex> e4 = new Edge<>("4", new IntegerVertex(4), new IntegerVertex(3));

    dagBuilder.connectVertices(e1);
    dagBuilder.connectVertices(e2);
    dagBuilder.connectVertices(e3);
    dagBuilder.connectVertices(e4);

    final DAG<IntegerVertex, Edge<IntegerVertex>> dag = dagBuilder.build();

    assertEquals(dag.getOutgoingEdgesOf(new IntegerVertex(4)).size(), 2);
    assertEquals(dag.getIncomingEdgesOf(new IntegerVertex(3)).size(), 2);

    final List<IntegerVertex> topologicalOrder = dag.getTopologicalSort();
    assertEquals(topologicalOrder.get(0).getValue(), 4);
    assertEquals(topologicalOrder.get(1).getValue(), 5);
    assertEquals(topologicalOrder.get(2).getValue(), 1);
    assertEquals(topologicalOrder.get(3).getValue(), 2);
    assertEquals(topologicalOrder.get(4).getValue(), 3);

    assertEquals(dag.getRootVertices().size(), 2);
    assertEquals(dag.getParents("4").size(), 0);
    assertEquals(dag.getChildren("4").size(), 2);
    assertEquals(dag.getParents("3").size(), 2);
    assertEquals(dag.getChildren("3").size(), 0);
    assertEquals(dag.getParents("5").size(), 1);
    assertEquals(dag.getChildren("5").size(), 0);
    assertEquals(dag.getVertexById("3"), new IntegerVertex(3));

    List<IntegerVertex> ancestors = dag.getAncestors("5");
    assertEquals(ancestors.size(), 1);
    assertTrue(ancestors.contains(new IntegerVertex(4)));

    ancestors = dag.getAncestors("3");
    assertEquals(ancestors.size(), 3);
    assertTrue(ancestors.contains(new IntegerVertex(1)));
    assertTrue(ancestors.contains(new IntegerVertex(2)));
    assertTrue(ancestors.contains(new IntegerVertex(4)));

    List<IntegerVertex> descendants = dag.getDescendants("4");
    assertEquals(descendants.size(), 2);
    assertTrue(descendants.contains(new IntegerVertex(3)));
    assertTrue(descendants.contains(new IntegerVertex(5)));

    descendants = dag.getDescendants("5");
    assertEquals(descendants.size(), 0);

    descendants = dag.getDescendants("2");
    assertEquals(descendants.size(), 1);
    assertTrue(descendants.contains(new IntegerVertex(3)));
  }

  final class IntegerVertex extends Vertex {
    private final int value;

    public IntegerVertex(final int value) {
      super(String.valueOf(value));
      this.value = value;
    }

    public int getValue() {
      return value;
    }

    @Override
    public boolean equals(final Object o) {
      if (this == o) {
        return true;
      }
      if (o == null || getClass() != o.getClass()) {
        return false;
      }
      final IntegerVertex that = (IntegerVertex) o;
      return value == that.value;
    }

    @Override
    public int hashCode() {
      return value;
    }
  }
}<|MERGE_RESOLUTION|>--- conflicted
+++ resolved
@@ -64,13 +64,8 @@
 
     assertEquals(dag.getVertices().size(), 5);
     assertEquals(dag.getIncomingEdgesOf(new IntegerVertex(1)).size(), 0);
-<<<<<<< HEAD
     assertEquals(dag.getOutgoingEdgesOf(0, new IntegerVertex(5)).size());
-    assertEquals(dag.getIncomingEdgesOf(new IntegerVertex(3)).size(), 1);
-=======
-    assertEquals(dag.getOutgoingEdgesOf(new IntegerVertex(5)).size(), 0);
     assertEquals(dag.getIncomingEdgesOf(1, new IntegerVertex(3)).size());
->>>>>>> aaafb786
     assertEquals(dag.getOutgoingEdgesOf(new IntegerVertex(4)).size(), 1);
     assertEquals(dag.getTopologicalSort().size(), 5);
 
