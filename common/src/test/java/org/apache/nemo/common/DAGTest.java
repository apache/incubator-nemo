--- conflicted
+++ resolved
@@ -65,21 +65,13 @@
     assertEquals(5, dag.getVertices().size());
     assertEquals(0, dag.getIncomingEdgesOf(new IntegerVertex(1)).size());
     assertEquals(0, dag.getOutgoingEdgesOf(new IntegerVertex(5)).size());
-<<<<<<< HEAD
-    assertEquals(1,dag.getIncomingEdgesOf(new IntegerVertex(3)).size());
-=======
     assertEquals(1, dag.getIncomingEdgesOf(new IntegerVertex(3)).size());
->>>>>>> abefece2
     assertEquals(1, dag.getOutgoingEdgesOf(new IntegerVertex(4)).size());
     assertEquals(5, dag.getTopologicalSort().size());
 
     final List<IntegerVertex> topologicalOrder = dag.getTopologicalSort();
     assertEquals(1, topologicalOrder.get(0).getValue());
-<<<<<<< HEAD
-    assertEquals(2,topologicalOrder.get(1).getValue());
-=======
     assertEquals(2, topologicalOrder.get(1).getValue());
->>>>>>> abefece2
     assertEquals(3, topologicalOrder.get(2).getValue());
     assertEquals(4, topologicalOrder.get(3).getValue());
     assertEquals(5, topologicalOrder.get(4).getValue());
@@ -91,11 +83,7 @@
     assertEquals(1, dag.getChildren("2").size());
     assertEquals(1, dag.getParents("5").size());
     assertEquals(0, dag.getChildren("5").size());
-<<<<<<< HEAD
-    assertEquals( new IntegerVertex(1), dag.getVertexById("1"));
-=======
-    assertEquals(new IntegerVertex(1),dag.getVertexById("1"));
->>>>>>> abefece2
+    assertEquals(new IntegerVertex(1), dag.getVertexById("1"));
   }
 
   @Test
@@ -122,16 +110,6 @@
     assertEquals(2, topologicalOrder.get(3).getValue());
     assertEquals(3, topologicalOrder.get(4).getValue());
 
-<<<<<<< HEAD
-    assertEquals(2, dag.getRootVertices().size(), 2);
-    assertEquals(0, dag.getParents("4").size());
-    assertEquals(2,dag.getChildren("4").size());
-    assertEquals(2,dag.getParents("3").size());
-    assertEquals(0,dag.getChildren("3").size());
-    assertEquals(1,dag.getParents("5").size());
-    assertEquals(0,dag.getChildren("5").size());
-    assertEquals( new IntegerVertex(3),dag.getVertexById("3"));
-=======
     assertEquals(2, dag.getRootVertices().size());
     assertEquals(0, dag.getParents("4").size());
     assertEquals(2, dag.getChildren("4").size());
@@ -140,7 +118,6 @@
     assertEquals(1, dag.getParents("5").size());
     assertEquals(0, dag.getChildren("5").size());
     assertEquals(new IntegerVertex(3), dag.getVertexById("3"));
->>>>>>> abefece2
 
     List<IntegerVertex> ancestors = dag.getAncestors("5");
     assertEquals(1, ancestors.size());
