/*
 * Licensed to the Apache Software Foundation (ASF) under one
 * or more contributor license agreements.  See the NOTICE file
 * distributed with this work for additional information
 * regarding copyright ownership.  The ASF licenses this file
 * to you under the Apache License, Version 2.0 (the
 * "License"); you may not use this file except in compliance
 * with the License.  You may obtain a copy of the License at
 *
 *   http://www.apache.org/licenses/LICENSE-2.0
 *
 * Unless required by applicable law or agreed to in writing,
 * software distributed under the License is distributed on an
 * "AS IS" BASIS, WITHOUT WARRANTIES OR CONDITIONS OF ANY
 * KIND, either express or implied.  See the License for the
 * specific language governing permissions and limitations
 * under the License.
 */
package org.apache.nemo.common;

import org.apache.nemo.common.dag.DAG;
import org.apache.nemo.common.dag.DAGBuilder;
import org.apache.nemo.common.dag.Edge;
import org.apache.nemo.common.dag.Vertex;
import org.junit.Before;
import org.junit.Test;

import java.util.List;

import static org.junit.Assert.assertEquals;
import static org.junit.Assert.assertTrue;

/**
 * Tests {@link DAG} and {@link DAGBuilder}.
 * This class tests the basic methods to build a DAG using {@link DAGBuilder}
 * and the basic methods to retrieve components of the DAG using {@link DAG}.
 */
public final class DAGTest {
  private DAGBuilder<IntegerVertex, Edge<IntegerVertex>> dagBuilder;

  @Before
  public void setUp() {
    dagBuilder = new DAGBuilder<>();
    dagBuilder.addVertex(new IntegerVertex(1));
    dagBuilder.addVertex(new IntegerVertex(2));
    dagBuilder.addVertex(new IntegerVertex(3));
    dagBuilder.addVertex(new IntegerVertex(4));
    dagBuilder.addVertex(new IntegerVertex(5));
  }

  @Test
  public void testSimpleDAG() {
    final Edge<IntegerVertex> e1 = new Edge<>("1", new IntegerVertex(1), new IntegerVertex(2));
    final Edge<IntegerVertex> e2 = new Edge<>("2", new IntegerVertex(2), new IntegerVertex(3));
    final Edge<IntegerVertex> e3 = new Edge<>("3", new IntegerVertex(3), new IntegerVertex(4));
    final Edge<IntegerVertex> e4 = new Edge<>("4", new IntegerVertex(4), new IntegerVertex(5));

    dagBuilder.connectVertices(e1);
    dagBuilder.connectVertices(e2);
    dagBuilder.connectVertices(e3);
    dagBuilder.connectVertices(e4);

    final DAG<IntegerVertex, Edge<IntegerVertex>> dag = dagBuilder.build();

    assertEquals(dag.getVertices().size(), 5);
    assertEquals(dag.getIncomingEdgesOf(new IntegerVertex(1)).size(), 0);
    assertEquals(dag.getOutgoingEdgesOf(new IntegerVertex(5)).size(), 0);
    assertEquals(dag.getIncomingEdgesOf(new IntegerVertex(3)).size(), 1);
    assertEquals(dag.getOutgoingEdgesOf(new IntegerVertex(4)).size(), 1);
    assertEquals(dag.getTopologicalSort().size(), 5);

    final List<IntegerVertex> topologicalOrder = dag.getTopologicalSort();
    assertEquals(topologicalOrder.get(0).getValue(), 1);
    assertEquals(topologicalOrder.get(1).getValue(), 2);
    assertEquals(topologicalOrder.get(2).getValue(), 3);
    assertEquals(topologicalOrder.get(3).getValue(), 4);
    assertEquals(topologicalOrder.get(4).getValue(), 5);

    assertEquals(dag.getRootVertices().size(), 1);
    assertEquals(dag.getParents("1").size(), 0);
    assertEquals(dag.getChildren("1").size(), 1);
    assertEquals(dag.getParents("2").size(), 1);
    assertEquals(dag.getChildren("2").size(), 1);
    assertEquals(dag.getParents("5").size(), 1);
    assertEquals(dag.getChildren("5").size(), 0);
    assertEquals(dag.getVertexById("1"), new IntegerVertex(1));
  }

  @Test
  public void testNormalDAG() {
    final Edge<IntegerVertex> e1 = new Edge<>("1", new IntegerVertex(1), new IntegerVertex(2));
    final Edge<IntegerVertex> e2 = new Edge<>("2", new IntegerVertex(2), new IntegerVertex(3));
    final Edge<IntegerVertex> e3 = new Edge<>("3", new IntegerVertex(4), new IntegerVertex(5));
    final Edge<IntegerVertex> e4 = new Edge<>("4", new IntegerVertex(4), new IntegerVertex(3));

    dagBuilder.connectVertices(e1);
    dagBuilder.connectVertices(e2);
    dagBuilder.connectVertices(e3);
    dagBuilder.connectVertices(e4);

    final DAG<IntegerVertex, Edge<IntegerVertex>> dag = dagBuilder.build();

<<<<<<< HEAD
    assertEquals(dag.getOutgoingEdgesOf(new IntegerVertex(4)).size(), 2);
=======
    assertEquals(dag.getOutgoingEdgesOf(2, new IntegerVertex(4)).size());
>>>>>>> 87764996
    assertEquals(dag.getIncomingEdgesOf(2, new IntegerVertex(3)).size());

    final List<IntegerVertex> topologicalOrder = dag.getTopologicalSort();
    assertEquals(topologicalOrder.get(0).getValue(), 4);
    assertEquals(topologicalOrder.get(1).getValue(), 5);
    assertEquals(topologicalOrder.get(2).getValue(), 1);
    assertEquals(topologicalOrder.get(3).getValue(), 2);
    assertEquals(topologicalOrder.get(4).getValue(), 3);

    assertEquals(dag.getRootVertices().size(), 2);
    assertEquals(dag.getParents("4").size(), 0);
    assertEquals(dag.getChildren("4").size(), 2);
    assertEquals(dag.getParents("3").size(), 2);
    assertEquals(dag.getChildren("3").size(), 0);
    assertEquals(dag.getParents("5").size(), 1);
    assertEquals(dag.getChildren("5").size(), 0);
    assertEquals(dag.getVertexById("3"), new IntegerVertex(3));

    List<IntegerVertex> ancestors = dag.getAncestors("5");
    assertEquals(ancestors.size(), 1);
    assertTrue(ancestors.contains(new IntegerVertex(4)));

    ancestors = dag.getAncestors("3");
    assertEquals(ancestors.size(), 3);
    assertTrue(ancestors.contains(new IntegerVertex(1)));
    assertTrue(ancestors.contains(new IntegerVertex(2)));
    assertTrue(ancestors.contains(new IntegerVertex(4)));

    List<IntegerVertex> descendants = dag.getDescendants("4");
    assertEquals(descendants.size(), 2);
    assertTrue(descendants.contains(new IntegerVertex(3)));
    assertTrue(descendants.contains(new IntegerVertex(5)));

    descendants = dag.getDescendants("5");
    assertEquals(descendants.size(), 0);

    descendants = dag.getDescendants("2");
    assertEquals(descendants.size(), 1);
    assertTrue(descendants.contains(new IntegerVertex(3)));
  }

  final class IntegerVertex extends Vertex {
    private final int value;

    public IntegerVertex(final int value) {
      super(String.valueOf(value));
      this.value = value;
    }

    public int getValue() {
      return value;
    }

    @Override
    public boolean equals(final Object o) {
      if (this == o) {
        return true;
      }
      if (o == null || getClass() != o.getClass()) {
        return false;
      }
      final IntegerVertex that = (IntegerVertex) o;
      return value == that.value;
    }

    @Override
    public int hashCode() {
      return value;
    }
  }
}<|MERGE_RESOLUTION|>--- conflicted
+++ resolved
@@ -100,12 +100,8 @@
 
     final DAG<IntegerVertex, Edge<IntegerVertex>> dag = dagBuilder.build();
 
-<<<<<<< HEAD
     assertEquals(dag.getOutgoingEdgesOf(new IntegerVertex(4)).size(), 2);
-=======
-    assertEquals(dag.getOutgoingEdgesOf(2, new IntegerVertex(4)).size());
->>>>>>> 87764996
-    assertEquals(dag.getIncomingEdgesOf(2, new IntegerVertex(3)).size());
+    assertEquals(dag.getIncomingEdgesOf(new IntegerVertex(3)).size(), 2);
 
     final List<IntegerVertex> topologicalOrder = dag.getTopologicalSort();
     assertEquals(topologicalOrder.get(0).getValue(), 4);
