/*
 * Licensed to the Apache Software Foundation (ASF) under one
 * or more contributor license agreements.  See the NOTICE file
 * distributed with this work for additional information
 * regarding copyright ownership.  The ASF licenses this file
 * to you under the Apache License, Version 2.0 (the
 * "License"); you may not use this file except in compliance
 * with the License.  You may obtain a copy of the License at
 *
 *   http://www.apache.org/licenses/LICENSE-2.0
 *
 * Unless required by applicable law or agreed to in writing,
 * software distributed under the License is distributed on an
 * "AS IS" BASIS, WITHOUT WARRANTIES OR CONDITIONS OF ANY
 * KIND, either express or implied.  See the License for the
 * specific language governing permissions and limitations
 * under the License.
 */
package org.apache.nemo.common;

import org.apache.nemo.common.dag.DAG;
import org.apache.nemo.common.dag.DAGBuilder;
import org.apache.nemo.common.dag.Edge;
import org.apache.nemo.common.dag.Vertex;
import org.junit.Before;
import org.junit.Test;

import java.util.List;

import static org.junit.Assert.assertEquals;
import static org.junit.Assert.assertTrue;

/**
 * Tests {@link DAG} and {@link DAGBuilder}.
 * This class tests the basic methods to build a DAG using {@link DAGBuilder}
 * and the basic methods to retrieve components of the DAG using {@link DAG}.
 */
public final class DAGTest {
  private DAGBuilder<IntegerVertex, Edge<IntegerVertex>> dagBuilder;

  @Before
  public void setUp() {
    dagBuilder = new DAGBuilder<>();
    dagBuilder.addVertex(new IntegerVertex(1));
    dagBuilder.addVertex(new IntegerVertex(2));
    dagBuilder.addVertex(new IntegerVertex(3));
    dagBuilder.addVertex(new IntegerVertex(4));
    dagBuilder.addVertex(new IntegerVertex(5));
  }

  @Test
  public void testSimpleDAG() {
    final Edge<IntegerVertex> e1 = new Edge<>("1", new IntegerVertex(1), new IntegerVertex(2));
    final Edge<IntegerVertex> e2 = new Edge<>("2", new IntegerVertex(2), new IntegerVertex(3));
    final Edge<IntegerVertex> e3 = new Edge<>("3", new IntegerVertex(3), new IntegerVertex(4));
    final Edge<IntegerVertex> e4 = new Edge<>("4", new IntegerVertex(4), new IntegerVertex(5));

    dagBuilder.connectVertices(e1);
    dagBuilder.connectVertices(e2);
    dagBuilder.connectVertices(e3);
    dagBuilder.connectVertices(e4);

    final DAG<IntegerVertex, Edge<IntegerVertex>> dag = dagBuilder.build();

    assertEquals(5, dag.getVertices().size());
    assertEquals(0, dag.getIncomingEdgesOf(new IntegerVertex(1)).size());
    assertEquals(0, dag.getOutgoingEdgesOf(new IntegerVertex(5)).size());
    assertEquals(1, dag.getIncomingEdgesOf(new IntegerVertex(3)).size());
    assertEquals(1, dag.getOutgoingEdgesOf(new IntegerVertex(4)).size());
    assertEquals(5, dag.getTopologicalSort().size());

    final List<IntegerVertex> topologicalOrder = dag.getTopologicalSort();
    assertEquals(1, topologicalOrder.get(0).getValue());
    assertEquals(2, topologicalOrder.get(1).getValue());
    assertEquals(3, topologicalOrder.get(2).getValue());
    assertEquals(4, topologicalOrder.get(3).getValue());
    assertEquals(5, topologicalOrder.get(4).getValue());

    assertEquals(1, dag.getRootVertices().size());
    assertEquals(0, dag.getParents("1").size());
    assertEquals(1, dag.getChildren("1").size());
    assertEquals(1, dag.getParents("2").size());
    assertEquals(1, dag.getChildren("2").size());
    assertEquals(1, dag.getParents("5").size());
    assertEquals(0, dag.getChildren("5").size());
    assertEquals(new IntegerVertex(1), dag.getVertexById("1"));
  }

  @Test
  public void testNormalDAG() {
    final Edge<IntegerVertex> e1 = new Edge<>("1", new IntegerVertex(1), new IntegerVertex(2));
    final Edge<IntegerVertex> e2 = new Edge<>("2", new IntegerVertex(2), new IntegerVertex(3));
    final Edge<IntegerVertex> e3 = new Edge<>("3", new IntegerVertex(4), new IntegerVertex(5));
    final Edge<IntegerVertex> e4 = new Edge<>("4", new IntegerVertex(4), new IntegerVertex(3));

    dagBuilder.connectVertices(e1);
    dagBuilder.connectVertices(e2);
    dagBuilder.connectVertices(e3);
    dagBuilder.connectVertices(e4);

    final DAG<IntegerVertex, Edge<IntegerVertex>> dag = dagBuilder.build();

    assertEquals(2, dag.getOutgoingEdgesOf(new IntegerVertex(4)).size());
    assertEquals(2, dag.getIncomingEdgesOf(new IntegerVertex(3)).size());

    final List<IntegerVertex> topologicalOrder = dag.getTopologicalSort();
<<<<<<< HEAD
    assertEquals(topologicalOrder.get(0).getValue(), 4);
    assertEquals(5, topologicalOrder.get(1).getValue());
    assertEquals(topologicalOrder.get(2).getValue(), 1);
    assertEquals(topologicalOrder.get(3).getValue(), 2);
    assertEquals(topologicalOrder.get(4).getValue(), 3);

    assertEquals(dag.getRootVertices().size(), 2);
    assertEquals(dag.getParents("4").size(), 0);
    assertEquals(dag.getChildren("4").size(), 2);
    assertEquals(dag.getParents("3").size(), 2);
    assertEquals(dag.getChildren("3").size(), 0);
    assertEquals(dag.getParents("5").size(), 1);
    assertEquals(dag.getChildren("5").size(), 0);
    assertEquals(dag.getVertexById("3"), new IntegerVertex(3));
=======
    assertEquals(4, topologicalOrder.get(0).getValue());
    assertEquals(5, topologicalOrder.get(1).getValue());
    assertEquals(1, topologicalOrder.get(2).getValue());
    assertEquals(2, topologicalOrder.get(3).getValue());
    assertEquals(3, topologicalOrder.get(4).getValue());

    assertEquals(2, dag.getRootVertices().size());
    assertEquals(0, dag.getParents("4").size());
    assertEquals(2, dag.getChildren("4").size());
    assertEquals(2, dag.getParents("3").size());
    assertEquals(0, dag.getChildren("3").size());
    assertEquals(1, dag.getParents("5").size());
    assertEquals(0, dag.getChildren("5").size());
    assertEquals(new IntegerVertex(3), dag.getVertexById("3"));
>>>>>>> fc6d222d

    List<IntegerVertex> ancestors = dag.getAncestors("5");
    assertEquals(1, ancestors.size());
    assertTrue(ancestors.contains(new IntegerVertex(4)));

    ancestors = dag.getAncestors("3");
    assertEquals(3, ancestors.size());
    assertTrue(ancestors.contains(new IntegerVertex(1)));
    assertTrue(ancestors.contains(new IntegerVertex(2)));
    assertTrue(ancestors.contains(new IntegerVertex(4)));

    List<IntegerVertex> descendants = dag.getDescendants("4");
    assertEquals(2, descendants.size());
    assertTrue(descendants.contains(new IntegerVertex(3)));
    assertTrue(descendants.contains(new IntegerVertex(5)));

    descendants = dag.getDescendants("5");
    assertEquals(0, descendants.size());

    descendants = dag.getDescendants("2");
    assertEquals(1, descendants.size());
    assertTrue(descendants.contains(new IntegerVertex(3)));
  }

  final class IntegerVertex extends Vertex {
    private final int value;

    public IntegerVertex(final int value) {
      super(String.valueOf(value));
      this.value = value;
    }

    public int getValue() {
      return value;
    }

    @Override
    public boolean equals(final Object o) {
      if (this == o) {
        return true;
      }
      if (o == null || getClass() != o.getClass()) {
        return false;
      }
      final IntegerVertex that = (IntegerVertex) o;
      return value == that.value;
    }

    @Override
    public int hashCode() {
      return value;
    }
  }
}<|MERGE_RESOLUTION|>--- conflicted
+++ resolved
@@ -104,22 +104,6 @@
     assertEquals(2, dag.getIncomingEdgesOf(new IntegerVertex(3)).size());
 
     final List<IntegerVertex> topologicalOrder = dag.getTopologicalSort();
-<<<<<<< HEAD
-    assertEquals(topologicalOrder.get(0).getValue(), 4);
-    assertEquals(5, topologicalOrder.get(1).getValue());
-    assertEquals(topologicalOrder.get(2).getValue(), 1);
-    assertEquals(topologicalOrder.get(3).getValue(), 2);
-    assertEquals(topologicalOrder.get(4).getValue(), 3);
-
-    assertEquals(dag.getRootVertices().size(), 2);
-    assertEquals(dag.getParents("4").size(), 0);
-    assertEquals(dag.getChildren("4").size(), 2);
-    assertEquals(dag.getParents("3").size(), 2);
-    assertEquals(dag.getChildren("3").size(), 0);
-    assertEquals(dag.getParents("5").size(), 1);
-    assertEquals(dag.getChildren("5").size(), 0);
-    assertEquals(dag.getVertexById("3"), new IntegerVertex(3));
-=======
     assertEquals(4, topologicalOrder.get(0).getValue());
     assertEquals(5, topologicalOrder.get(1).getValue());
     assertEquals(1, topologicalOrder.get(2).getValue());
@@ -134,7 +118,6 @@
     assertEquals(1, dag.getParents("5").size());
     assertEquals(0, dag.getChildren("5").size());
     assertEquals(new IntegerVertex(3), dag.getVertexById("3"));
->>>>>>> fc6d222d
 
     List<IntegerVertex> ancestors = dag.getAncestors("5");
     assertEquals(1, ancestors.size());
