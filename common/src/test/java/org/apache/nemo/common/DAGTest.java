/*
 * Licensed to the Apache Software Foundation (ASF) under one
 * or more contributor license agreements.  See the NOTICE file
 * distributed with this work for additional information
 * regarding copyright ownership.  The ASF licenses this file
 * to you under the Apache License, Version 2.0 (the
 * "License"); you may not use this file except in compliance
 * with the License.  You may obtain a copy of the License at
 *
 *   http://www.apache.org/licenses/LICENSE-2.0
 *
 * Unless required by applicable law or agreed to in writing,
 * software distributed under the License is distributed on an
 * "AS IS" BASIS, WITHOUT WARRANTIES OR CONDITIONS OF ANY
 * KIND, either express or implied.  See the License for the
 * specific language governing permissions and limitations
 * under the License.
 */
package org.apache.nemo.common;

import org.apache.nemo.common.dag.DAG;
import org.apache.nemo.common.dag.DAGBuilder;
import org.apache.nemo.common.dag.Edge;
import org.apache.nemo.common.dag.Vertex;
import org.junit.Before;
import org.junit.Test;

import java.util.List;

import static org.junit.Assert.assertEquals;
import static org.junit.Assert.assertTrue;

/**
 * Tests {@link DAG} and {@link DAGBuilder}.
 * This class tests the basic methods to build a DAG using {@link DAGBuilder}
 * and the basic methods to retrieve components of the DAG using {@link DAG}.
 */
public final class DAGTest {
  private DAGBuilder<IntegerVertex, Edge<IntegerVertex>> dagBuilder;

  @Before
  public void setUp() {
    dagBuilder = new DAGBuilder<>();
    dagBuilder.addVertex(new IntegerVertex(1));
    dagBuilder.addVertex(new IntegerVertex(2));
    dagBuilder.addVertex(new IntegerVertex(3));
    dagBuilder.addVertex(new IntegerVertex(4));
    dagBuilder.addVertex(new IntegerVertex(5));
  }

  @Test
  public void testSimpleDAG() {
    final Edge<IntegerVertex> e1 = new Edge<>("1", new IntegerVertex(1), new IntegerVertex(2));
    final Edge<IntegerVertex> e2 = new Edge<>("2", new IntegerVertex(2), new IntegerVertex(3));
    final Edge<IntegerVertex> e3 = new Edge<>("3", new IntegerVertex(3), new IntegerVertex(4));
    final Edge<IntegerVertex> e4 = new Edge<>("4", new IntegerVertex(4), new IntegerVertex(5));

    dagBuilder.connectVertices(e1);
    dagBuilder.connectVertices(e2);
    dagBuilder.connectVertices(e3);
    dagBuilder.connectVertices(e4);

    final DAG<IntegerVertex, Edge<IntegerVertex>> dag = dagBuilder.build();

<<<<<<< HEAD
    assertEquals(dag.getVertices().size(), 5);
    assertEquals(dag.getIncomingEdgesOf(new IntegerVertex(1)).size(), 0);
    assertEquals(0,dag.getOutgoingEdgesOf(new IntegerVertex(5)).size());
    assertEquals(1,dag.getIncomingEdgesOf(new IntegerVertex(3)).size());
    assertEquals(dag.getOutgoingEdgesOf(new IntegerVertex(4)).size(), 1);
    assertEquals(dag.getTopologicalSort().size(), 5);
=======
    assertEquals(5, dag.getVertices().size());
    assertEquals(0, dag.getIncomingEdgesOf(new IntegerVertex(1)).size());
    assertEquals(dag.getOutgoingEdgesOf(new IntegerVertex(5)).size(), 0);
    assertEquals(dag.getIncomingEdgesOf(new IntegerVertex(3)).size(), 1);
    assertEquals(1, dag.getOutgoingEdgesOf(new IntegerVertex(4)).size());
    assertEquals(5, dag.getTopologicalSort().size());
>>>>>>> 680f7be4

    final List<IntegerVertex> topologicalOrder = dag.getTopologicalSort();
    assertEquals(topologicalOrder.get(0).getValue(), 1);
    assertEquals(topologicalOrder.get(1).getValue(), 2);
    assertEquals(topologicalOrder.get(2).getValue(), 3);
    assertEquals(topologicalOrder.get(3).getValue(), 4);
    assertEquals(topologicalOrder.get(4).getValue(), 5);

    assertEquals(dag.getRootVertices().size(), 1);
    assertEquals(dag.getParents("1").size(), 0);
    assertEquals(dag.getChildren("1").size(), 1);
    assertEquals(dag.getParents("2").size(), 1);
    assertEquals(dag.getChildren("2").size(), 1);
    assertEquals(dag.getParents("5").size(), 1);
    assertEquals(dag.getChildren("5").size(), 0);
    assertEquals(dag.getVertexById("1"), new IntegerVertex(1));
  }

  @Test
  public void testNormalDAG() {
    final Edge<IntegerVertex> e1 = new Edge<>("1", new IntegerVertex(1), new IntegerVertex(2));
    final Edge<IntegerVertex> e2 = new Edge<>("2", new IntegerVertex(2), new IntegerVertex(3));
    final Edge<IntegerVertex> e3 = new Edge<>("3", new IntegerVertex(4), new IntegerVertex(5));
    final Edge<IntegerVertex> e4 = new Edge<>("4", new IntegerVertex(4), new IntegerVertex(3));

    dagBuilder.connectVertices(e1);
    dagBuilder.connectVertices(e2);
    dagBuilder.connectVertices(e3);
    dagBuilder.connectVertices(e4);

    final DAG<IntegerVertex, Edge<IntegerVertex>> dag = dagBuilder.build();

    assertEquals(dag.getOutgoingEdgesOf(new IntegerVertex(4)).size(), 2);
    assertEquals(dag.getIncomingEdgesOf(new IntegerVertex(3)).size(), 2);

    final List<IntegerVertex> topologicalOrder = dag.getTopologicalSort();
    assertEquals(topologicalOrder.get(0).getValue(), 4);
    assertEquals(topologicalOrder.get(1).getValue(), 5);
    assertEquals(topologicalOrder.get(2).getValue(), 1);
    assertEquals(topologicalOrder.get(3).getValue(), 2);
    assertEquals(topologicalOrder.get(4).getValue(), 3);

    assertEquals(dag.getRootVertices().size(), 2);
    assertEquals(dag.getParents("4").size(), 0);
    assertEquals(dag.getChildren("4").size(), 2);
    assertEquals(dag.getParents("3").size(), 2);
    assertEquals(dag.getChildren("3").size(), 0);
    assertEquals(dag.getParents("5").size(), 1);
    assertEquals(dag.getChildren("5").size(), 0);
    assertEquals(dag.getVertexById("3"), new IntegerVertex(3));

    List<IntegerVertex> ancestors = dag.getAncestors("5");
    assertEquals(ancestors.size(), 1);
    assertTrue(ancestors.contains(new IntegerVertex(4)));

    ancestors = dag.getAncestors("3");
    assertEquals(ancestors.size(), 3);
    assertTrue(ancestors.contains(new IntegerVertex(1)));
    assertTrue(ancestors.contains(new IntegerVertex(2)));
    assertTrue(ancestors.contains(new IntegerVertex(4)));

    List<IntegerVertex> descendants = dag.getDescendants("4");
    assertEquals(descendants.size(), 2);
    assertTrue(descendants.contains(new IntegerVertex(3)));
    assertTrue(descendants.contains(new IntegerVertex(5)));

    descendants = dag.getDescendants("5");
    assertEquals(descendants.size(), 0);

    descendants = dag.getDescendants("2");
    assertEquals(1, descendants.size());
    assertTrue(descendants.contains(new IntegerVertex(3)));
  }

  final class IntegerVertex extends Vertex {
    private final int value;

    public IntegerVertex(final int value) {
      super(String.valueOf(value));
      this.value = value;
    }

    public int getValue() {
      return value;
    }

    @Override
    public boolean equals(final Object o) {
      if (this == o) {
        return true;
      }
      if (o == null || getClass() != o.getClass()) {
        return false;
      }
      final IntegerVertex that = (IntegerVertex) o;
      return value == that.value;
    }

    @Override
    public int hashCode() {
      return value;
    }
  }
}<|MERGE_RESOLUTION|>--- conflicted
+++ resolved
@@ -62,21 +62,13 @@
 
     final DAG<IntegerVertex, Edge<IntegerVertex>> dag = dagBuilder.build();
 
-<<<<<<< HEAD
-    assertEquals(dag.getVertices().size(), 5);
-    assertEquals(dag.getIncomingEdgesOf(new IntegerVertex(1)).size(), 0);
-    assertEquals(0,dag.getOutgoingEdgesOf(new IntegerVertex(5)).size());
-    assertEquals(1,dag.getIncomingEdgesOf(new IntegerVertex(3)).size());
-    assertEquals(dag.getOutgoingEdgesOf(new IntegerVertex(4)).size(), 1);
-    assertEquals(dag.getTopologicalSort().size(), 5);
-=======
     assertEquals(5, dag.getVertices().size());
     assertEquals(0, dag.getIncomingEdgesOf(new IntegerVertex(1)).size());
     assertEquals(dag.getOutgoingEdgesOf(new IntegerVertex(5)).size(), 0);
     assertEquals(dag.getIncomingEdgesOf(new IntegerVertex(3)).size(), 1);
     assertEquals(1, dag.getOutgoingEdgesOf(new IntegerVertex(4)).size());
     assertEquals(5, dag.getTopologicalSort().size());
->>>>>>> 680f7be4
+
 
     final List<IntegerVertex> topologicalOrder = dag.getTopologicalSort();
     assertEquals(topologicalOrder.get(0).getValue(), 1);
