/*
 * Licensed to the Apache Software Foundation (ASF) under one
 * or more contributor license agreements.  See the NOTICE file
 * distributed with this work for additional information
 * regarding copyright ownership.  The ASF licenses this file
 * to you under the Apache License, Version 2.0 (the
 * "License"); you may not use this file except in compliance
 * with the License.  You may obtain a copy of the License at
 *
 *   http://www.apache.org/licenses/LICENSE-2.0
 *
 * Unless required by applicable law or agreed to in writing,
 * software distributed under the License is distributed on an
 * "AS IS" BASIS, WITHOUT WARRANTIES OR CONDITIONS OF ANY
 * KIND, either express or implied.  See the License for the
 * specific language governing permissions and limitations
 * under the License.
 */
package org.apache.nemo.examples.beam;

import org.apache.nemo.client.JobLauncher;
import org.apache.nemo.common.test.ArgBuilder;
import org.apache.nemo.common.test.ExampleTestArgs;
import org.apache.nemo.common.test.ExampleTestUtil;
import org.apache.nemo.compiler.optimizer.policy.DefaultPolicy;
import org.apache.nemo.examples.beam.policy.*;
import org.junit.Test;
import org.junit.runner.RunWith;
import org.powermock.core.classloader.annotations.PrepareForTest;
import org.powermock.modules.junit4.PowerMockRunner;

import static org.apache.nemo.examples.beam.WindowedWordCount.INPUT_TYPE_BOUNDED;
import static org.apache.nemo.examples.beam.WindowedWordCount.INPUT_TYPE_UNBOUNDED;

/**
 * Test Windowed word count program with JobLauncher.
 */
@RunWith(PowerMockRunner.class)
@PrepareForTest(JobLauncher.class)
public final class WindowedWordCountITCase {
<<<<<<< HEAD
=======

  private static final int TIMEOUT = 120000;
>>>>>>> 3105608e
  private static ArgBuilder builder;

  private static final String inputFileName = "inputs/test_input_windowed_wordcount";
  private static final String outputFileName = "test_output_windowed_wordcount";
  private static final String expectedOutputFileName = "outputs/expected_output_windowed_wordcount";
  private static final String expectedSlidingWindowOutputFileName = "outputs/expected_output_sliding_windowed_wordcount";
  private static final String executorResourceFileName = ExampleTestArgs.getFileBasePath() + "executors/beam_test_executor_resources.json";
  private static final String inputFilePath =  ExampleTestArgs.getFileBasePath() + inputFileName;
  private static final String outputFilePath =  ExampleTestArgs.getFileBasePath() + outputFileName;

  @Test (timeout = ExampleTestArgs.TIMEOUT)
  public void testBatchFixedWindow() throws Exception {
    builder = new ArgBuilder()
      .addUserMain(WindowedWordCount.class.getCanonicalName())
      .addUserArgs(outputFilePath, "fixed", INPUT_TYPE_BOUNDED, inputFilePath);

    JobLauncher.main(builder
        .addResourceJson(executorResourceFileName)
        .addJobId(WindowedWordCountITCase.class.getSimpleName())
        .addOptimizationPolicy(DefaultPolicyParallelismFive.class.getCanonicalName())
        .build());

    try {
      ExampleTestUtil.ensureOutputValidity(ExampleTestArgs.getFileBasePath(), outputFileName, expectedOutputFileName);
    } finally {
      ExampleTestUtil.deleteOutputFile(ExampleTestArgs.getFileBasePath(), outputFileName);
    }
  }


  @Test (timeout = ExampleTestArgs.TIMEOUT)
  public void testBatchSlidingWindow() throws Exception {
    builder = new ArgBuilder()
      .addUserMain(WindowedWordCount.class.getCanonicalName())
      .addUserArgs(outputFilePath, "sliding", INPUT_TYPE_BOUNDED, inputFilePath);

    JobLauncher.main(builder
      .addResourceJson(executorResourceFileName)
      .addJobId(WindowedWordCountITCase.class.getSimpleName())
      .addOptimizationPolicy(DefaultPolicy.class.getCanonicalName())
      .build());

    try {
      ExampleTestUtil.ensureOutputValidity(ExampleTestArgs.getFileBasePath(), outputFileName, expectedSlidingWindowOutputFileName);
    } finally {
      ExampleTestUtil.deleteOutputFile(ExampleTestArgs.getFileBasePath(), outputFileName);
    }
  }

  @Test (timeout = ExampleTestArgs.TIMEOUT)
  public void testStreamingSchedulerAndPipeFixedWindow() throws Exception {
    builder = new ArgBuilder()
      .addScheduler("org.apache.nemo.runtime.master.scheduler.StreamingScheduler")
      .addUserMain(WindowedWordCount.class.getCanonicalName())
      .addUserArgs(outputFilePath, "fixed", INPUT_TYPE_BOUNDED, inputFilePath);

    JobLauncher.main(builder
      .addResourceJson(executorResourceFileName)
      .addJobId(WindowedWordCountITCase.class.getSimpleName())
      .addOptimizationPolicy(StreamingPolicyParallelismFive.class.getCanonicalName())
      .build());

    try {
      ExampleTestUtil.ensureOutputValidity(ExampleTestArgs.getFileBasePath(), outputFileName, expectedOutputFileName);
    } finally {
      ExampleTestUtil.deleteOutputFile(ExampleTestArgs.getFileBasePath(), outputFileName);
    }
  }


  @Test (timeout = ExampleTestArgs.TIMEOUT)
  public void testStreamingSchedulerAndPipeSlidingWindow() throws Exception {
    builder = new ArgBuilder()
      .addScheduler("org.apache.nemo.runtime.master.scheduler.StreamingScheduler")
      .addUserMain(WindowedWordCount.class.getCanonicalName())
      .addUserArgs(outputFilePath, "sliding", INPUT_TYPE_BOUNDED, inputFilePath);

    JobLauncher.main(builder
      .addResourceJson(executorResourceFileName)
      .addJobId(WindowedWordCountITCase.class.getSimpleName())
      .addOptimizationPolicy(StreamingPolicyParallelismFive.class.getCanonicalName())
      .build());

    try {
      ExampleTestUtil.ensureOutputValidity(ExampleTestArgs.getFileBasePath(), outputFileName, expectedSlidingWindowOutputFileName);
    } finally {
      ExampleTestUtil.deleteOutputFile(ExampleTestArgs.getFileBasePath(), outputFileName);
    }
  }


  // TODO #271: We currently disable this test because we cannot force close Nemo
  //@Test (timeout = TIMEOUT)
  public void testUnboundedSlidingWindow() throws Exception {
    builder = new ArgBuilder()
      .addScheduler("org.apache.nemo.runtime.master.scheduler.StreamingScheduler")
      .addUserMain(WindowedWordCount.class.getCanonicalName())
      .addUserArgs(outputFilePath, "sliding", INPUT_TYPE_UNBOUNDED);

    JobLauncher.main(builder
      .addResourceJson(executorResourceFileName)
      .addJobId(WindowedWordCountITCase.class.getSimpleName())
      .addOptimizationPolicy(StreamingPolicyParallelismFive.class.getCanonicalName())
      .build());

    try {
      ExampleTestUtil.ensureOutputValidity(fileBasePath, outputFileName, expectedSlidingWindowOutputFileName);
    } finally {
    }
  }
}<|MERGE_RESOLUTION|>--- conflicted
+++ resolved
@@ -38,11 +38,6 @@
 @RunWith(PowerMockRunner.class)
 @PrepareForTest(JobLauncher.class)
 public final class WindowedWordCountITCase {
-<<<<<<< HEAD
-=======
-
-  private static final int TIMEOUT = 120000;
->>>>>>> 3105608e
   private static ArgBuilder builder;
 
   private static final String inputFileName = "inputs/test_input_windowed_wordcount";
