/*
 * Copyright (C) 2018 Seoul National University
 *
 * Licensed under the Apache License, Version 2.0 (the "License");
 * you may not use this file except in compliance with the License.
 * You may obtain a copy of the License at
 *
 *         http://www.apache.org/licenses/LICENSE-2.0
 *
 * Unless required by applicable law or agreed to in writing, software
 * distributed under the License is distributed on an "AS IS" BASIS,
 * WITHOUT WARRANTIES OR CONDITIONS OF ANY KIND, either express or implied.
 * See the License for the specific language governing permissions and
 * limitations under the License.
 */
package edu.snu.nemo.examples.beam;

import edu.snu.nemo.client.JobLauncher;
import edu.snu.nemo.common.test.ArgBuilder;
import edu.snu.nemo.common.test.ExampleTestUtil;
import edu.snu.nemo.examples.beam.policy.DefaultPolicyParallelismFive;
import edu.snu.nemo.examples.beam.policy.LargeShufflePolicyParallelismFive;
import org.junit.After;
import org.junit.Before;
import org.junit.Test;
import org.junit.runner.RunWith;
import org.powermock.core.classloader.annotations.PrepareForTest;
import org.powermock.modules.junit4.PowerMockRunner;

/**
 * Test PartitionWordByLength program with JobLauncher.
 */
@RunWith(PowerMockRunner.class)
@PrepareForTest(JobLauncher.class)
public final class PartitionWordsByLengthITCase {
  private static final int TIMEOUT = 120000;
  private static ArgBuilder builder;
  private static final String fileBasePath = System.getProperty("user.dir") + "/../resources/";

  private static final String inputFileName = "test_input_tag";
  private static final String outputFileName = "test_output_tag";
  private static final String expectedOutputFileName = "expected_output_tag";
  private static final String executorResourceFileName = fileBasePath + "beam_test_executor_resources.json";
  private static final String inputFilePath =  fileBasePath + inputFileName;
  private static final String outputFilePath =  fileBasePath + outputFileName;

  @Before
  public void setUp() throws Exception {
    builder = new ArgBuilder()
        .addUserMain(PartitionWordsByLength.class.getCanonicalName())
        .addUserArgs(inputFilePath, outputFilePath);
  }

  @After
  public void tearDown() throws Exception {
    try {
<<<<<<< HEAD
      ExampleTestUtil.ensureOutputValidity(fileBasePath, outputFileName + "_short", testResourceFileName + "_short");
      ExampleTestUtil.ensureOutputValidity(fileBasePath, outputFileName + "_long", testResourceFileName + "_long");
      ExampleTestUtil.ensureOutputValidity(fileBasePath, outputFileName + "_very_long", testResourceFileName + "_very_long");
      ExampleTestUtil.ensureOutputValidity(fileBasePath, outputFileName + "_very_very_long",
          testResourceFileName + "_very_very_long");
=======
      ExampleTestUtil.ensureOutputValidity(fileBasePath, outputFileName + "_short", expectedOutputFileName + "_short");
      ExampleTestUtil.ensureOutputValidity(fileBasePath, outputFileName + "_long", expectedOutputFileName + "_long");
      ExampleTestUtil.ensureOutputValidity(fileBasePath, outputFileName + "_very_long", expectedOutputFileName + "_very_long");
>>>>>>> 6d35ddd3
    } finally {
      ExampleTestUtil.deleteOutputFile(fileBasePath, outputFileName);
    }
  }

  @Test (timeout = TIMEOUT)
  public void test() throws Exception {
    JobLauncher.main(builder
        .addResourceJson(executorResourceFileName)
        .addJobId(PartitionWordsByLengthITCase.class.getSimpleName())
        .addOptimizationPolicy(DefaultPolicyParallelismFive.class.getCanonicalName())
        .build());
  }

  @Test (timeout = TIMEOUT)
  public void testSailfish() throws Exception {
    JobLauncher.main(builder
        .addResourceJson(executorResourceFileName)
        .addJobId(PartitionWordsByLengthITCase.class.getSimpleName() + "_sailfish")
        .addOptimizationPolicy(LargeShufflePolicyParallelismFive.class.getCanonicalName())
        .build());
  }
}<|MERGE_RESOLUTION|>--- conflicted
+++ resolved
@@ -54,17 +54,9 @@
   @After
   public void tearDown() throws Exception {
     try {
-<<<<<<< HEAD
-      ExampleTestUtil.ensureOutputValidity(fileBasePath, outputFileName + "_short", testResourceFileName + "_short");
-      ExampleTestUtil.ensureOutputValidity(fileBasePath, outputFileName + "_long", testResourceFileName + "_long");
-      ExampleTestUtil.ensureOutputValidity(fileBasePath, outputFileName + "_very_long", testResourceFileName + "_very_long");
-      ExampleTestUtil.ensureOutputValidity(fileBasePath, outputFileName + "_very_very_long",
-          testResourceFileName + "_very_very_long");
-=======
       ExampleTestUtil.ensureOutputValidity(fileBasePath, outputFileName + "_short", expectedOutputFileName + "_short");
       ExampleTestUtil.ensureOutputValidity(fileBasePath, outputFileName + "_long", expectedOutputFileName + "_long");
       ExampleTestUtil.ensureOutputValidity(fileBasePath, outputFileName + "_very_long", expectedOutputFileName + "_very_long");
->>>>>>> 6d35ddd3
     } finally {
       ExampleTestUtil.deleteOutputFile(fileBasePath, outputFileName);
     }
