/*
 * Copyright (C) 2017 Seoul National University
 *
 * Licensed under the Apache License, Version 2.0 (the "License");
 * you may not use this file except in compliance with the License.
 * You may obtain a copy of the License at
 *
 *         http://www.apache.org/licenses/LICENSE-2.0
 *
 * Unless required by applicable law or agreed to in writing, software
 * distributed under the License is distributed on an "AS IS" BASIS,
 * WITHOUT WARRANTIES OR CONDITIONS OF ANY KIND, either express or implied.
 * See the License for the specific language governing permissions and
 * limitations under the License.
 */
package edu.snu.nemo.examples.beam;

import edu.snu.nemo.client.JobLauncher;
import edu.snu.nemo.common.test.ArgBuilder;
import edu.snu.nemo.common.test.ExampleTestUtil;
import edu.snu.nemo.examples.beam.policy.*;
import org.junit.After;
import org.junit.Before;
import org.junit.Test;
import org.junit.runner.RunWith;
import org.powermock.core.classloader.annotations.PrepareForTest;
import org.powermock.modules.junit4.PowerMockRunner;

/**
 * Test MapReduce program with JobLauncher.
 */
@RunWith(PowerMockRunner.class)
@PrepareForTest(JobLauncher.class)
public final class MapReduceITCase {
  private static final int TIMEOUT = 120000;
  private static ArgBuilder builder = new ArgBuilder();
  private static final String fileBasePath = System.getProperty("user.dir") + "/../resources/";

  private static final String inputFileName = "sample_input_mr";
  private static final String outputFileName = "sample_output_mr";
  private static final String testResourceFileName = "test_output_mr";
  private static final String inputFilePath =  fileBasePath + inputFileName;
  private static final String outputFilePath =  fileBasePath + outputFileName;


  @Before
  public void setUp() throws Exception {
    builder = new ArgBuilder();
  }

  @After
  public void tearDown() throws Exception {
    ExampleTestUtil.ensureOutputValidity(fileBasePath, outputFileName, testResourceFileName);
    ExampleTestUtil.deleteOutputFile(fileBasePath, outputFileName);
  }

  @Test (timeout = TIMEOUT)
  public void test() throws Exception {
    JobLauncher.main(builder
        .addJobId(MapReduceITCase.class.getSimpleName())
        .addUserMain(MapReduce.class.getCanonicalName())
        .addUserArgs(inputFilePath, outputFilePath)
        .addOptimizationPolicy(DefaultPolicyParallelismFive.class.getCanonicalName())
        .build());
  }

  @Test (timeout = TIMEOUT)
  public void testSailfish() throws Exception {
    JobLauncher.main(builder
        .addJobId(MapReduceITCase.class.getSimpleName() + "_sailfish")
<<<<<<< HEAD
        .addOptimizationPolicy(SailfishPolicyParallelismFive.class.getCanonicalName())
=======
        .addUserMain(MapReduce.class.getCanonicalName())
        .addUserArgs(inputFilePath, outputFilePath)
        .addOptimizationPolicy(SailfishPolicyParallelsimFive.class.getCanonicalName())
>>>>>>> 7d8b9c36
        .build());
  }

  @Test (timeout = TIMEOUT)
  public void testDisagg() throws Exception {
    JobLauncher.main(builder
        .addJobId(MapReduceITCase.class.getSimpleName() + "_disagg")
<<<<<<< HEAD
        .addOptimizationPolicy(DisaggregationPolicyParallelismFive.class.getCanonicalName())
=======
        .addUserMain(MapReduce.class.getCanonicalName())
        .addUserArgs(inputFilePath, outputFilePath)
        .addOptimizationPolicy(DisaggregationPolicyParallelsimFive.class.getCanonicalName())
>>>>>>> 7d8b9c36
        .build());
  }

  @Test (timeout = TIMEOUT)
  public void testPado() throws Exception {
    JobLauncher.main(builder
        .addJobId(MapReduceITCase.class.getSimpleName() + "_pado")
<<<<<<< HEAD
        .addOptimizationPolicy(PadoPolicyParallelismFive.class.getCanonicalName())
=======
        .addUserMain(MapReduce.class.getCanonicalName())
        .addUserArgs(inputFilePath, outputFilePath)
        .addOptimizationPolicy(PadoPolicyParallelsimFive.class.getCanonicalName())
>>>>>>> 7d8b9c36
        .build());
  }

  /**
   * Testing data skew dynamic optimization.
   * @throws Exception exception on the way.
   */
  @Test (timeout = TIMEOUT)
  public void testDataSkew() throws Exception {
    JobLauncher.main(builder
        .addJobId(MapReduceITCase.class.getSimpleName() + "_dataskew")
<<<<<<< HEAD
        .addOptimizationPolicy(DataSkewPolicyParallelismFive.class.getCanonicalName())
=======
        .addUserMain(MapReduce.class.getCanonicalName())
        .addUserArgs(inputFilePath, outputFilePath)
        .addOptimizationPolicy(DataSkewPolicyParallelsimFive.class.getCanonicalName())
>>>>>>> 7d8b9c36
        .build());
  }
}<|MERGE_RESOLUTION|>--- conflicted
+++ resolved
@@ -68,13 +68,9 @@
   public void testSailfish() throws Exception {
     JobLauncher.main(builder
         .addJobId(MapReduceITCase.class.getSimpleName() + "_sailfish")
-<<<<<<< HEAD
-        .addOptimizationPolicy(SailfishPolicyParallelismFive.class.getCanonicalName())
-=======
         .addUserMain(MapReduce.class.getCanonicalName())
         .addUserArgs(inputFilePath, outputFilePath)
-        .addOptimizationPolicy(SailfishPolicyParallelsimFive.class.getCanonicalName())
->>>>>>> 7d8b9c36
+        .addOptimizationPolicy(SailfishPolicyParallelismFive.class.getCanonicalName())
         .build());
   }
 
@@ -82,13 +78,9 @@
   public void testDisagg() throws Exception {
     JobLauncher.main(builder
         .addJobId(MapReduceITCase.class.getSimpleName() + "_disagg")
-<<<<<<< HEAD
-        .addOptimizationPolicy(DisaggregationPolicyParallelismFive.class.getCanonicalName())
-=======
         .addUserMain(MapReduce.class.getCanonicalName())
         .addUserArgs(inputFilePath, outputFilePath)
-        .addOptimizationPolicy(DisaggregationPolicyParallelsimFive.class.getCanonicalName())
->>>>>>> 7d8b9c36
+        .addOptimizationPolicy(DisaggregationPolicyParallelismFive.class.getCanonicalName())
         .build());
   }
 
@@ -96,13 +88,9 @@
   public void testPado() throws Exception {
     JobLauncher.main(builder
         .addJobId(MapReduceITCase.class.getSimpleName() + "_pado")
-<<<<<<< HEAD
-        .addOptimizationPolicy(PadoPolicyParallelismFive.class.getCanonicalName())
-=======
         .addUserMain(MapReduce.class.getCanonicalName())
         .addUserArgs(inputFilePath, outputFilePath)
-        .addOptimizationPolicy(PadoPolicyParallelsimFive.class.getCanonicalName())
->>>>>>> 7d8b9c36
+        .addOptimizationPolicy(PadoPolicyParallelismFive.class.getCanonicalName())
         .build());
   }
 
@@ -114,13 +102,9 @@
   public void testDataSkew() throws Exception {
     JobLauncher.main(builder
         .addJobId(MapReduceITCase.class.getSimpleName() + "_dataskew")
-<<<<<<< HEAD
-        .addOptimizationPolicy(DataSkewPolicyParallelismFive.class.getCanonicalName())
-=======
         .addUserMain(MapReduce.class.getCanonicalName())
         .addUserArgs(inputFilePath, outputFilePath)
-        .addOptimizationPolicy(DataSkewPolicyParallelsimFive.class.getCanonicalName())
->>>>>>> 7d8b9c36
+        .addOptimizationPolicy(DataSkewPolicyParallelismFive.class.getCanonicalName())
         .build());
   }
 }