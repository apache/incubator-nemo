--- conflicted
+++ resolved
@@ -31,58 +31,6 @@
   <artifactId>nemo-examples-beam</artifactId>
   <name>Nemo Examples: Beam</name>
 
-<<<<<<< HEAD
-    <dependencies>
-      <dependency>
-        <groupId>org.apache.nemo</groupId>
-        <artifactId>nemo-compiler-frontend-beam</artifactId>
-        <version>${project.version}</version>
-      </dependency>
-      <dependency>
-        <groupId>org.apache.nemo</groupId>
-        <artifactId>nemo-client</artifactId>
-        <version>${project.version}</version>
-        <scope>test</scope>
-      </dependency>
-        <dependency>
-            <groupId>com.github.fommil.netlib</groupId>
-            <artifactId>all</artifactId>
-            <version>${netlib.version}</version>
-            <type>pom</type>
-        </dependency>
-        <dependency>
-            <groupId>org.apache.beam</groupId>
-            <artifactId>beam-sdks-java-io-hadoop-input-format</artifactId>
-            <version>${beam.version}</version>
-        </dependency>
-        <dependency>
-          <groupId>org.apache.beam</groupId>
-          <artifactId>beam-sdks-java-extensions-sql</artifactId>
-          <version>${beam.version}</version>
-        </dependency>
-        <dependency>
-            <groupId>org.apache.hadoop</groupId>
-            <artifactId>hadoop-mapreduce-client-core</artifactId>
-            <version>${hadoop.version}</version>
-            <scope>provided</scope>
-        </dependency>
-        <dependency>
-            <groupId>org.apache.hadoop</groupId>
-            <artifactId>hadoop-common</artifactId>
-            <version>${hadoop.version}</version>
-            <exclusions>
-                <exclusion>
-                    <groupId>org.slf4j</groupId>
-                    <artifactId>slf4j-api</artifactId>
-                </exclusion>
-                <exclusion>
-                    <groupId>org.slf4j</groupId>
-                    <artifactId>slf4j-log4j12</artifactId>
-                </exclusion>
-            </exclusions>
-        </dependency>
-    </dependencies>
-=======
   <dependencies>
     <dependency>
       <groupId>org.apache.nemo</groupId>
@@ -133,7 +81,6 @@
       </exclusions>
     </dependency>
   </dependencies>
->>>>>>> 55e05f46
 
   <build>
     <plugins>
