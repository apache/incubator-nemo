--- conflicted
+++ resolved
@@ -82,8 +82,6 @@
 
     <build>
         <plugins>
-<<<<<<< HEAD
-
             <!--<plugin>-->
                 <!--<groupId>org.apache.maven.plugins</groupId>-->
                 <!--<artifactId>maven-shade-plugin</artifactId>-->
@@ -107,39 +105,6 @@
                     <!--</execution>-->
                 <!--</executions>-->
             <!--</plugin>-->
-=======
-            <plugin>
-                <groupId>org.apache.maven.plugins</groupId>
-                <artifactId>maven-deploy-plugin</artifactId>
-                <version>2.8.2</version>
-                <configuration>
-                    <skip>true</skip>
-                </configuration>
-            </plugin>
-            <plugin>
-                <groupId>org.apache.maven.plugins</groupId>
-                <artifactId>maven-shade-plugin</artifactId>
-                <version>3.0.0</version>
-                <executions>
-                    <execution>
-                        <phase>package</phase>
-                        <goals>
-                            <goal>shade</goal>
-                        </goals>
-                        <configuration>
-                            <outputFile>
-                                ${project.build.directory}/${project.artifactId}-${project.version}-shaded.jar
-                            </outputFile>
-                            <transformers>
-                                <!-- Required for using beam-hadoop: See https://stackoverflow.com/questions/44365545
-                                -->
-                                <transformer implementation="org.apache.maven.plugins.shade.resource.ManifestResourceTransformer" />
-                            </transformers>
-                        </configuration>
-                    </execution>
-                </executions>
-            </plugin>
->>>>>>> 9cc51685
         </plugins>
     </build>
 </project>